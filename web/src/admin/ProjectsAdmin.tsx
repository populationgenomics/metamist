<<<<<<< HEAD
/* eslint-disable */
// Since this is for admin only

import * as React from 'react'
import { Message, Button, Checkbox, Input, InputProps } from 'semantic-ui-react'
import { ProjectApi, Project, SequenceType } from '../sm-api'

interface ControlledInputProps extends InputProps {
    project: Project
    metaKey: string
}

const ProjectsAdmin = () => {
    const [projects, setProjects] = React.useState<Project[]>([])
    const [error, setError] = React.useState<string | undefined>()
=======
import * as React from "react";
import { ProjectApi, Project, SequenceType } from "../sm-api";

import {
    Message,
    Button,
    Checkbox,
    Input,
    InputProps,
} from "semantic-ui-react";

interface ControlledInputProps extends InputProps {
    project: Project;
    metaKey: string;
}

const ProjectsAdmin = (props: any) => {
    const [projects, setProjects] = React.useState<Project[]>([]);
    const [error, setError] = React.useState<string | undefined>();
>>>>>>> 3846047c

    const getProjects = () => {
        setError(undefined)
        new ProjectApi()
            .getAllProjects()
            .then((response) => {
                setProjects(response.data)
            })
            .catch((er) => setError(er.message))
    }

    React.useEffect(() => {
        getProjects()
    }, [])

    const headers = ['Id', 'Name', 'Dataset', 'Seqr', 'Seqr GUID']

    if (error)
        return (
            <Message negative>
                {error}
                <br />
                <Button color="red" onClick={() => getProjects()}>
                    Retry
                </Button>
            </Message>
        )

    if (!projects) return <div>Loading...</div>

    const updateMetaValue = (projectName: string, metaKey: string, metaValue: any) => {
        new ProjectApi()
            .updateProject(projectName, { meta: { [metaKey]: metaValue } })
<<<<<<< HEAD
            .then(() => getProjects())
    }
=======
            .then(() => getProjects());
    };
>>>>>>> 3846047c

    const ControlledInput: React.FunctionComponent<ControlledInputProps> = ({
        project,
        metaKey,
        ...props
    }) => {
        // const projStateMeta: any = projectStateValue[project.name!]?.meta || {}
        const projectMeta: any = project?.meta || {}
        return (
            <Input
                fluid
                key={`input-${project.name}-${metaKey}`}
                // label={metaKey}
                defaultValue={projectMeta[metaKey]}
                // onChange={(e) => setProjectMetaState({ [project.name!]: { meta: { ...projStateMeta, [metaKey]: e.target.value } } })}
                onBlur={(e: React.FocusEvent<HTMLInputElement>) => {
                    const newValue = e.currentTarget.value
                    if (newValue === projectMeta[metaKey]) {
                        console.log(`Skip update to meta.${metaKey} as the value did not change`)
                        return
                    }
                    console.log(`Updating ${project.name}: meta.${metaKey} to ${newValue}`)
                    updateMetaValue(project.name!, metaKey, newValue)
                }}
                {...props}
            />
        )
    }

    const seqTypes = Object.values(SequenceType);

    return (
        <>
            <h1>Projects admin</h1>
            <table className="table table-bordered">
                <thead>
                    <tr>
                        {headers.map((k) => (
                            <th key={k}>{k}</th>
                        ))}
                    </tr>
                </thead>
                <tbody>
                    {projects
                        .map((p) => {
<<<<<<< HEAD
                            const meta: { [key: string]: any } = p?.meta || {}

                            const isSeqr = meta?.is_seqr || false
                            const types = isSeqr ? seqTypes : [null]
                            const rowSpan = isSeqr ? seqTypes.length : undefined
=======
                            // @ts-ignore
                            const meta: { [key: string]: any } = p?.meta || {};

                            const isSeqr = meta?.is_seqr || false;
                            const types = isSeqr ? seqTypes : [null];
                            const rowSpan = isSeqr
                                ? seqTypes.length
                                : undefined;
>>>>>>> 3846047c

                            return types.map((seqType, idx) => (
                                <tr key={`${p.id}-${seqType}`}>
                                    {idx === 0 && (
                                        <>
                                            <td rowSpan={rowSpan}>{p.id}</td>
                                            <td rowSpan={rowSpan}>{p.name}</td>
<<<<<<< HEAD
                                            <td rowSpan={rowSpan}>{p.dataset}</td>
=======
                                            <td rowSpan={rowSpan}>
                                                {p.dataset}
                                            </td>
>>>>>>> 3846047c
                                            <td rowSpan={rowSpan}>
                                                <Checkbox
                                                    checked={meta?.is_seqr}
                                                    onChange={(e, data) =>
                                                        updateMetaValue(
                                                            p.name!,
<<<<<<< HEAD
                                                            'is_seqr',
=======
                                                            "is_seqr",
>>>>>>> 3846047c
                                                            data.checked
                                                        )
                                                    }
                                                />
                                            </td>
                                        </>
                                    )}
<<<<<<< HEAD
                                    {!seqType && <td />}
=======
                                    {!seqType && <td></td>}
>>>>>>> 3846047c
                                    {!!seqType && (
                                        <td>
                                            <ControlledInput
                                                key={`controlled-${p.name!}-${seqType}-seqr-guid}`}
                                                project={p}
                                                metaKey={`seqr-project-${seqType}`}
                                                placeholder={`Seqr ${seqType} project GUID`}
                                                label={seqType}
                                            />
                                        </td>
                                    )}
                                </tr>
<<<<<<< HEAD
                            ))
=======
                            ));
>>>>>>> 3846047c
                        })
                        .flat()}
                </tbody>
            </table>
        </>
    )
}

export default ProjectsAdmin<|MERGE_RESOLUTION|>--- conflicted
+++ resolved
@@ -1,4 +1,3 @@
-<<<<<<< HEAD
 /* eslint-disable */
 // Since this is for admin only
 
@@ -14,27 +13,6 @@
 const ProjectsAdmin = () => {
     const [projects, setProjects] = React.useState<Project[]>([])
     const [error, setError] = React.useState<string | undefined>()
-=======
-import * as React from "react";
-import { ProjectApi, Project, SequenceType } from "../sm-api";
-
-import {
-    Message,
-    Button,
-    Checkbox,
-    Input,
-    InputProps,
-} from "semantic-ui-react";
-
-interface ControlledInputProps extends InputProps {
-    project: Project;
-    metaKey: string;
-}
-
-const ProjectsAdmin = (props: any) => {
-    const [projects, setProjects] = React.useState<Project[]>([]);
-    const [error, setError] = React.useState<string | undefined>();
->>>>>>> 3846047c
 
     const getProjects = () => {
         setError(undefined)
@@ -68,13 +46,8 @@
     const updateMetaValue = (projectName: string, metaKey: string, metaValue: any) => {
         new ProjectApi()
             .updateProject(projectName, { meta: { [metaKey]: metaValue } })
-<<<<<<< HEAD
             .then(() => getProjects())
     }
-=======
-            .then(() => getProjects());
-    };
->>>>>>> 3846047c
 
     const ControlledInput: React.FunctionComponent<ControlledInputProps> = ({
         project,
@@ -120,22 +93,11 @@
                 <tbody>
                     {projects
                         .map((p) => {
-<<<<<<< HEAD
                             const meta: { [key: string]: any } = p?.meta || {}
 
                             const isSeqr = meta?.is_seqr || false
                             const types = isSeqr ? seqTypes : [null]
                             const rowSpan = isSeqr ? seqTypes.length : undefined
-=======
-                            // @ts-ignore
-                            const meta: { [key: string]: any } = p?.meta || {};
-
-                            const isSeqr = meta?.is_seqr || false;
-                            const types = isSeqr ? seqTypes : [null];
-                            const rowSpan = isSeqr
-                                ? seqTypes.length
-                                : undefined;
->>>>>>> 3846047c
 
                             return types.map((seqType, idx) => (
                                 <tr key={`${p.id}-${seqType}`}>
@@ -143,24 +105,14 @@
                                         <>
                                             <td rowSpan={rowSpan}>{p.id}</td>
                                             <td rowSpan={rowSpan}>{p.name}</td>
-<<<<<<< HEAD
                                             <td rowSpan={rowSpan}>{p.dataset}</td>
-=======
-                                            <td rowSpan={rowSpan}>
-                                                {p.dataset}
-                                            </td>
->>>>>>> 3846047c
                                             <td rowSpan={rowSpan}>
                                                 <Checkbox
                                                     checked={meta?.is_seqr}
                                                     onChange={(e, data) =>
                                                         updateMetaValue(
                                                             p.name!,
-<<<<<<< HEAD
                                                             'is_seqr',
-=======
-                                                            "is_seqr",
->>>>>>> 3846047c
                                                             data.checked
                                                         )
                                                     }
@@ -168,11 +120,7 @@
                                             </td>
                                         </>
                                     )}
-<<<<<<< HEAD
                                     {!seqType && <td />}
-=======
-                                    {!seqType && <td></td>}
->>>>>>> 3846047c
                                     {!!seqType && (
                                         <td>
                                             <ControlledInput
@@ -185,11 +133,7 @@
                                         </td>
                                     )}
                                 </tr>
-<<<<<<< HEAD
                             ))
-=======
-                            ));
->>>>>>> 3846047c
                         })
                         .flat()}
                 </tbody>
