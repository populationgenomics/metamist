--- conflicted
+++ resolved
@@ -2,7 +2,7 @@
 
 import SwaggerUI from 'swagger-ui-react'
 import { Routes as Switch, Route } from 'react-router-dom'
-import { BillingHome, BillingData, BillingDashboard } from './pages/billing'
+import { BillingHome, BillingData, BillingDashboard, BillingCurrentCost } from './pages/billing'
 import DocumentationArticle from './pages/docs/Documentation'
 import SampleView from './pages/sample/SampleView'
 import FamilyView from './pages/family/FamilyView'
@@ -10,7 +10,6 @@
 import ProjectsAdmin from './pages/admin/ProjectsAdmin'
 import ErrorBoundary from './shared/utilities/errorBoundary'
 import AnalysisRunnerSummary from './pages/project/AnalysisRunnerView/AnalysisRunnerSummary'
-import CurrentCost from './pages/billing/CurrentCost'
 
 const Routes: React.FunctionComponent = () => (
     <Switch>
@@ -44,6 +43,7 @@
         />
 
         <Route path="/billing/" element={<BillingHome />} />
+        <Route path="/billing/currentCost" element={<BillingCurrentCost />} />
         <Route path="/billing/data" element={<BillingData />} />
         <Route
             path="/billing/dashboard"
@@ -56,13 +56,7 @@
 
         <Route path="/swagger" element={<SwaggerUI url="/openapi.json" tryItOutEnabled={true} />} />
 
-<<<<<<< HEAD
-        <Route path="billing" element={<CurrentCost />} />
-
-        <Route path="/" element={<DocumentationArticle articleid="index" />} />
-=======
         <Route path="/documentation/:id?" element={<DocumentationArticle />} />
->>>>>>> 8126e789
 
         <Route
             path="sample/:sampleName/:sequencingGroupName?"
