import * as React from 'react'

import SwaggerUI from 'swagger-ui-react'
import { Routes as Switch, Route } from 'react-router-dom'
import DocumentationArticle from './pages/docs/Documentation'
import SampleView from './pages/sample/SampleView'
import FamilyView from './pages/family/FamilyView'
import ProjectSummaryView from './pages/project/ProjectSummary'
import ProjectsAdmin from './pages/admin/ProjectsAdmin'
import ErrorBoundary from './shared/utilities/errorBoundary'
import AnalysisRunnerSummary from './pages/project/AnalysisRunnerView/AnalysisRunnerSummary'
<<<<<<< HEAD
import SeqrStats from './pages/seqrStats/SeqrStats'
=======
import BillingDashboard from './pages/billing/BillingDashboard'
>>>>>>> dd1ba370

const Routes: React.FunctionComponent = () => (
    <Switch>
        <Route path="/documentation/:id?" element={<DocumentationArticle />} />

        <Route path="/swagger" element={<SwaggerUI url="/openapi.json" tryItOutEnabled={true} />} />

        <Route
            path="/analysis-runner/:projectName?"
            element={
                <ErrorBoundary>
                    <AnalysisRunnerSummary />
                </ErrorBoundary>
            }
        />

        <Route
            path="/project/:projectName?/:page?"
            element={
                <ErrorBoundary>
                    <ProjectSummaryView />
                </ErrorBoundary>
            }
        />

        <Route path="admin" element={<ProjectsAdmin />} />

        <Route path="/" element={<DocumentationArticle articleid="index" />} />

        <Route
            path="sample/:sampleName/:sequencingGroupName?"
            element={
                <ErrorBoundary>
                    <SampleView />
                </ErrorBoundary>
            }
        />

        <Route
            path="/family/:familyID"
            element={
                <ErrorBoundary>
                    <FamilyView />
                </ErrorBoundary>
            }
        />

        <Route
            path="project/:projectName/participant/:participantName"
            element={
                <ErrorBoundary>
                    <SampleView />
                </ErrorBoundary>
            }
        />

<<<<<<< HEAD
        <Route path="seqr/stats" element={<SeqrStats />} />
=======
        <Route
            path="billing"
            element={
                <ErrorBoundary>
                    <BillingDashboard />
                </ErrorBoundary>
            }
        />
>>>>>>> dd1ba370
    </Switch>
)

export default Routes<|MERGE_RESOLUTION|>--- conflicted
+++ resolved
@@ -9,11 +9,8 @@
 import ProjectsAdmin from './pages/admin/ProjectsAdmin'
 import ErrorBoundary from './shared/utilities/errorBoundary'
 import AnalysisRunnerSummary from './pages/project/AnalysisRunnerView/AnalysisRunnerSummary'
-<<<<<<< HEAD
 import SeqrStats from './pages/seqrStats/SeqrStats'
-=======
 import BillingDashboard from './pages/billing/BillingDashboard'
->>>>>>> dd1ba370
 
 const Routes: React.FunctionComponent = () => (
     <Switch>
@@ -70,9 +67,7 @@
             }
         />
 
-<<<<<<< HEAD
         <Route path="seqr/stats" element={<SeqrStats />} />
-=======
         <Route
             path="billing"
             element={
@@ -81,7 +76,6 @@
                 </ErrorBoundary>
             }
         />
->>>>>>> dd1ba370
     </Switch>
 )
 
