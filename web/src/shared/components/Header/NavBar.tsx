import * as React from 'react'
import { Link } from 'react-router-dom'
import { Icon, Menu, Dropdown, Popup } from 'semantic-ui-react'

// this wasn't working, so added import to HTML
// import 'bootstrap/dist/css/bootstrap.min.css'
import Searchbar from './Search'
import MuckTheDuck from '../MuckTheDuck'
import SwaggerIcon from '../SwaggerIcon'
import HomeIcon from '@mui/icons-material/Home'
import MenuIcon from '@mui/icons-material/Menu'
import ExploreIcon from '@mui/icons-material/Explore'
import InsightsIcon from '@mui/icons-material/Insights'
import TableRowsIcon from '@mui/icons-material/TableRows'
import AttachMoneyIcon from '@mui/icons-material/AttachMoney'
import DescriptionIcon from '@mui/icons-material/Description'
import TroubleshootIcon from '@mui/icons-material/Troubleshoot'
import DarkModeTriButton from './DarkModeTriButton/DarkModeTriButton'

import { ThemeContext } from '../ThemeProvider'

import './NavBar.css'

const menuItems = [
    {
        title: 'Explore',
        url: '/project',
        icon: <ExploreIcon />,
    },
    {
        title: 'Analysis Runner',
        url: '/analysis-runner',
        icon: <InsightsIcon />,
    },
    {
        title: 'Billing',
        url: '/billing',
        icon: <AttachMoneyIcon />,
        submenu: [
            {
                title: 'Home',
                url: '/billing',
                icon: <HomeIcon />,
            },
            {
                title: 'Invoice Month Cost',
                url: '/billing/invoiceMonthCost',
                icon: <TableRowsIcon />,
            },
            {
<<<<<<< HEAD
                title: 'Billing Cost By Time',
                url: '/billing/costByTime',
                icon: <TableRowsIcon />,
            },
            {
                title: 'Billing Data',
                url: '/billing/data',
=======
                title: 'Cost By Time',
                url: '/billing/costByTime',
>>>>>>> 41c471d3
                icon: <TableRowsIcon />,
            },
            {
                title: 'Seqr Prop Map',
                url: '/billing/seqrPropMap',
                icon: <TableRowsIcon />,
            },
        ],
    },
    {
        title: 'Swagger',
        url: '/swagger',
        icon: <SwaggerIcon height={22} style={{ marginTop: '2px' }} />,
    },
    {
        title: 'Docs',
        url: '/documentation',
        icon: <DescriptionIcon />,
    },
    {
        title: 'GraphQL',
        url: '/graphql',
        icon: <TroubleshootIcon />,
    },
]

interface MenuItem {
    title: string
    url: string
    icon: JSX.Element
    submenu?: MenuItem[]
}
interface MenuItemProps {
    index: number
    item: MenuItem
}

const MenuItem: React.FC<MenuItemProps> = ({ index, item }) => {
    const theme = React.useContext(ThemeContext)
    const isDarkMode = theme.theme === 'dark-mode'

    const dropdown = (item: MenuItem) => (
        <Dropdown text={item.title} key={index}>
            <Dropdown.Menu id="navDrop">
                {item.submenu &&
                    item.submenu.map((subitem, subindex) => (
                        <Dropdown.Item as={Link} id="navItem" to={subitem.url} key={subindex}>
                            {subitem.title}
                        </Dropdown.Item>
                    ))}
            </Dropdown.Menu>
        </Dropdown>
    )

    const popup = (child: React.ReactNode, icon: JSX.Element) => (
        <>
            <span className="d-none d-lg-block navbarLink">{child}</span>
            <span className="d-lg-none navbarIcon">
                <Popup
                    inverted={isDarkMode}
                    className="navPopup"
                    trigger={icon}
                    hoverable
                    position="bottom center"
                >
                    <h5>{child}</h5>
                </Popup>
            </span>
        </>
    )

    return item.submenu ? (
        <Menu.Item className="navItem">{popup(dropdown(item), item.icon)}</Menu.Item>
    ) : (
        <Menu.Item as={Link} className="navItem" to={item.url} key={index}>
            {popup(item.title, item.icon)}
        </Menu.Item>
    )
}

interface NavBarProps {
    fixed?: boolean
}

const NavBar: React.FC<NavBarProps> = ({ fixed }) => (
    <header className="App-header">
        <Menu className="header">
            <Menu.Item as={Link} id="metamist-img" to="/">
                <MuckTheDuck height={28} style={{ marginRight: '5px' }} />
                METAMIST
            </Menu.Item>

            {menuItems.map((item, index) => (
                <MenuItem index={index} item={item} key={index} />
            ))}

            <Menu.Menu position="right">
                <Menu.Item>
                    <DarkModeTriButton />
                </Menu.Item>

                <Menu.Item>
                    <Searchbar />
                </Menu.Item>
            </Menu.Menu>
        </Menu>
    </header>
)

export default NavBar<|MERGE_RESOLUTION|>--- conflicted
+++ resolved
@@ -48,18 +48,8 @@
                 icon: <TableRowsIcon />,
             },
             {
-<<<<<<< HEAD
-                title: 'Billing Cost By Time',
-                url: '/billing/costByTime',
-                icon: <TableRowsIcon />,
-            },
-            {
-                title: 'Billing Data',
-                url: '/billing/data',
-=======
                 title: 'Cost By Time',
                 url: '/billing/costByTime',
->>>>>>> 41c471d3
                 icon: <TableRowsIcon />,
             },
             {
