--- conflicted
+++ resolved
@@ -43,26 +43,17 @@
                 icon: <HomeIcon />,
             },
             {
-                title: 'Current Cost',
-                url: '/billing/currentCost',
+                title: 'Invoice Month Cost',
+                url: '/billing/invoiceMonthCost',
                 icon: <TableRowsIcon />,
             },
             {
-<<<<<<< HEAD
-                title: 'Dashboard',
-=======
-                title: 'Billing Cost By Time',
+                title: 'Cost By Time',
                 url: '/billing/costByTime',
                 icon: <TableRowsIcon />,
             },
             {
-                title: 'Billing Data',
-                url: '/billing/data',
-                icon: <TableRowsIcon />,
-            },
-            {
-                title: 'Billing Dashboard',
->>>>>>> 0d609e11
+                title: 'Dashboard',
                 url: '/billing/dashboard',
                 icon: <TableRowsIcon />,
             },
