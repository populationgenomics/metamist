--- conflicted
+++ resolved
@@ -17,13 +17,8 @@
         }}
     >
         <Card.Content>
-<<<<<<< HEAD
             <Card.Header className="dashboard-tile">
-                <Image src={tile_icon} alt="Icon" size="mini" spaced="right" />
-=======
-            <Card.Header>
                 {icon}
->>>>>>> 2b29b614
                 {header}
             </Card.Header>
             <Card.Description>
