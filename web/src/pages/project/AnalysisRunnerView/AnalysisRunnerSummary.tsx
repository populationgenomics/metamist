--- conflicted
+++ resolved
@@ -20,11 +20,7 @@
 const GET_ANALYSIS_RUNNER_LOGS = gql(`
 query AnalysisRunnerLogs($project_name: String!) {
     project(name: $project_name) {
-<<<<<<< HEAD
-        analyses(type: { eq: "analysis-runner" }) {
-=======
         analyses(type: { eq: "analysis-runner" }, status: {eq: UNKNOWN}) {
->>>>>>> acf88b64
           author
           id
           meta
