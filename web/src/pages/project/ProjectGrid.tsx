--- conflicted
+++ resolved
@@ -25,12 +25,6 @@
     headerGroups: Record<MetaSearchEntityPrefix, ProjectParticipantGridField[]>
     filterValues: ProjectParticipantGridFilter
     updateFilters: (e: Partial<ProjectParticipantGridFilter>) => void
-}
-
-const formatExternalIds = (ids: Record<string, string>) => {
-    return Object.entries(ids)
-        .map(([k, v]) => (k.length === 0 ? sanitiseValue(v) : `${k}: ${v}`))
-        .join(', ')
 }
 
 const ProjectGrid: React.FunctionComponent<ProjectGridProps> = ({
@@ -220,196 +214,11 @@
                                 borderBottom: '2px solid var(--color-border-default)',
                             }}
                         >
-<<<<<<< HEAD
                             {field.label.includes(' ') ? field.label : capitalize(field.label)}
                         </th>
                     ))
             )}
         </tr>
-        // </SUITable.Header>
-=======
-                            {title.includes(' ') ? title : capitalize(title)}
-                        </SUITable.HeaderCell>
-                    ))}
-                </SUITable.Row>
-            </SUITable.Header>
-            <SUITable.Body>
-                {summary.participants.map((p, pidx) =>
-                    p.samples.map((s, sidx) => {
-                        const backgroundColor =
-                            pidx % 2 === 0 ? 'var(--color-bg)' : 'var(--color-bg-disabled)'
-                        // const border = '1px solid #dee2e6'
-                        const lengthOfParticipant = p.samples
-                            .map((s_) =>
-                                // do 1 here, because we want to show at least 1 row, even if there are
-                                // no sequencing groups OR assays
-                                Math.max(
-                                    1,
-                                    (s_.sequencing_groups ?? [])
-                                        .map((a_) => (a_.assays ?? []).length)
-                                        .reduce((a, b) => a + b, 0)
-                                )
-                            )
-                            .reduce((a, b) => a + b, 0)
-
-                        const lengthOfSamples = (s.sequencing_groups ?? [])
-                            .map((a_) => (a_.assays ?? []).length)
-                            .reduce((a, b) => a + b, 0)
-
-                        const participantRowSpan =
-                            lengthOfParticipant > 0 ? lengthOfParticipant : undefined
-                        const samplesRowSpan = lengthOfSamples > 0 ? lengthOfSamples : undefined
-
-                        let sgs = s.sequencing_groups || []
-                        if (!sgs || sgs.length === 0) {
-                            // @ts-ignore
-                            sgs = [{}]
-                        }
-                        return sgs.map((sg, sgidx) =>
-                            (sg.assays?.length > 0 ? sg.assays : [{}]).map((assay, assayidx) => {
-                                const isFirstOfGroup = sidx === 0 && sgidx === 0 && assayidx === 0
-                                const border = '1px solid #dee2e6'
-                                // const border = '1px solid'
-                                // debugger
-                                return (
-                                    <SUITable.Row key={`${p.id}-${s.id}-${sg.id}-${assay.id}`}>
-                                        {isFirstOfGroup && (
-                                            <SUITable.Cell
-                                                style={{
-                                                    backgroundColor,
-                                                    borderRight: border,
-                                                    borderBottom: border,
-                                                    borderTop: border,
-                                                    borderLeft:
-                                                        '2px solid var(--color-border-color)',
-                                                }}
-                                                rowSpan={participantRowSpan}
-                                            >
-                                                {
-                                                    <FamilyLink
-                                                        id={p.families.map((f) => f.id).join(', ')}
-                                                        projectName={projectName}
-                                                    >
-                                                        {p.families
-                                                            .map((f) => f.external_id)
-                                                            .join(', ')}
-                                                    </FamilyLink>
-                                                }
-                                            </SUITable.Cell>
-                                        )}
-                                        {isFirstOfGroup &&
-                                            summary.participant_keys.map(([k], i) => (
-                                                <SUITable.Cell
-                                                    style={{
-                                                        backgroundColor,
-                                                        borderRight: border,
-                                                        borderBottom: border,
-                                                        borderTop: border,
-                                                        borderLeft:
-                                                            i === 0
-                                                                ? '2px solid var(--color-border-color)'
-                                                                : '1px solid var(--color-border-default)',
-                                                    }}
-                                                    key={`${p.id}participant.${k}`}
-                                                    rowSpan={participantRowSpan}
-                                                >
-                                                    {k === 'external_ids'
-                                                        ? formatExternalIds(p.external_ids)
-                                                        : sanitiseValue(_.get(p, k))}
-                                                </SUITable.Cell>
-                                            ))}
-                                        {sgidx === 0 &&
-                                            assayidx === 0 &&
-                                            summary.sample_keys.map(([k], i) => (
-                                                <SUITable.Cell
-                                                    style={{
-                                                        backgroundColor,
-                                                        borderRight: border,
-                                                        borderBottom: border,
-                                                        borderTop: border,
-                                                        borderLeft:
-                                                            i === 0
-                                                                ? '2px solid var(--color-border-color)'
-                                                                : '1px solid var(--color-border-default)',
-                                                        // border,
-                                                    }}
-                                                    key={`${s.id}sample.${k}`}
-                                                    rowSpan={samplesRowSpan}
-                                                >
-                                                    {k === 'external_ids' || k === 'id' ? (
-                                                        <SampleLink
-                                                            id={s.id}
-                                                            projectName={projectName}
-                                                        >
-                                                            {k === 'external_ids'
-                                                                ? formatExternalIds(s.external_ids)
-                                                                : sanitiseValue(s.id)}
-                                                        </SampleLink>
-                                                    ) : (
-                                                        sanitiseValue(_.get(s, k))
-                                                    )}
-                                                </SUITable.Cell>
-                                            ))}
-                                        {assayidx === 0 &&
-                                            summary.sequencing_group_keys.map(([k], i) => (
-                                                <SUITable.Cell
-                                                    style={{
-                                                        borderRight: border,
-                                                        borderBottom: border,
-                                                        borderTop: border,
-                                                        borderLeft:
-                                                            i === 0
-                                                                ? '2px solid var(--color-border-color)'
-                                                                : '1px solid var(--color-border-default)',
-                                                        backgroundColor,
-                                                    }}
-                                                    key={`${s.id}sequencing_group.${k}`}
-                                                    rowSpan={
-                                                        (sg.assays ?? []).length > 0
-                                                            ? (sg.assays ?? []).length
-                                                            : undefined
-                                                    }
-                                                >
-                                                    {k === 'id' ? (
-                                                        <SequencingGroupLink
-                                                            projectName={projectName}
-                                                            id={s.id}
-                                                            sg_id={_.get(sg, 'id')?.toString()}
-                                                        >
-                                                            {sanitiseValue(_.get(sg, k))}
-                                                        </SequencingGroupLink>
-                                                    ) : (
-                                                        sanitiseValue(_.get(sg, k))
-                                                    )}
-                                                </SUITable.Cell>
-                                            ))}
-                                        {summary.assay_keys.map(([k], i) => (
-                                            <SUITable.Cell
-                                                style={{
-                                                    backgroundColor,
-                                                    borderRight: border,
-                                                    borderBottom: border,
-                                                    borderTop: border,
-                                                    borderLeft:
-                                                        i === 0
-                                                            ? '2px solid var(--color-border-color)'
-                                                            : '1px solid var(--color-border-default)',
-                                                    // border,
-                                                }}
-                                                key={`${s.id}assay.${k}`}
-                                            >
-                                                {sanitiseValue(_.get(assay, k))}
-                                            </SUITable.Cell>
-                                        ))}
-                                    </SUITable.Row>
-                                )
-                            })
-                        )
-                    })
-                )}
-            </SUITable.Body>
-        </Table>
->>>>>>> aa083092
     )
 }
 
