--- conflicted
+++ resolved
@@ -13,14 +13,7 @@
 
 const GET_SAMPLE_INFO = gql(`
 query SampleInfo($sample_id: String!) {
-<<<<<<< HEAD
-    sample(id: $sample_id) {
-=======
-    sample(id: { eq: $sample_id }) {
-      id
-      externalId
-      participant {
->>>>>>> 06f60c06
+    sample(id: {eq: $sample_id }) {
         id
         externalId
         participant {
@@ -64,57 +57,61 @@
 
     return data ? (
         <>
-            <div className="dataStyle">
-                <div
-                    style={{
-                        borderBottom: `1px solid ${isDarkMode ? 'white' : 'black'}`,
-                    }}
-                >
-                    <h1
-                        style={{
-                            display: 'inline',
-                        }}
-                        key={`${data.sample.participant?.externalId}`}
-                    >
-                        {`${data.sample.participant?.externalId}\t`}
-                    </h1>
-                    <h3
-                        style={{
-                            display: 'inline',
-                        }}
-                    >
-                        {`${data.sample.id}\t${data.sample.externalId}`}
-                    </h3>
-                </div>
-                <div style={{ paddingBottom: '20px' }}>
-                    {data?.sample.participant?.families.map((family) => (
-                        <React.Fragment key={family.id}>
-                            <Pedigree familyID={family.id} />
-                        </React.Fragment>
-                    ))}
-                </div>
-                <div style={{ paddingBottom: '20px' }}>
-                    <h4
-                        style={{
-                            borderBottom: `1px solid ${isDarkMode ? 'white' : 'black'}`,
-                        }}
-                    >
-                        Sample Information
-                    </h4>
-                    <SampleInfo
-                        sample={Object.fromEntries(
-                            Object.entries(data.sample).filter(([key]) =>
-                                sampleFieldsToDisplay.includes(key)
-                            )
-                        )}
-                    />
-                </div>
-                <SeqPanel
-                    isOpen
-                    highlighted={sequencingGroupName ?? ''}
-                    sequencingGroups={data.sample.sequencingGroups}
-                />
-            </div>
+            {data.sample.map((sample) => (
+                <>
+                    <div className="dataStyle">
+                        <div
+                            style={{
+                                borderBottom: `1px solid ${isDarkMode ? 'white' : 'black'}`,
+                            }}
+                        >
+                            <h1
+                                style={{
+                                    display: 'inline',
+                                }}
+                                key={`${sample.participant?.externalId}`}
+                            >
+                                {`${sample.participant?.externalId}\t`}
+                            </h1>
+                            <h3
+                                style={{
+                                    display: 'inline',
+                                }}
+                            >
+                                {`${sample.id}\t${sample.externalId}`}
+                            </h3>
+                        </div>
+                        <div style={{ paddingBottom: '20px' }}>
+                            {sample.participant?.families.map((family) => (
+                                <React.Fragment key={family.id}>
+                                    <Pedigree familyID={family.id} />
+                                </React.Fragment>
+                            ))}
+                        </div>
+                        <div style={{ paddingBottom: '20px' }}>
+                            <h4
+                                style={{
+                                    borderBottom: `1px solid ${isDarkMode ? 'white' : 'black'}`,
+                                }}
+                            >
+                                Sample Information
+                            </h4>
+                            <SampleInfo
+                                sample={Object.fromEntries(
+                                    Object.entries(sample).filter(([key]) =>
+                                        sampleFieldsToDisplay.includes(key)
+                                    )
+                                )}
+                            />
+                        </div>
+                        <SeqPanel
+                            isOpen
+                            highlighted={sequencingGroupName ?? ''}
+                            sequencingGroups={sample.sequencingGroups}
+                        />
+                    </div>
+                </>
+            ))}
         </>
     ) : (
         <MuckError message={`Ah Muck, there's no data here`} />
