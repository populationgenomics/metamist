import * as React from 'react'
import { Link, useSearchParams, useNavigate, useLocation } from 'react-router-dom'
import { Table as SUITable, Message, Button, Checkbox, Dropdown, Grid } from 'semantic-ui-react'
import _ from 'lodash'
import LoadingDucks from '../../shared/components/LoadingDucks/LoadingDucks'
import Table from '../../shared/components/Table'
import { BillingApi, BillingColumn, BillingCostBudgetRecord } from '../../sm-api'
import FieldSelector from './components/FieldSelector'
import { convertFieldName } from '../../shared/utilities/fieldName'
import { HorizontalStackedBarChart } from '../../shared/components/Graphs/HorizontalStackedBarChart'
import generateUrl from '../../shared/utilities/generateUrl'

const BillingCurrentCost = () => {
    const [isLoading, setIsLoading] = React.useState<boolean>(true)
    const [openRows, setOpenRows] = React.useState<string[]>([])

    const [costRecords, setCosts] = React.useState<BillingCostBudgetRecord[]>([])
    const [error, setError] = React.useState<string | undefined>()
    const [sort, setSort] = React.useState<{ column: string | null; direction: string | null }>({
        column: 'undefined',
        direction: 'undefined',
    })

    const [showAsChart, setShowAsChart] = React.useState<boolean>(true)

    // Pull search params for use in the component
    const [searchParams] = useSearchParams()
    const inputGroupBy: string | null = searchParams.get('groupBy')
    const fixedGroupBy: BillingColumn = inputGroupBy
        ? (inputGroupBy as BillingColumn)
        : BillingColumn.GcpProject
    const inputInvoiceMonth = searchParams.get('invoiceMonth')

    // use navigate and update url params
    const location = useLocation()
    const navigate = useNavigate()

    const updateNav = (grp: BillingColumn, invoiceMonth: string | undefined) => {
        const url = generateUrl(location, {
            groupBy: grp,
            invoiceMonth: invoiceMonth,
        })
        navigate(url)
    }

    // toISOString() will give you YYYY-MM-DDTHH:mm:ss.sssZ
    // toISOString().substring(0, 7) will give you YYYY-MM
    // .replace('-', '') will give you YYYYMM
    const currentDate = new Date()
    const dayOfMonth = new Date().toISOString().substring(8, 10)
<<<<<<< HEAD
    if (parseInt(dayOfMonth, 10) < 3) {
        // first 2 days of the month, show previous month as default
=======
    if (parseInt(dayOfMonth, 10) === 1) {
>>>>>>> bcc63920
        currentDate.setMonth(currentDate.getMonth() - 1)
    }
    const thisMonth = currentDate.toISOString().substring(0, 7).replace('-', '')

    const [groupBy, setGroupBy] = React.useState<BillingColumn>(
        fixedGroupBy ?? BillingColumn.GcpProject
    )
    const [invoiceMonth, setInvoiceMonth] = React.useState<string>(inputInvoiceMonth ?? thisMonth)

    const [lastLoadedDay, setLastLoadedDay] = React.useState<string>()

    const getCosts = (grp: BillingColumn, invoiceMth: string | undefined) => {
        updateNav(grp, invoiceMth)
        setIsLoading(true)
        setError(undefined)
        let source = 'aggregate'
        if (grp === BillingColumn.GcpProject) {
            source = 'gcp_billing'
        }
        new BillingApi()
            // @ts-ignore
            .getRunningCost(grp, invoiceMth, source)
            .then((response) => {
                setIsLoading(false)
                if (response.data.length > 0) {
                    setCosts(response.data)
                    setLastLoadedDay(response.data[0].last_loaded_day || '')
                }
            })
            .catch((er) => setError(er.message))
    }

    const onGroupBySelect = (event: any, data: any) => {
        setGroupBy(data.value)
        getCosts(data.value, invoiceMonth)
    }

    const onInvoiceMonthSelect = (event: any, data: any) => {
        setInvoiceMonth(data.value)
        getCosts(groupBy, data.value)
    }

    React.useEffect(() => {
        getCosts(groupBy, invoiceMonth)
    }, [])

    const HEADER_FIELDS = [
        { category: 'field', title: groupBy.toUpperCase(), show_always: true },
        { category: 'compute_daily', title: 'C', show_always: false },
        { category: 'storage_daily', title: 'S', show_always: false },
        { category: 'total_daily', title: 'Total', show_always: false },
        { category: 'compute_monthly', title: 'C', show_always: true },
        { category: 'storage_monthly', title: 'S', show_always: true },
        { category: 'total_monthly', title: 'Total', show_always: true },
    ]

    const handleToggle = (field: string) => {
        if (!openRows.includes(field)) {
            setOpenRows([...openRows, field])
        } else {
            setOpenRows(openRows.filter((i) => i !== field))
        }
    }

    function currencyFormat(num: number | undefined | null): string {
        if (num === undefined || num === null) {
            return ''
        }

        return `$${num.toFixed(2).replace(/(\d)(?=(\d{3})+(?!\d))/g, '$1,')}`
    }

    function percFormat(num: number | undefined | null): string {
        if (num === undefined || num === null) {
            return ''
        }

        return `${num.toFixed(0).toString()} % `
    }

    if (error)
        return (
            <Message negative>
                {error}
                <br />
                <Button negative onClick={() => getCosts(groupBy, invoiceMonth)}>
                    Retry
                </Button>
            </Message>
        )

    const rowColor = (p: BillingCostBudgetRecord) => {
        if (p.budget_spent === undefined || p.budget_spent === null) {
            return ''
        }
        if (p.budget_spent > 90) {
            return 'billing-over-budget'
        }
        if (p.budget_spent > 50) {
            return 'billing-half-budget'
        }
        return 'billing-under-budget'
    }

    const handleSort = (clickedColumn: string) => {
        if (sort.column !== clickedColumn) {
            setSort({ column: clickedColumn, direction: 'ascending' })
            return
        }
        if (sort.direction === 'ascending') {
            setSort({ column: clickedColumn, direction: 'descending' })
            return
        }
        setSort({ column: null, direction: null })
    }

    const checkDirection = (category: string) => {
        if (sort.column === category && sort.direction !== null) {
            return sort.direction === 'ascending' ? 'ascending' : 'descending'
        }
        return undefined
    }

    const linkTo = (data: string) => {
        // convert invoice month to start and end dates
        const year = invoiceMonth.substring(0, 4)
        const month = invoiceMonth.substring(4, 6)
        let nextYear = year
        let nextMonth = (parseInt(month, 10) + 1).toString().padStart(2, '0')
        if (month === '12') {
            nextYear = (parseInt(year, 10) + 1).toString()
            nextMonth = '01'
        }
        const startDate = `${year}-${month}-01`
        const nextMth = new Date(`${nextYear}-${nextMonth}-01`)
        nextMth.setDate(-0.01)
        const endDate = nextMth.toISOString().substring(0, 10)
        return `/billing/costByTime?groupBy=${groupBy}&selectedData=${data}&start=${startDate}&end=${endDate}`
    }

    return (
        <>
            <h1>Cost By Invoice Month</h1>

            <Grid columns="equal" stackable doubling>
                <Grid.Column>
                    <FieldSelector
                        label="Group By"
                        fieldName="Group"
                        onClickFunction={onGroupBySelect}
                        selected={groupBy}
                    />
                </Grid.Column>
                <Grid.Column>
                    <FieldSelector
                        label="Invoice Month"
                        fieldName={BillingColumn.InvoiceMonth}
                        onClickFunction={onInvoiceMonthSelect}
                        selected={invoiceMonth}
                    />
                </Grid.Column>

                <Grid.Column>
                    <Checkbox
                        label="Show as Chart / Table"
                        fitted
                        toggle
                        checked={showAsChart}
                        onChange={() => setShowAsChart(!showAsChart)}
                    />
                </Grid.Column>
            </Grid>

            {(() => {
                if (!showAsChart) return null
                if (String(invoiceMonth) === String(thisMonth)) {
                    return (
                        <Grid columns={2} stackable doubling>
                            <Grid.Column width={8} className="chart-card">
                                <HorizontalStackedBarChart
                                    data={costRecords}
                                    title={`24H (day UTC ${lastLoadedDay})`}
                                    series={['compute_daily', 'storage_daily']}
                                    labels={['Compute', 'Storage']}
                                    total_series="total_daily"
                                    threshold_values={[90, 50]}
                                    threshold_series="budget_spent"
                                    sorted_by="total_monthly"
                                    isLoading={isLoading}
                                    showLegend={false}
                                />
                            </Grid.Column>
                            <Grid.Column width={8} className="chart-card donut-chart">
                                <HorizontalStackedBarChart
                                    data={costRecords}
                                    title="Invoice Month (Acc)"
                                    series={['compute_monthly', 'storage_monthly']}
                                    labels={['Compute', 'Storage']}
                                    total_series="total_monthly"
                                    threshold_values={[90, 50]}
                                    threshold_series="budget_spent"
                                    sorted_by="total_monthly"
                                    isLoading={isLoading}
                                    showLegend={true}
                                />
                            </Grid.Column>
                        </Grid>
                    )
                }
                return (
                    <Grid>
                        <Grid.Column width={12}>
                            <HorizontalStackedBarChart
                                data={costRecords}
                                title="Invoice Month (Acc)"
                                series={['compute_monthly', 'storage_monthly']}
                                labels={['Compute', 'Storage']}
                                total_series="total_monthly"
                                sorted_by="total_monthly"
                                isLoading={isLoading}
                                showLegend={true}
                                // @ts-ignore
                                threshold_values={undefined}
                            />
                        </Grid.Column>
                    </Grid>
                )
            })()}

            {!showAsChart ? (
                <Table celled compact sortable>
                    <SUITable.Header>
                        <SUITable.Row>
                            <SUITable.HeaderCell></SUITable.HeaderCell>

                            <SUITable.HeaderCell></SUITable.HeaderCell>

                            {invoiceMonth === thisMonth ? (
                                <SUITable.HeaderCell colSpan="3">
                                    24H (day UTC {lastLoadedDay})
                                </SUITable.HeaderCell>
                            ) : null}

                            {groupBy === BillingColumn.GcpProject ? (
                                <SUITable.HeaderCell colSpan="4">
                                    Invoice Month (Acc)
                                </SUITable.HeaderCell>
                            ) : (
                                <SUITable.HeaderCell colSpan="3">
                                    Invoice Month (Acc)
                                </SUITable.HeaderCell>
                            )}
                        </SUITable.Row>
                        <SUITable.Row>
                            <SUITable.HeaderCell></SUITable.HeaderCell>

                            {HEADER_FIELDS.map((k) => {
                                switch (k.show_always || invoiceMonth === thisMonth) {
                                    case true:
                                        return (
                                            <SUITable.HeaderCell
                                                key={k.category}
                                                sorted={checkDirection(k.category)}
                                                onClick={() => handleSort(k.category)}
                                                style={{
                                                    borderBottom: 'none',
                                                    position: 'sticky',
                                                    resize: 'horizontal',
                                                }}
                                            >
                                                {convertFieldName(k.title)}
                                            </SUITable.HeaderCell>
                                        )
                                    default:
                                        return null
                                }
                            })}

                            {groupBy === BillingColumn.GcpProject && invoiceMonth === thisMonth ? (
                                <SUITable.HeaderCell
                                    key={'budget_spent'}
                                    sorted={checkDirection('budget_spent')}
                                    onClick={() => handleSort('budget_spent')}
                                    style={{
                                        borderBottom: 'none',
                                        position: 'sticky',
                                        resize: 'horizontal',
                                    }}
                                >
                                    Budget Spend %
                                </SUITable.HeaderCell>
                            ) : null}
                        </SUITable.Row>
                    </SUITable.Header>
                    <SUITable.Body>
                        {_.orderBy(
                            costRecords,
                            [sort.column],
                            sort.direction === 'ascending' ? ['asc'] : ['desc']
                        ).map((p) => (
                            // @ts-ignore
                            <React.Fragment key={`total - ${p.field}`}>
                                <SUITable.Row
                                    // @ts-ignore
                                    className={`${rowColor(p)}`}
                                    // @ts-ignore
                                    key={`total-row-${p.field}`}
                                    // @ts-ignore
                                    id={`total-row-${p.field}`}
                                >
                                    <SUITable.Cell collapsing>
                                        <Checkbox
                                            // @ts-ignore
                                            checked={openRows.includes(p.field)}
                                            slider
                                            // @ts-ignore
                                            onChange={() => handleToggle(p.field)}
                                        />
                                    </SUITable.Cell>
                                    {HEADER_FIELDS.map((k) => {
                                        switch (k.category) {
                                            case 'field':
                                                return (
                                                    <SUITable.Cell className="billing-href">
                                                        <b>
                                                            <Link
                                                                to={
                                                                    // @ts-ignore
                                                                    linkTo(p[k.category])
                                                                }
                                                            >
                                                                {
                                                                    // @ts-ignore
                                                                    p[k.category]
                                                                }
                                                            </Link>
                                                        </b>
                                                    </SUITable.Cell>
                                                )
                                            default:
                                                switch (
                                                    k.show_always ||
                                                    invoiceMonth === thisMonth
                                                ) {
                                                    case true:
                                                        return (
                                                            <SUITable.Cell>
                                                                {
                                                                    // @ts-ignore
                                                                    currencyFormat(p[k.category])
                                                                }
                                                            </SUITable.Cell>
                                                        )
                                                    default:
                                                        return null
                                                }
                                        }
                                    })}

                                    {groupBy === BillingColumn.GcpProject &&
                                    invoiceMonth === thisMonth ? (
                                        <SUITable.Cell>
                                            {
                                                // @ts-ignore
                                                percFormat(p.budget_spent)
                                            }
                                        </SUITable.Cell>
                                    ) : null}
                                </SUITable.Row>
                                {typeof p === 'object' &&
                                    'details' in p &&
                                    _.orderBy(p?.details, ['monthly_cost'], ['desc']).map((dk) => (
                                        <SUITable.Row
                                            style={{
                                                // @ts-ignore
                                                display: openRows.includes(p.field)
                                                    ? 'table-row'
                                                    : 'none',
                                                backgroundColor: 'var(--color-bg)',
                                            }}
                                            key={`${dk.cost_category} - ${p.field}`}
                                            id={`${dk.cost_category} - ${p.field}`}
                                        >
                                            <SUITable.Cell style={{ border: 'none' }} />
                                            <SUITable.Cell>{dk.cost_category}</SUITable.Cell>

                                            {dk.cost_group === 'C' ? (
                                                <React.Fragment>
                                                    {invoiceMonth === thisMonth ? (
                                                        <React.Fragment>
                                                            <SUITable.Cell>
                                                                {currencyFormat(dk.daily_cost)}
                                                            </SUITable.Cell>

                                                            <SUITable.Cell colSpan="2" />
                                                        </React.Fragment>
                                                    ) : null}
                                                    <SUITable.Cell>
                                                        {currencyFormat(dk.monthly_cost)}
                                                    </SUITable.Cell>
                                                    <SUITable.Cell colSpan="2" />
                                                </React.Fragment>
                                            ) : (
                                                <React.Fragment>
                                                    <SUITable.Cell />
                                                    {invoiceMonth === thisMonth ? (
                                                        <React.Fragment>
                                                            <SUITable.Cell>
                                                                {currencyFormat(dk.daily_cost)}
                                                            </SUITable.Cell>

                                                            <SUITable.Cell colSpan="2" />
                                                        </React.Fragment>
                                                    ) : null}
                                                    <SUITable.Cell>
                                                        {currencyFormat(dk.monthly_cost)}
                                                    </SUITable.Cell>
                                                    <SUITable.Cell />
                                                </React.Fragment>
                                            )}

                                            {groupBy === BillingColumn.GcpProject ? (
                                                <SUITable.Cell />
                                            ) : null}
                                        </SUITable.Row>
                                    ))}
                            </React.Fragment>
                        ))}
                    </SUITable.Body>
                </Table>
            ) : null}
        </>
    )
}

export default BillingCurrentCost<|MERGE_RESOLUTION|>--- conflicted
+++ resolved
@@ -48,12 +48,8 @@
     // .replace('-', '') will give you YYYYMM
     const currentDate = new Date()
     const dayOfMonth = new Date().toISOString().substring(8, 10)
-<<<<<<< HEAD
     if (parseInt(dayOfMonth, 10) < 3) {
         // first 2 days of the month, show previous month as default
-=======
-    if (parseInt(dayOfMonth, 10) === 1) {
->>>>>>> bcc63920
         currentDate.setMonth(currentDate.getMonth() - 1)
     }
     const thisMonth = currentDate.toISOString().substring(0, 7).replace('-', '')
