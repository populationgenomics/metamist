--- conflicted
+++ resolved
@@ -216,33 +216,6 @@
             ) : (
                 chart
             )}
-<<<<<<< HEAD
-            {error && <Message negative>{error}</Message>}
-            <Select
-                options={allMethods.map((m) => ({
-                    key: m,
-                    text: m,
-                    value: m,
-                }))}
-                value={temporalMethod}
-                onChange={(e, { value }) => {
-                    setTemporalMethod(value as ProportionalDateTemporalMethod)
-                }}
-            />
-            <StackedAreaByDateChart
-                keys={selectedProjects}
-                data={allPropMapData?.[temporalMethod]}
-                start={new Date(start)}
-                end={new Date(end)}
-                isPercentage={true}
-                xLabel="Date"
-                yLabel="Proportion"
-                seriesLabel="Projects"
-                extended={true}
-                showDate={false}
-            />
-=======
->>>>>>> 41c471d3
         </>
     )
 }
