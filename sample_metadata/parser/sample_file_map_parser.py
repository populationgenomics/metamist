#!/usr/bin/env python3
# pylint: disable=too-many-instance-attributes,too-many-locals,unused-argument,wrong-import-order,unused-argument
from typing import List
import logging

import click

from sample_metadata.parser.generic_metadata_parser import (
    GenericMetadataParser,
    run_as_sync,
)

PARTICIPANT_COL_NAME = 'individual_id'
SAMPLE_ID_COL_NAME = 'sample_id'
READS_COL_NAME = 'filenames'
SEQ_TYPE_COL_NAME = 'type'
CHECKSUM_COL_NAME = 'checksum'

KeyMap = {
<<<<<<< HEAD
    PARTICIPANT_COL_NAME: [
        'individual id',
        'individual',
        'individual_id',
        'participant',
        'participant-id',
    ],
    SAMPLE_ID_COL_NAME: ['sample id', 'sample', 'sample id'],
    READS_COL_NAME: ['filename', 'filenames', 'files', 'file'],
    SEQ_TYPE_COL_NAME: ['type', 'types', 'sequencing type', 'sequencing_type'],
=======
    PARTICIPANT_COL_NAME: ['individual id', 'individual', 'individual_id', 'participant', 'participant-id', 'participant_id', 'participant id'],
    SAMPLE_ID_COL_NAME: ['sample_id', 'sample', 'sample id'],
    READS_COL_NAME: ['filename', 'filenames', 'files', 'file'],
    SEQ_TYPE_COL_NAME: ['type', 'types', 'sequencing type', 'sequencing_type'],
    CHECKSUM_COL_NAME: ['md5', 'checksum'],
>>>>>>> bb5f5160
}

required_keys = [SAMPLE_ID_COL_NAME, READS_COL_NAME]

__DOC = """
The SampleFileMapParser is used for parsing files with format:

- ['Individual ID']
- 'Sample ID'
- 'Filenames'
- ['Type']
- 'Checksum'

e.g.
    Sample ID       Filenames
    <sample-id>     <sample-id>.filename-R1.fastq.gz,<sample-id>.filename-R2.fastq.gz
    # OR
    <sample-id2>    <sample-id2>.filename-R1.fastq.gz
    <sample-id2>    <sample-id2>.filename-R2.fastq.gz

Example with optional columns
Note: Individual ID column must contain values in every row
Note: Any missing values in Type will default to the default_sequence_type ('genome')
e.g.
    Individual ID	Sample ID	    Filenames	                                                                    Type
    Demeter	        sample_id001	sample_id001.filename-R1.fastq.gz,sample_id001.filename-R2.fastq.gz	            WGS
    Demeter	        sample_id001	sample_id001.exome.filename-R1.fastq.gz,sample_id001.exome.filename-R2.fastq.gz	WES
    Apollo	        sample_id002	sample_id002.filename-R1.fastq.gz	                                            WGS
    Apollo	        sample_id002	sample_id002.filename-R2.fastq.gz	                                            WGS
    Athena	        sample_id003	sample_id003.filename-R1.fastq.gz
    Athena	        sample_id003	sample_id003.filename-R2.fastq.gz
    Apollo	        sample_id004	sample_id004.filename-R1.fastq.gz
    Apollo	        sample_id004	sample_id004.filename-R2.fastq.gz

This format is useful for ingesting filenames for the seqr loading pipeline
"""

logger = logging.getLogger(__file__)
logger.addHandler(logging.StreamHandler())
logger.setLevel(logging.INFO)


class SampleFileMapParser(GenericMetadataParser):
    """Parser for SampleFileMap"""

    def __init__(
        self,
        search_locations: List[str],
        project: str,
        default_sequence_type='genome',
        default_sample_type='blood',
        allow_extra_files_in_search_path=False,
    ):
        super().__init__(
            search_locations=search_locations,
            project=project,
            participant_column=PARTICIPANT_COL_NAME,
            sample_name_column=SAMPLE_ID_COL_NAME,
            reads_column=READS_COL_NAME,
            checksum_column=CHECKSUM_COL_NAME,
            seq_type_column=SEQ_TYPE_COL_NAME,
            default_sequence_type=default_sequence_type,
            default_sample_type=default_sample_type,
            participant_meta_map={},
            sample_meta_map={},
            sequence_meta_map={},
            qc_meta_map={},
            allow_extra_files_in_search_path=allow_extra_files_in_search_path,
            key_map=KeyMap,
        )


@click.command(help=__DOC)
@click.option(
    '--project',
    help='The sample-metadata project to import manifest into',
)
@click.option('--default-sample-type', default='blood')
@click.option('--default-sequence-type', default='wgs')
@click.option(
    '--confirm', is_flag=True, help='Confirm with user input before updating server'
)
@click.option(
    '--search-path',
    multiple=True,
    required=True,
    help='Search path to search for files within',
)
@click.option(
    '--dry-run', is_flag=True, help='Just prepare the run, without comitting it'
)
@click.option(
    '--allow-extra-files-in-search_path',
    is_flag=True,
    help='By default, this parser will fail if there are crams, bams, fastqs '
    'in the search path that are not covered by the sample map.',
)
@click.argument('manifests', nargs=-1)
@run_as_sync
async def main(
    manifests,
    search_path: List[str],
    project,
    default_sample_type='blood',
    default_sequence_type='genome',
    confirm=False,
    dry_run=False,
    allow_extra_files_in_search_path=False,
):
    """Run script from CLI arguments"""
    if not manifests:
        raise ValueError('Expected at least 1 manifest')

    extra_seach_paths = [m for m in manifests if m.startswith('gs://')]
    if extra_seach_paths:
        search_path = list(set(search_path).union(set(extra_seach_paths)))

    parser = SampleFileMapParser(
        project=project,
        default_sample_type=default_sample_type,
        default_sequence_type=default_sequence_type,
        search_locations=search_path,
        allow_extra_files_in_search_path=allow_extra_files_in_search_path,
    )
    for manifest in manifests:
        logger.info(f'Importing {manifest}')
        resp = await parser.from_manifest_path(
            manifest=manifest,
            confirm=confirm,
            dry_run=dry_run,
        )
        print(resp)


if __name__ == '__main__':
    # pylint: disable=no-value-for-parameter
    main()<|MERGE_RESOLUTION|>--- conflicted
+++ resolved
@@ -17,24 +17,11 @@
 CHECKSUM_COL_NAME = 'checksum'
 
 KeyMap = {
-<<<<<<< HEAD
-    PARTICIPANT_COL_NAME: [
-        'individual id',
-        'individual',
-        'individual_id',
-        'participant',
-        'participant-id',
-    ],
-    SAMPLE_ID_COL_NAME: ['sample id', 'sample', 'sample id'],
-    READS_COL_NAME: ['filename', 'filenames', 'files', 'file'],
-    SEQ_TYPE_COL_NAME: ['type', 'types', 'sequencing type', 'sequencing_type'],
-=======
     PARTICIPANT_COL_NAME: ['individual id', 'individual', 'individual_id', 'participant', 'participant-id', 'participant_id', 'participant id'],
     SAMPLE_ID_COL_NAME: ['sample_id', 'sample', 'sample id'],
     READS_COL_NAME: ['filename', 'filenames', 'files', 'file'],
     SEQ_TYPE_COL_NAME: ['type', 'types', 'sequencing type', 'sequencing_type'],
     CHECKSUM_COL_NAME: ['md5', 'checksum'],
->>>>>>> bb5f5160
 }
 
 required_keys = [SAMPLE_ID_COL_NAME, READS_COL_NAME]
