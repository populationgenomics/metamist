# pylint: disable=R0904,too-many-instance-attributes,too-many-locals,unused-argument,wrong-import-order,unused-argument,too-many-arguments,unused-import
import asyncio
import logging
import re
import shlex
from functools import reduce
from typing import Dict, List, Optional, Any, Tuple, Union

import click

from sample_metadata.model.sample_type import SampleType
from sample_metadata.model.sequence_status import SequenceStatus
from sample_metadata.model.sequence_technology import SequenceTechnology
from sample_metadata.model.sequence_type import SequenceType
from sample_metadata.parser.generic_parser import (
    GenericParser,
    GroupedRow,
    ParsedSequencingGroup,
    ParsedSequencing,
    SingleRow,
    run_as_sync,
    ParsedAnalysis,
)  # noqa

__DOC = """
Parse CSV / TSV manifest of arbitrary format.
This script allows you to specify HOW you want the manifest
to be mapped onto individual data.

This script loads the WHOLE file into memory

It groups rows by the sample ID, and collapses metadata from rows.

EG:
    Sample ID       sample-collection-date  depth  qc_quality  Fastqs

    <sample-id>     2021-09-16              30x    0.997       <sample-id>.filename-R1.fastq.gz,<sample-id>.filename-R2.fastq.gz

    # OR

    <sample-id2>    2021-09-16              30x    0.997       <sample-id2>.filename-R1.fastq.gz

    <sample-id2>    2021-09-16              30x    0.997       <sample-id2>.filename-R2.fastq.gz

Given the files are in a bucket called 'gs://cpg-upload-bucket/collaborator',
and we want to achieve the following:

- Import this manifest into the "$dataset" project of SM
- Map the following to `sample.meta`:
    - "sample-collection-date" -> "collection_date"
- Map the following to `sequence.meta`:
    - "depth" -> "depth"
    - "qc_quality" -> "qc.quality" (ie: {"qc": {"quality": 0.997}})
- Add a qc analysis object with the following mapped `analysis.meta`:
    - "qc_quality" -> "quality"

python parse_generic_metadata.py \
    --project $dataset \
    --sample-name-column "Sample ID" \
    --reads-column "Fastqs" \
    --sample-meta-field-map "sample-collection-date" "collection_date" \
    --sequence-meta-field "depth" \
    --sequence-meta-field-map "qc_quality" "qc.quality" \
    --qc-meta-field-map "qc_quality" "quality" \
    --search-path "gs://cpg-upload-bucket/collaborator" \
    <manifest-path>
"""


logger = logging.getLogger(__file__)
logger.addHandler(logging.StreamHandler())
logger.setLevel(logging.INFO)

RE_FILENAME_SPLITTER = re.compile('[,;]')


class GenericMetadataParser(GenericParser):
    """Parser for GenericMetadataParser"""

    def __init__(
        self,
        search_locations: List[str],
        participant_meta_map: Dict[str, str],
        sample_meta_map: Dict[str, str],
        sequence_meta_map: Dict[str, str],
        qc_meta_map: Dict[str, str],
        project: str,
        sample_name_column: str,
        participant_column: Optional[str] = None,
        sequence_id_column: Optional[str] = None,
        reported_sex_column: Optional[str] = None,
        reported_gender_column: Optional[str] = None,
        karyotype_column: Optional[str] = None,
        reads_column: Optional[str] = None,
        checksum_column: Optional[str] = None,
        seq_type_column: Optional[str] = None,
        seq_technology_column: Optional[str] = None,
        gvcf_column: Optional[str] = None,
        meta_column: Optional[str] = None,
        seq_meta_column: Optional[str] = None,
        batch_number: Optional[str] = None,
        reference_assembly_location_column: Optional[str] = None,
        default_reference_assembly_location: Optional[str] = None,
        default_sequence_type='genome',
        default_sequence_status='uploaded',
        default_sample_type='blood',
        default_sequence_technology='long-reads',
        allow_extra_files_in_search_path=False,
        **kwargs,
    ):
        super().__init__(
            path_prefix=None,
            search_paths=search_locations,
            project=project,
            default_sequence_type=default_sequence_type,
            default_sequence_status=default_sequence_status,
            default_sample_type=default_sample_type,
            **kwargs,
        )

        if not sample_name_column:
            raise ValueError('A sample name column MUST be provided')

        self.cpg_id_column = 'Internal CPG Sample ID'

        self.sample_name_column = sample_name_column
        self.participant_column = participant_column
        self.sequence_id_column = sequence_id_column
        self.reported_sex_column = reported_sex_column
        self.reported_gender_column = reported_gender_column
        self.karyotype_column = karyotype_column
        self.seq_type_column = seq_type_column
        self.seq_technology_column = seq_technology_column
        self.reference_assembly_location_column = reference_assembly_location_column
        self.default_reference_assembly_location = default_reference_assembly_location

        self.participant_meta_map = participant_meta_map or {}
        self.sample_meta_map = sample_meta_map or {}
        self.sequence_meta_map = sequence_meta_map or {}
        self.qc_meta_map = qc_meta_map or {}
        self.reads_column = reads_column
        self.checksum_column = checksum_column
        self.gvcf_column = gvcf_column
        self.meta_column = meta_column
        self.seq_meta_column = seq_meta_column
        self.allow_extra_files_in_search_path = allow_extra_files_in_search_path
        self.batch_number = batch_number

    def get_sample_id(self, row: SingleRow) -> str:
        """Get external sample ID from row"""
        return row[self.sample_name_column].strip()

    async def get_cpg_sample_id_from_row(self, row: SingleRow) -> Optional[str]:
        """Get internal cpg id from a row using get_sample_id and an api call"""
        return row.get(self.cpg_id_column, None)

    def get_sample_type(self, row: GroupedRow) -> SampleType:
        """Get sample type from row"""
        return SampleType(self.default_sample_type)

    def get_sequence_types(self, row: GroupedRow) -> List[SequenceType]:
        """
        Get sequence types from grouped row
        if SingleRow: return sequence type
        if GroupedRow: return sequence types for all rows
        """
        if isinstance(row, dict):
            return [self.get_sequence_type(row)]
        return [
            SequenceType(r.get(self.seq_type_column, self.default_sequence_type))
            for r in row
        ]

    def get_sequence_technology(self, row: SingleRow) -> SequenceTechnology:
        """Get sequence technology for single row"""
        value = (
            row.get(self.seq_technology_column, None)
            or self.default_sequence_technology
        )
        value = value.lower()

        if value == 'ont':
            value = 'long-reads'

        return SequenceTechnology(value)

    def get_sequence_type(self, row: SingleRow) -> SequenceType:
        """Get sequence type from row"""
        value = row.get(self.seq_type_column, None) or self.default_sequence_type
        value = value.lower()

        if value == 'wgs':
            value = 'genome'
        elif value == 'wes':
            value = 'exome'
        elif 'mt' in value:
            value = 'mtseq'

        return SequenceType(value)

    def get_sequence_status(self, row: GroupedRow) -> SequenceStatus:
        """Get sequence status from row"""
        return SequenceStatus(self.default_sequence_status)

    def get_sequence_id(self, row: GroupedRow) -> Optional[dict[str, str]]:
        """Get external sequence ID from row. Needs to be implemented per parser.
        NOTE: To be re-thought after sequence group changes are applied"""
        return None

    def get_participant_id(self, row: SingleRow) -> Optional[str]:
        """Get external participant ID from row"""
        if not self.participant_column or self.participant_column not in row:
            raise ValueError('Participant column does not exist')
        return row[self.participant_column]

    def get_reported_sex(self, row: GroupedRow) -> Optional[int]:
        """Get reported sex from grouped row"""

        if not self.reported_sex_column:
            return None

        reported_sex = row[0].get(self.reported_sex_column, None)

        if reported_sex is None:
            return None
        if reported_sex == '':
            return None
        if reported_sex.lower() == 'female':
            return 2
        if reported_sex.lower() == 'male':
            return 1

        raise ValueError(
            f'{reported_sex} could not be identified as an input for reported_sex'
        )

    def get_reported_gender(self, row: GroupedRow) -> Optional[str]:
        """Get reported gender from grouped row"""
        return row[0].get(self.reported_gender_column, None)

    def get_karyotype(self, row: GroupedRow) -> Optional[str]:
        """Get karyotype from grouped row"""
        return row[0].get(self.karyotype_column, None)

    def has_participants(self, rows: list[SingleRow]) -> bool:
        """Returns True if the file has a Participants column"""
        return self.participant_column in rows[0]

    async def validate_rows(self, rows):
        await super().validate_rows(rows)

        errors = []
        errors.extend(await self.check_files_covered_by_rows(rows))

        if errors:
            raise ValueError(', '.join(errors))

    @staticmethod
    def flatten_irregular_list(irregular_list):
        """
        Flatten an irregular list: [1, [2, 3], 4]

        >>> GenericMetadataParser.flatten_irregular_list([1, [2, 3], [4,5]])
        [1, 2, 3, 4, 5]
        """
        return (
            [
                element
                for item in irregular_list
                for element in GenericMetadataParser.flatten_irregular_list(item)
            ]
            if isinstance(irregular_list, list)
            else [irregular_list]
        )

    async def get_all_files_from_row(self, sample_id: str, row):
        """Get all files from row, to allow subparsers to include other files"""
        fns = await self.get_read_filenames(sample_id, row)

        return self.flatten_irregular_list(fns)

    async def check_files_covered_by_rows(
        self, rows: List[Dict[str, Any]]
    ) -> List[str]:
        """
        Check that the files in the search_paths are completely covered by the sample_map
        """
        filename_promises = []
        for grp in rows:
            for r in grp if isinstance(grp, list) else [grp]:
                filename_promises.append(
                    self.get_all_files_from_row(self.get_sample_id(r), r)
                )

        files_from_rows: List[str] = sum(await asyncio.gather(*filename_promises), [])
        filenames_from_rows = set(f.strip() for f in files_from_rows if f and f.strip())
        relevant_extensions = ('.cram', '.fastq.gz', '.bam')

        def filename_filter(f):
            return any(f.endswith(ext) for ext in relevant_extensions)

        file_from_search_paths = set(filter(filename_filter, self.filename_map.keys()))

        files_in_search_path_not_in_map = file_from_search_paths - filenames_from_rows
        missing_files = filenames_from_rows - file_from_search_paths

        errors = []

        if missing_files:
            errors.append(
                'There are files specified in the map, but not found in '
                f'the search paths: {", ".join(missing_files)}'
            )
        if files_in_search_path_not_in_map:
            m = (
                'There are files in the search path that are NOT covered by the file map: '
                f'{", ".join(files_in_search_path_not_in_map)}'
            )
            if self.allow_extra_files_in_search_path:
                logger.warning(m)
            else:
                errors.append(m)

        return errors

    @staticmethod
    def merge_dicts(a: Dict, b: Dict):
        """
        Recursively merge two dictionaries:
        - collapse equal values
        - put differing values into a list (not guaranteeing order)
        """
        if b is None:
            return a
        if a is None:
            return b

        res = {}
        for key in set(a.keys()).union(b.keys()):
            a_val = a.get(key)
            b_val = b.get(key)
            if a_val is not None and b_val is not None:
                # combine values
                a_is_dict = isinstance(a_val, dict)
                b_is_dict = isinstance(b_val, dict)

                if a_is_dict and b_is_dict:
                    # merge dict
                    res[key] = GenericMetadataParser.merge_dicts(a_val, b_val)
                elif a_val == b_val:
                    res[key] = a_val
                else:
                    res[key] = [a_val, b_val]
            else:
                res[key] = a_val or b_val

        return res

    @staticmethod
    def collapse_arbitrary_meta(key_map: Dict[str, str], row: GroupedRow):
        """
        This is a little bit tricky

        >>> GenericMetadataParser.collapse_arbitrary_meta({'key1': 'new_key'}, {'key1': True})
        {'new_key': True}

        >>> GenericMetadataParser.collapse_arbitrary_meta({'key1': 'new_key'}, [{'key1': True}, {'key1': True}])
        {'new_key': True}

        >>> GenericMetadataParser.collapse_arbitrary_meta({'key1': 'new_key'}, [{'key1': True}, {'key1': None}])
        {'new_key': True}

        >>> GenericMetadataParser.collapse_arbitrary_meta({'key1': 'new_key'}, [{'key1': True}])
        {'new_key': True}

        >>> GenericMetadataParser.collapse_arbitrary_meta({'key1': 'new.key'}, [{'key1': True}])
        {'new': {'key': True}}

        >>> GenericMetadataParser.collapse_arbitrary_meta({'key1': 'new.key'}, [{'key1': 1}, {'key1': 2}, {'key1': 3}])
        {'new': {'key': [1, 2, 3]}}

        # multiple keys sometimes is ordered, so check the sorted(dict.items())
        >>> import json; json.dumps(GenericMetadataParser.collapse_arbitrary_meta({'key1': 'new.key', 'key2': 'new.another'}, [{'key1': 1}, {'key1': 2}, {'key2': False}]), sort_keys=True)
        '{"new": {"another": false, "key": [1, 2]}}'
        """
        if not key_map or not row:
            return {}

        def prepare_dict_from_keys(key_parts: List[str], val):
            """Recursive production of dictionary"""
            if len(key_parts) == 1:
                return {key_parts[0]: val}
            return {key_parts[0]: prepare_dict_from_keys(key_parts[1:], val)}

        dicts = []
        for row_key, dict_key in key_map.items():
            if isinstance(row, list):
                inner_values = [r[row_key] for r in row if r.get(row_key) is not None]
                if any(isinstance(inner, list) for inner in inner_values):
                    # lists are unhashable
                    value = inner_values
                else:
                    value = list(set(inner_values))
                    if len(value) == 0:
                        continue
                    if len(value) == 1:
                        value = value[0]
            else:
                if row_key not in row:
                    continue
                value = row[row_key]

            dicts.append(prepare_dict_from_keys(dict_key.split('.'), value))

        return reduce(GenericMetadataParser.merge_dicts, dicts)

    @staticmethod
    def process_filename_value(string: Union[str, List[str]]) -> List[str]:
        """
        Split on multiple delimiters, ;,

        >>> GenericMetadataParser.process_filename_value('Filename1-fastq.gz;Filename2.fastq.gz')
        ['Filename1-fastq.gz', 'Filename2.fastq.gz']

        >>> GenericMetadataParser.process_filename_value('Filename1-fastq.gz, Filename2.fastq.gz')
        ['Filename1-fastq.gz', 'Filename2.fastq.gz']

        >>> GenericMetadataParser.process_filename_value('Filename1 with spaces fastq.gz')
        ['Filename1 with spaces fastq.gz']

        >>> GenericMetadataParser.process_filename_value(['filename ;filename2, filename3', ' filename4'])
        ['filename', 'filename2', 'filename3', 'filename4']
        """
        if not string:
            return []
        if isinstance(string, list):
            return sorted(
                set(
                    r
                    for f in string
                    for r in GenericMetadataParser.process_filename_value(f)
                )
            )

        filenames = [f.strip() for f in RE_FILENAME_SPLITTER.split(string)]
        filenames = [f for f in filenames if f]

        whitespace_filenames = [f for f in filenames if ' ' in f]
        if whitespace_filenames:
            logger.warning(
                'Whitespace detected in filenames: '
                + ','.join(shlex.quote(str(s)) for s in whitespace_filenames)
            )

        return filenames

    async def get_read_filenames(
        self, sample_id: Optional[str], row: SingleRow
    ) -> List[str]:
        """Get paths to reads from a row"""
        if not self.reads_column or self.reads_column not in row:
            return []
        # more post processing
        return self.process_filename_value(row[self.reads_column])

    async def get_checksums_from_row(
        self, sample_id: Optional[str], row: SingleRow, read_filenames: List[str]
    ) -> Optional[List[Optional[str]]]:
        """
        Get checksums for some row, you must either return:
            - no elements, or
            - number of elements equal to read_filenames

        Each element should be a string or None.
        """
        if not self.checksum_column or self.checksum_column not in row:
            return []

        return self.process_filename_value(row[self.checksum_column])

    async def get_gvcf_filenames(self, sample_id: str, row: GroupedRow) -> List[str]:
        """Get paths to gvcfs from a row"""
        if not self.gvcf_column:
            return []

        gvcf_filenames: List[str] = []
        for r in row if isinstance(row, list) else [row]:
            if self.gvcf_column in r:
                gvcf_filenames.extend(self.process_filename_value(r[self.gvcf_column]))

        return gvcf_filenames

    async def get_sample_meta_from_group(self, rows: GroupedRow):
        """Get sample-metadata from row"""
        return self.collapse_arbitrary_meta(self.sample_meta_map, rows)

    async def get_participant_meta_from_group(self, rows: GroupedRow):

        """Get participant-metadata from rows then set it in the ParticipantMetaGroup"""
        return self.collapse_arbitrary_meta(self.participant_meta_map, rows)

    async def get_sequence_group_meta(
        self, sequence_group: ParsedSequencingGroup
    ) -> dict:

        meta = {}

        if not sequence_group.sample.external_sid:
            sequence_group.sample.external_sid = await self.get_cpg_sample_id_from_row(
                sequence_group.rows[0]
            )

        gvcf_filenames: List[str] = []

        for r in sequence_group.rows:
            if self.gvcf_column and self.gvcf_column in r:
                gvcf_filenames.extend(self.process_filename_value(r[self.gvcf_column]))

        # strip in case collaborator put "file1, file2"
        full_gvcf_filenames: List[str] = []

        if gvcf_filenames:
            full_gvcf_filenames.extend(
                self.file_path(f.strip()) for f in gvcf_filenames if f.strip()
            )

        variant_file_types: Dict[str, Dict[str, List]] = await self.parse_files(
            sequence_group.sample.external_sid, full_gvcf_filenames, None
        )
        variants: Dict[str, List] = variant_file_types.get('variants')

        if variants:
            if 'gvcf' in variants:
                meta['gvcfs'] = variants.get('gvcf')
                meta['gvcf_types'] = 'gvcf'

            if 'vcf' in variants:
                meta['vcfs'] = variants['vcf']
                meta['vcf_type'] = 'vcf'

        return meta

    async def get_sequences_from_group(
        self, sequence_group: ParsedSequencingGroup
    ) -> list[ParsedSequencing]:
        """Get sequences from sequence group + rows"""
        sample = sequence_group.sample
        rows = sequence_group.rows

        if not sample.external_sid:
            sample.external_sid = await self.get_cpg_sample_id_from_row(rows[0])

        collapsed_sequence_meta = self.collapse_arbitrary_meta(
            self.sequence_meta_map, rows
        )

        sequences = []

        read_filenames: List[str] = []
        read_checksums: List[str] = []
        reference_assemblies: set[str] = set()

        for r in rows:
            _rfilenames = await self.get_read_filenames(
                sample_id=sample.external_sid, row=r
            )
            read_filenames.extend(_rfilenames)
            if self.checksum_column and self.checksum_column in r:
                checksums = await self.get_checksums_from_row(
                    sample.external_sid, r, _rfilenames
                )
                if not checksums:
                    checksums = [None] * len(_rfilenames)
                read_checksums.extend(checksums)

            if self.reference_assembly_location_column:
                ref = r.get(self.reference_assembly_location_column)
                if ref:
                    reference_assemblies.add(ref)

        # strip in case collaborator put "file1, file2"
        full_read_filenames: List[str] = []
        if read_filenames:
            full_read_filenames.extend(
                self.file_path(f.strip()) for f in read_filenames if f.strip()
            )
        read_file_types: Dict[str, Dict[str, List]] = await self.parse_files(
            sample.external_sid, full_read_filenames, read_checksums
        )
        reads: Dict[str, List] = read_file_types.get('reads')
        if not reads:
            return []

        keys = list(reads.keys())
        if len(keys) > 1:
            # 2021-12-14 mfranklin: In future we should return multiple
            #       sequence meta, and handle that in the generic parser
            raise ValueError(
                f'Multiple types of reads found ({", ".join(keys)}), currently not supported'
            )

        reads_type = keys[0]
        collapsed_sequence_meta['reads_type'] = reads_type
        # collapsed_sequence_meta['reads'] = reads[reads_type]

        if reads_type == 'cram':
            if len(reference_assemblies) > 1:
                # sorted for consistent testing
                str_ref_assemblies = ', '.join(sorted(reference_assemblies))
                raise ValueError(
                    f'Multiple reference assemblies were defined for {sample.external_sid}: {str_ref_assemblies}'
                )
            if len(reference_assemblies) == 1:
                ref = next(iter(reference_assemblies))
            else:
                ref = self.default_reference_assembly_location

<<<<<<< HEAD
            if not ref:
                raise ValueError(
                    f'Reads type for "{sample.external_sid}" is CRAM, but a reference is not defined, please set the default reference assembly path'
=======
            reads_type = keys[0]
            collapsed_sequence_meta['reads_type'] = reads_type
            collapsed_sequence_meta['reads'] = reads[reads_type]

            if reads_type == 'cram':
                if len(reference_assemblies) > 1:
                    # sorted for consistent testing
                    str_ref_assemblies = ', '.join(sorted(reference_assemblies))
                    raise ValueError(
                        f'Multiple reference assemblies were defined for {sample_id}: {str_ref_assemblies}'
                    )
                if len(reference_assemblies) == 1:
                    ref = next(iter(reference_assemblies))
                else:
                    ref = self.default_reference_assembly_location

                if not ref:
                    raise ValueError(
                        f'Reads type for {sample_id!r} is CRAM, but a reference is '
                        f'not defined, please set the default reference assembly path'
                    )

                ref_fp = self.file_path(ref)
                secondary_files = (
                    await self.create_secondary_file_objects_by_potential_pattern(
                        ref_fp, ['.fai']
                    )
                )
                cram_reference = await self.create_file_object(
                    ref_fp, secondary_files=secondary_files
>>>>>>> c58deacd
                )

            ref_fp = self.file_path(ref)
            secondary_files = (
                await self.create_secondary_file_objects_by_potential_pattern(
                    ref_fp, ['.fai']
                )
            )
            cram_reference = await self.create_file_object(
                ref_fp, secondary_files=secondary_files
            )
            collapsed_sequence_meta['reference_assembly'] = cram_reference

        if self.batch_number is not None:
            collapsed_sequence_meta['batch'] = self.batch_number

        for read in reads[reads_type]:
            sequences.append(
                ParsedSequencing(
                    group=sequence_group,
                    # we don't determine which set of rows belong to a sequence,
                    # as we grab all reads, and then determine sequence
                    # grouping from there.
                    rows=sequence_group.rows,
                    internal_seq_id=None,
                    external_seq_ids={},
                    sequence_type=sequence_group.sequence_type,
                    sequence_technology=sequence_group.sequence_technology,
                    sequence_platform=sequence_group.sequence_platform,
                    meta={**collapsed_sequence_meta, 'reads': read},
                )
            )

        return sequences

    async def get_analyses_from_sequence_group(
        self, sequence_group: ParsedSequencingGroup
    ) -> list[ParsedAnalysis]:
        if not self.qc_meta_map:
            return []

        sample_id = sequence_group.sample.external_sid

        return [
            ParsedAnalysis(
                sequence_group=sequence_group,
                status=self.get_analysis_status(sample_id, sequence_group.rows),
                type_=self.get_analysis_type(sample_id, sequence_group.rows),
                meta=self.collapse_arbitrary_meta(
                    self.qc_meta_map, sequence_group.rows
                ),
                rows=sequence_group.rows,
                output=None,
            )
        ]


@click.command(help=__DOC)
@click.option(
    '--project',
    required=True,
    help='The sample-metadata project ($DATASET) to import manifest into',
)
@click.option('--sample-name-column', required=True)
@click.option(
    '--reads-column',
    help='Column where the reads information is held, comma-separated if multiple',
)
@click.option(
    '--gvcf-column',
    help='Column where the reads information is held, comma-separated if multiple',
)
@click.option(
    '--qc-meta-field-map',
    nargs=2,
    multiple=True,
    help='Two arguments per listing, eg: --qc-meta-field "name-in-manifest" "name-in-analysis.meta"',
)
@click.option(
    '--participant-meta-field',
    multiple=True,
    help='Single argument, key to pull out of row to put in participant.meta',
)
@click.option(
    '--participant-meta-field-map',
    nargs=2,
    multiple=True,
    help='Two arguments per listing, eg: --participant-meta-field-map "name-in-manifest" "name-in-participant.meta"',
)
@click.option(
    '--sample-meta-field',
    multiple=True,
    help='Single argument, key to pull out of row to put in sample.meta',
)
@click.option(
    '--sample-meta-field-map',
    nargs=2,
    multiple=True,
    help='Two arguments per listing, eg: --sample-meta-field-map "name-in-manifest" "name-in-sample.meta"',
)
@click.option(
    '--sequence-meta-field',
    multiple=True,
    help='Single argument, key to pull out of row to put in sample.meta',
)
@click.option(
    '--sequence-meta-field-map',
    nargs=2,
    multiple=True,
    help='Two arguments per listing, eg: --sequence-meta-field "name-in-manifest" "name-in-sequence.meta"',
)
@click.option('--default-sample-type', default='blood')
@click.option('--default-sequence-type', default='wgs')
@click.option(
    '--confirm', is_flag=True, help='Confirm with user input before updating server'
)
@click.option('--search-path', multiple=True, required=True)
@click.argument('manifests', nargs=-1)
@run_as_sync
async def main(
    manifests,
    search_path: List[str],
    project,
    sample_name_column: str,
    participant_meta_field: List[str],
    participant_meta_field_map: List[Tuple[str, str]],
    sample_meta_field: List[str],
    sample_meta_field_map: List[Tuple[str, str]],
    sequence_meta_field: List[str],
    sequence_meta_field_map: List[Tuple[str, str]],
    qc_meta_field_map: List[Tuple[str, str]] = None,
    reads_column: Optional[str] = None,
    gvcf_column: Optional[str] = None,
    default_sample_type='blood',
    default_sequence_type='wgs',
    confirm=False,
):
    """Run script from CLI arguments"""
    if not manifests:
        raise ValueError('Expected at least 1 manifest')

    extra_seach_paths = [m for m in manifests if m.startswith('gs://')]
    if extra_seach_paths:
        search_path = list(set(search_path).union(set(extra_seach_paths)))

    participant_meta_map: Dict[Any, Any] = {}
    sample_meta_map: Dict[Any, Any] = {}
    sequence_meta_map: Dict[Any, Any] = {}

    qc_meta_map = dict(qc_meta_field_map or {})
    if participant_meta_field_map:
        participant_meta_map.update(dict(participant_meta_map))
    if participant_meta_field:
        participant_meta_map.update({k: k for k in participant_meta_field})
    if sample_meta_field_map:
        sample_meta_map.update(dict(sample_meta_field_map))
    if sample_meta_field:
        sample_meta_map.update({k: k for k in sample_meta_field})
    if sequence_meta_field_map:
        sequence_meta_map.update(dict(sequence_meta_field_map))
    if sequence_meta_field:
        sequence_meta_map.update({k: k for k in sequence_meta_field})

    parser = GenericMetadataParser(
        project=project,
        sample_name_column=sample_name_column,
        participant_meta_map=participant_meta_map,
        sample_meta_map=sample_meta_map,
        sequence_meta_map=sequence_meta_map,
        qc_meta_map=qc_meta_map,
        reads_column=reads_column,
        gvcf_column=gvcf_column,
        default_sample_type=default_sample_type,
        default_sequence_type=default_sequence_type,
        search_locations=search_path,
    )
    for manifest in manifests:
        logger.info(f'Importing {manifest}')

        await parser.from_manifest_path(manifest=manifest, confirm=confirm)


if __name__ == '__main__':
    # pylint: disable=no-value-for-parameter
    main()<|MERGE_RESOLUTION|>--- conflicted
+++ resolved
@@ -615,43 +615,11 @@
             else:
                 ref = self.default_reference_assembly_location
 
-<<<<<<< HEAD
-            if not ref:
-                raise ValueError(
-                    f'Reads type for "{sample.external_sid}" is CRAM, but a reference is not defined, please set the default reference assembly path'
-=======
-            reads_type = keys[0]
-            collapsed_sequence_meta['reads_type'] = reads_type
-            collapsed_sequence_meta['reads'] = reads[reads_type]
-
-            if reads_type == 'cram':
-                if len(reference_assemblies) > 1:
-                    # sorted for consistent testing
-                    str_ref_assemblies = ', '.join(sorted(reference_assemblies))
-                    raise ValueError(
-                        f'Multiple reference assemblies were defined for {sample_id}: {str_ref_assemblies}'
-                    )
-                if len(reference_assemblies) == 1:
-                    ref = next(iter(reference_assemblies))
-                else:
-                    ref = self.default_reference_assembly_location
-
                 if not ref:
                     raise ValueError(
-                        f'Reads type for {sample_id!r} is CRAM, but a reference is '
-                        f'not defined, please set the default reference assembly path'
+                        f'Reads type for {sample.external_sid!r} is CRAM, but a reference '
+                        f'is not defined, please set the default reference assembly path'
                     )
-
-                ref_fp = self.file_path(ref)
-                secondary_files = (
-                    await self.create_secondary_file_objects_by_potential_pattern(
-                        ref_fp, ['.fai']
-                    )
-                )
-                cram_reference = await self.create_file_object(
-                    ref_fp, secondary_files=secondary_files
->>>>>>> c58deacd
-                )
 
             ref_fp = self.file_path(ref)
             secondary_files = (
