# pylint: disable=too-many-lines,too-many-instance-attributes,too-many-locals,unused-argument,no-self-use,assignment-from-none,invalid-name,ungrouped-imports
import sys
import asyncio
import csv
import logging
import os
import re
from abc import abstractmethod
from collections import defaultdict
from itertools import groupby
from typing import (
    List,
    Dict,
    Union,
    Optional,
    Tuple,
    Match,
    Any,
    Sequence,
    TypeVar,
    Iterator,
    Coroutine,
)
from functools import wraps

from google.api_core.exceptions import Forbidden
from google.cloud import storage
from sample_metadata.model.participant_upsert_body import ParticipantUpsertBody

from sample_metadata.model_utils import async_wrap
from sample_metadata.apis import SampleApi, SequenceApi, AnalysisApi, ParticipantApi
from sample_metadata.models import (
    ParticipantUpsert,
    SequenceType,
    AnalysisModel,
    SampleType,
    AnalysisType,
    SequenceStatus,
    AnalysisStatus,
    SampleBatchUpsert,
    SampleBatchUpsertBody,
    SequenceUpsert,
)


# https://mypy.readthedocs.io/en/stable/runtime_troubles.html#using-new-additions-to-the-typing-module
if sys.version_info >= (3, 8):
    from typing import Literal
else:
    from typing_extensions import Literal

logging.basicConfig()
logger = logging.getLogger(__file__)
logger.setLevel(logging.INFO)

FASTQ_EXTENSIONS = ('.fq', '.fastq', '.fq.gz', '.fastq.gz')
BAM_EXTENSIONS = ('.bam',)
CRAM_EXTENSIONS = ('.cram',)
GVCF_EXTENSIONS = ('.g.vcf.gz',)
VCF_EXTENSIONS = ('.vcf', '.vcf.gz')

ALL_EXTENSIONS = (
    FASTQ_EXTENSIONS
    + CRAM_EXTENSIONS
    + BAM_EXTENSIONS
    + GVCF_EXTENSIONS
    + VCF_EXTENSIONS
)

rmatch = re.compile(r'[_\.-][Rr]\d')
SingleRow = Dict[str, Any]
GroupedRow = List[SingleRow]

T = TypeVar('T')

SUPPORTED_FILE_TYPE = Literal['reads', 'variants']
SUPPORTED_READ_TYPES = Literal['fastq', 'bam', 'cram']
SUPPORTED_VARIANT_TYPES = Literal['gvcf', 'vcf']


class ParticipantMetaGroup:
    """Class for holding participant metadata grouped by id"""

    def __init__(
        self,
        participant_id: int,
        rows: GroupedRow,
        meta: Dict[str, Any],
    ):
        self.id = participant_id
        self.rows = rows
        self.meta = meta


class SampleMetaGroup:
    """Class for holding sample metadata grouped by id"""

    def __init__(
        self,
        sample_id: str,
        rows: GroupedRow,
        meta: Dict[str, Any] = None,
    ):
        self.id = sample_id
        self.rows = rows
        self.meta = meta


class SequenceMetaGroup:
    """Class for holding sequence metadata grouped by type"""

    def __init__(
        self,
        rows: GroupedRow,
        sequence_type: SequenceType,
        meta: Optional[Dict[str, Any]] = None,
    ):
        self.rows = rows
        self.sequence_type = sequence_type
        self.meta = meta


def chunk(iterable: Sequence[T], chunk_size=500) -> Iterator[Sequence[T]]:
    """
    Chunk a sequence by yielding lists of `chunk_size`
    """
    for i in range(0, len(iterable), chunk_size):
        yield iterable[i : i + chunk_size]


def run_as_sync(f):
    """
    Run an async function, synchronously.
    Useful for @click functions that must be async, eg:

    @click.command()
    @click.option(...)
    @run_as_sync
    async def my_async_function(**kwargs):
        return await awaitable_function(**kwargs)
    """

    @wraps(f)
    def wrapper(*args, **kwargs):
        loop = asyncio.get_event_loop()
        return loop.run_until_complete(f(*args, **kwargs))

    return wrapper


class GenericParser:  # pylint: disable=too-many-public-methods
    """Parser for VCGS manifest"""

    def __init__(
        self,
        path_prefix: Optional[str],
        sample_metadata_project: str,
        default_sequence_type='genome',
        default_sequence_status='uploaded',
        default_sample_type='blood',
        default_analysis_type='qc',
        default_analysis_status='completed',
        skip_checking_gcs_objects=False,
        verbose=True,
    ):

        self.path_prefix = path_prefix
        self.skip_checking_gcs_objects = skip_checking_gcs_objects
        self.verbose = verbose

        if not sample_metadata_project:
            raise ValueError('sample-metadata project is required')

        self.sample_metadata_project = sample_metadata_project

        self.default_sequence_type: str = default_sequence_type
        self.default_sequence_status: str = default_sequence_status
        self.default_sample_type: str = default_sample_type
        self.default_analysis_type: str = default_analysis_type
        self.default_analysis_status: str = default_analysis_status

        # gs specific
        self.default_bucket = None

        self._client = None
        self.bucket_clients: Dict[str, Any] = {}

    @property
    def client(self):
        """Get GCP storage client"""
        if not self._client:
            self._client = storage.Client()
        return self._client

        self.papi = ParticipantApi()
        self.seqapi = SequenceApi()

    def get_bucket(self, bucket_name):
        """Get cached bucket client from optional bucket name"""
        assert bucket_name
        if bucket_name not in self.bucket_clients:
            self.bucket_clients[bucket_name] = self.client.get_bucket(bucket_name)

        return self.bucket_clients[bucket_name]

    def file_path(self, filename: str) -> str:
        """
        Get complete filepath of filename:
        - Includes gs://{bucket} if relevant
        - Includes path_prefix decided early on
        """
        if filename.startswith('gs://') or filename.startswith('/'):
            return filename

        if not self.path_prefix:
            raise FileNotFoundError(
                f"Can't form full path to '{filename}' as no path_prefix was defined"
            )

        if self.client and not filename.startswith('/'):
            assert self.default_bucket
            return os.path.join(
                'gs://',
                self.default_bucket or '',
                self.path_prefix or '',
                filename or '',
            )

        return os.path.join(self.path_prefix or '', filename)

    @async_wrap
    def get_blob(self, filename):
        """Convenience function for getting blob from fully qualified GCS path"""
        if not filename.startswith('gs://'):
            raise ValueError('No blob available')

        bucket_name, *components = filename[5:].split('/')
        bucket = self.get_bucket(bucket_name)
        path = '/'.join(components)

        # the next few lines are equiv to `bucket.get_blob(path)`
        # but without requiring storage.objects.get permission
        blobs = list(self.client.list_blobs(bucket, prefix=path))
        # first where r.name == path (or None)
        return next((r for r in blobs if r.name == path), None)

    def list_directory(self, directory_name) -> List[str]:
        """List directory"""
        path = self.file_path(directory_name)
        if path.startswith('gs://'):
            bucket_name, *components = directory_name[5:].split('/')
            assert self.client
            blobs = self.client.list_blobs(
                bucket_name, prefix='/'.join(components), delimiter='/'
            )
            return [f'gs://{bucket_name}/{blob.name}' for blob in blobs]

        return [os.path.join(path, f) for f in os.listdir(path)]

    async def file_contents(self, filename) -> Optional[str]:
        """Get contents of file (decoded as utf8)"""
        path = self.file_path(filename)
        if path.startswith('gs://'):
            blob = await self.get_blob(path)
            try:
                retval = blob.download_as_bytes()
                if isinstance(retval, bytes):
                    retval = retval.decode()
                return retval
            except Forbidden:
                logger.warning(f"FORBIDDEN: Can't download {filename}")
                return None

        with open(filename, encoding='utf-8') as f:
            return f.read()

    async def file_exists(self, filename: str) -> bool:
        """Determines whether a file exists"""
        path = self.file_path(filename)

        if path.startswith('gs://'):
            blob = await self.get_blob(filename)
            return blob is not None

        return os.path.exists(path)

    async def file_size(self, filename):
        """Get size of file in bytes"""
        path = self.file_path(filename)
        if path.startswith('gs://'):
            blob = await self.get_blob(filename)
            return blob.size

        return os.path.getsize(path)

    @abstractmethod
    def get_sample_id(self, row: SingleRow) -> Optional[str]:
        """Get external sample ID from row"""

    # @abstractmethod
    async def get_cpg_sample_id(self, row: SingleRow) -> Optional[str]:
        """Get internal cpg sample ID from row"""

    @abstractmethod
    def get_participant_id(self, row: SingleRow) -> Optional[str]:
        """Get external participant ID from row"""

    # @abstractmethod
    def has_participants(self, file_pointer, delimiter: str) -> bool:
        """Returns True if the file has a Participants column"""

    # @abstractmethod
    async def get_grouped_sample_meta(self, rows: GroupedRow) -> List[SampleMetaGroup]:
        """Return list of grouped by sample metadata from the rows"""

    @abstractmethod
    async def get_sample_meta(self, sample_group: SampleMetaGroup) -> SampleMetaGroup:
        """Get sample-metadata from row"""

    # @abstractmethod
    async def get_grouped_sequence_meta(
        self, sample_id: str, rows: GroupedRow
    ) -> List[SequenceMetaGroup]:
        """Return list of grouped by type sequence metadata from the rows"""

    @abstractmethod
    async def get_sequence_meta(
        self, seq_group: SequenceMetaGroup
    ) -> SequenceMetaGroup:
        """Get sequence-metadata from row then set it in the SequenceMetaGroup"""
        return SequenceMetaGroup(
            rows=[], sequence_type=self.default_sequence_type, meta={}
        )

    # @abstractmethod
    async def get_participant_meta(
        self, participant_id: int, rows: GroupedRow
    ) -> ParticipantMetaGroup:
        """Get participant-metadata from rows then set it in the ParticipantMetaGroup"""
        return ParticipantMetaGroup(participant_id=participant_id, rows=rows, meta={})

    # @abstractmethod
    async def get_analyses(
        self, sample_id: str, row: SingleRow, cpg_id: Optional[str]
    ) -> List[AnalysisModel]:
        """
        Get analysis objects from row. Optionally, a CPG ID can be passed for
        to help finding files for previously added samples that were already renamed.
        """
        return []

    @abstractmethod
    async def get_qc_meta(self, sample_id: str, row: SingleRow) -> Optional[SingleRow]:
        """Get qc-meta from row, creates a Analysis object of type QC"""

    # @abstractmethod
    def get_sample_type(self, row: GroupedRow) -> SampleType:
        """Get sample type from row"""
        return SampleType(self.default_sample_type)

    # @abstractmethod
    def get_sequence_types(self, row: GroupedRow) -> List[SequenceType]:
        """Get sequence types from row"""
        return List(SequenceType(self.default_sequence_type))

    # @abstractmethod
    def get_sequence_type(self, row: SingleRow) -> SequenceType:
        """Get sequence types from row"""
        return SequenceType(self.default_sequence_type)

    # @abstractmethod
    def get_sequence_status(self, row: GroupedRow) -> SequenceStatus:
        """Get sequence status from row"""
        return SequenceStatus(self.default_sequence_status)

    # @abstractmethod
    def get_analysis_type(self, sample_id: str, row: GroupedRow) -> AnalysisType:
        """Get analysis type from row"""
        return AnalysisType(self.default_analysis_type)

    # @abstractmethod
    def get_analysis_status(self, sample_id: str, row: GroupedRow) -> AnalysisStatus:
        """Get analysis status from row"""
        return AnalysisStatus(self.default_analysis_status)

    async def process_sample_group(
        self,
        rows: GroupedRow,
        external_sample_id: str,
        cpg_sample_id: Optional[str],
    ):
        """
        ASYNC function that (maps) transforms one GroupedRow, and returns a Tuple of:
            (
                sample_to_upsert,
                sequences_to_upsert,
                analyses_to_add,
            )

        Then the calling function does the (reduce).
        """

        # Get all the sequence ids for this sample
        sequence_ids = {}
        if cpg_sample_id is not None:
            sequence_ids = await self.seqapi.get_all_sequences_for_sample_id_async(
                sample_id=cpg_sample_id
            )

        # now we have sample / sequencing meta across 4 different rows, so collapse them
        (
            collapsed_sequencing_meta,
            collapsed_sample_meta,
            collapsed_qc,
            collapsed_analyses,
        ) = await asyncio.gather(
            self.get_grouped_sequence_meta(external_sample_id, rows),
            self.get_sample_meta(SampleMetaGroup(sample_id=cpg_sample_id, rows=rows)),
            self.get_qc_meta(external_sample_id, rows[0]),
            self.get_analyses(external_sample_id, rows[0], cpg_id=cpg_sample_id),
        )

        sample_to_upsert = None
        sequences_to_upsert = []
        analyses_to_add = []

        # should we add or update sequencing
        if collapsed_sequencing_meta:
            for seq in collapsed_sequencing_meta:
                args = {
                    'id': sequence_ids.get(str(seq.sequence_type), None),
                    'meta': seq.meta,
                    'type': seq.sequence_type,
                    'status': self.get_sequence_status(seq.rows),
                }
                if not args['id']:
                    del args['id']

                sequences_to_upsert.append(SequenceUpsert(**args))

        # Should we add or update sample
        args = {
            'id': cpg_sample_id,
            'meta': collapsed_sample_meta.meta,
            'external_id': external_sample_id,
            'type': self.get_sample_type(rows),
            'sequences': sequences_to_upsert,
        }
        if not cpg_sample_id:
            del args['id']

        sample_to_upsert = SampleBatchUpsert(**args)

        if collapsed_analyses:
            analyses_to_add.extend(collapsed_analyses)

        if collapsed_qc:
            analyses_to_add.append(
                AnalysisModel(
                    sample_ids=['<none>'],
                    type=self.get_analysis_type(external_sample_id, rows),
                    status=self.get_analysis_status(external_sample_id, rows),
                    meta=collapsed_qc,
                )
            )

        return (
            sample_to_upsert,
            sequences_to_upsert,
            analyses_to_add,
        )

    async def process_participant_group(
        self, participant_id: str, sample_map: Dict[str, Any]
    ):
        """
        ASYNC function that (maps) transforms one GroupedRow, and returns a Tuple of:
            (
                participants_to_upsert,
                samples_to_upsert,
                sequences_to_upsert,
                analyses_to_add,
            )

        Then the calling function does the (reduce).
        """

        all_rows = [r for row in sample_map.values() for r in row]

        # Get external sid to cpg map
        existing_external_id_to_cpgid = (
            await SampleApi().get_sample_id_map_by_external_async(
                self.sample_metadata_project,
                list(sample_map.keys()),
                allow_missing=True,
            )
        )

        # Get all the samples and sequences to upsert first
        samples_to_upsert = []
        sequences_to_upsert = []
        analyses_to_add = []

        for sample_id, rows in sample_map.items():
            cpg_id = existing_external_id_to_cpgid[sample_id]
            sample, seqs, analyses = await self.process_sample_group(
                rows, sample_id, cpg_id
            )
            samples_to_upsert.append(sample)
            sequences_to_upsert.extend(seqs)
            analyses_to_add.append(analyses)

        # Construct participant to upsert
        existing_participant_ids = self.papi.get_participant_id_map_by_external_ids(
            self.sample_metadata_project, [participant_id], allow_missing=True
        )

        internal_id = existing_participant_ids.get(participant_id, None)

        # now we have sample / sequencing meta across 4 different rows, so collapse them
        collapsed_participant_meta = await self.get_participant_meta(
            internal_id, all_rows
        )

        args = {
            'id': internal_id,  # noqa: E501
            'external_id': participant_id,
            # 'reported_sex': None,
            # 'reported_gender': None,
            # 'karyotype': None,
            'meta': collapsed_participant_meta.meta,
            'samples': samples_to_upsert,
        }
        if not internal_id:
            del args['id']

        participant_to_upsert = ParticipantUpsert(**args)

        return (
            participant_to_upsert,
            samples_to_upsert,
            sequences_to_upsert,
            analyses_to_add,
        )

    async def file_pointer_to_sample_map(
        self,
        file_pointer,
        delimiter: str,
    ) -> Dict[str, List]:
        """
        Parse manifest file into a list of dicts, indexed by sample name.
        Override this method if you can't use the default implementation that simply
        calls csv.DictReader.
        """
        sample_map = defaultdict(list)
        reader = csv.DictReader(file_pointer, delimiter=delimiter)
        for row in reader:
            sid = self.get_sample_id(row)
            sample_map[sid].append(row)
        return sample_map

    async def file_pointer_to_participant_map(
        self,
        file_pointer,
        delimiter: str,
    ) -> Dict[Any, Dict[Any, List[Any]]]:
        """
        Parse manifest file into a list of dicts, indexed by participant id.
        Override this method if you can't use the default implementation that simply
        calls csv.DictReader.
        """

        participant_map: Dict[Any, Dict[Any, List[Any]]] = defaultdict(
            lambda: defaultdict(list)
        )
        reader = csv.DictReader(file_pointer, delimiter=delimiter)
        for row in reader:
            pid = self.get_participant_id(row)

            if not pid:
                raise ValueError(f'Participant not found in row: {row}')

            sid = self.get_sample_id(row)
            participant_map[pid][sid].append(row)

        return participant_map

    async def validate_rows(self, sample_map: Dict[str, Union[Dict, List[Dict]]]):
        """
        Validate sample rows:
        - throw an exception if an error occurs
        - log a warning for all other issues
        """
        return

    async def parse_manifest(  # pylint: disable=too-many-branches
        self, file_pointer, delimiter=',', confirm=False, dry_run=False
    ) -> Dict[str, Dict]:
        """
        Parse manifest from iterable (file pointer / String.IO)

        Returns a dict mapping external sample ID to CPG sample ID
        """

        sample_map: Dict[str, Any] = {}
        participant_map: Dict[str, Any] = {}

        if self.has_participants(file_pointer, delimiter):
            participant_map = await self.file_pointer_to_participant_map(
                file_pointer, delimiter
            )
        else:
            sample_map = await self.file_pointer_to_sample_map(file_pointer, delimiter)

        if len(sample_map) == 0 and len(participant_map) == 0:
            raise ValueError(
                f'{self.sample_metadata_project}: The manifest file contains no records'
            )

        if len(sample_map) != 0:
            return await self.parse_manifest_by_samples(
                sample_map, confirm=confirm, dry_run=dry_run
            )

        return await self.parse_manifest_by_participants(
            participant_map, confirm=confirm, dry_run=dry_run
        )

    def upsert_summary(
        self,
        existing_summary: Dict[str, Dict[str, List[Any]]],
        participants_to_upsert: List[ParticipantUpsert],
        samples_to_upsert: List[SampleBatchUpsert],
        sequences_to_upsert: List[SequenceUpsert],
    ) -> Dict[str, Dict[str, List[Any]]]:
        """Given lists of values to upsert return grouped summary of updates and inserts"""

        def upsert_type(item: Dict[str, Any]) -> str:
            return 'update' if hasattr(item, 'id') else 'insert'

        # Set initial dictionary value
        summary: Dict[str, Dict[str, List[Any]]] = (
            existing_summary.copy()
            if existing_summary
            else defaultdict(lambda: defaultdict(list))
        )

        for participant in participants_to_upsert:
            summary['participants'][upsert_type(participant)].append(participant)

        for sample in samples_to_upsert:
            summary['samples'][upsert_type(sample)].append(sample)

        for sequence in sequences_to_upsert:
            summary['sequences'][upsert_type(sequence)].append(sequence)

        return summary

    async def add_analyses(self, analyses_to_add, external_to_internal_id_map):
        """Given an analyses dictionary add analyses"""
        proj = self.sample_metadata_project
        analysisapi = AnalysisApi()

        logger.info(
            f'{proj}: Adding analysis entries for {len(analyses_to_add)} samples'
        )
        unwrapped_analysis_to_add = [
            (sample_id, a)
            for (sample_id, analyses) in analyses_to_add.items()
            for a in analyses
        ]

        results = []
        for chunked_analysis in chunk(unwrapped_analysis_to_add):
            promises = []
            for external_id, analysis in chunked_analysis:
                analysis.sample_ids = [external_to_internal_id_map[external_id]]
                promises.append(
                    analysisapi.create_new_analysis_async(
                        project=proj, analysis_model=analysis
                    )
                )
            results.append(await asyncio.gather(*promises))

        return results

    async def parse_manifest_by_participants(
        self,
        participant_map: Dict[str, Any],
        confirm: bool = False,
        dry_run: bool = False,
    ) -> Dict[str, Any]:
        """Parses a manifest of data that is keyed on participant id and sample id"""

        proj = self.sample_metadata_project

        # all dicts indexed by external_sample_id
        summary: Dict[str, Dict[str, List[Any]]] = None
        all_participants: List[ParticipantUpsert] = []
        analyses_to_add: Dict[str, List[AnalysisModel]] = defaultdict(list)

        # we'll batch process the samples as not to open too many threads
        for external_pids in chunk(list(participant_map.keys())):

            current_batch_promises = {}
            if self.verbose:
                logger.info(f'{proj}:Preparing {", ".join(external_pids)}')

            for external_pid in external_pids:
                sample_map = participant_map[external_pid]
                promise = self.process_participant_group(external_pid, sample_map)
                current_batch_promises[external_pid] = promise

            processed_ex_pids = list(current_batch_promises.keys())
            batch_promises = list(current_batch_promises.values())
            resolved_promises = await asyncio.gather(*batch_promises)

            for external_pid, resolved_promise in zip(
                processed_ex_pids, resolved_promises
            ):
                (
                    participant_to_upsert,
                    samples_to_upsert,
                    sequences_to_upsert,
                    analysis_to_add,
                ) = resolved_promise

                if analysis_to_add:
                    analyses_to_add[external_pid] = analysis_to_add

                if participant_to_upsert:
                    all_participants.append(participant_to_upsert)

                # Get summary information
                summary = self.upsert_summary(
                    summary,
                    [participant_to_upsert],
                    samples_to_upsert,
                    sequences_to_upsert,
                )

        message = f"""\
            {proj}: Processing samples: {', '.join(sample_map.keys())}

            Adding {len(summary['participants']['insert'])} participants
            Adding {len(summary['samples']['insert'])} samples
            Adding {len(summary['sequences']['insert'])} sequences
            Adding {len(analyses_to_add)} analysis results

            Updating {len(summary['participants']['update'])} participants
            Updating {len(summary['samples']['update'])} samples
            Updating {len(summary['sequences']['update'])} sequences
        """

        if dry_run:
            logger.info('Dry run, so returning without inserting / updating metadata')
            return summary

        if confirm:
            resp = str(input(message + '\n\nConfirm (y): '))
            if resp.lower() != 'y':
                raise SystemExit()
        else:
            logger.info(message)

        # Batch update
        result = self.papi.batch_upsert_participants(
            proj, ParticipantUpsertBody(participants=all_participants)
        )

        return result

    async def parse_manifest_by_samples(
        self, sample_map: Dict[str, Any], confirm: bool = False, dry_run: bool = False
    ) -> Dict[str, Any]:
        """Parses a manifest of data that is keyed on sample id"""

        proj = self.sample_metadata_project

        # now we can start adding!!
        sapi = SampleApi()

        # Map external sids into cpg ids
        existing_external_id_to_cpgid = await sapi.get_sample_id_map_by_external_async(
            proj, list(sample_map.keys()), allow_missing=True
        )

        # all dicts indexed by external_sample_id
        summary: Dict[str, Dict[str, List[Any]]] = None
        all_samples: List[SampleBatchUpsert] = []
        analyses_to_add: Dict[str, List[AnalysisModel]] = defaultdict(list)

        # we'll batch process the samples as not to open too many threads
        for external_sids in chunk(list(sample_map.keys())):

            current_batch_promises = {}
            if self.verbose:
                logger.info(f'{proj}:Preparing {", ".join(external_sids)}')

            for external_sid in external_sids:
                rows: GroupedRow = sample_map[external_sid]
                cpg_id = existing_external_id_to_cpgid[external_sid]
                promise = self.process_sample_group(rows, external_sid, cpg_id)
                current_batch_promises[external_sid] = promise

            processed_ex_sids = list(current_batch_promises.keys())
            batch_promises = list(current_batch_promises.values())
            resolved_promises = await asyncio.gather(*batch_promises)

            for external_sid, resolved_promise in zip(
                processed_ex_sids, resolved_promises
            ):
                (
                    sample_to_upsert,
                    sequences_to_upsert,
                    analysis_to_add,
                ) = resolved_promise

                if analysis_to_add:
                    analyses_to_add[external_sid] = analysis_to_add

                # Extract Upsert items and add to an array
                if analysis_to_add:
                    analyses_to_add[external_sid] = analysis_to_add

                if sample_to_upsert:
                    all_samples.append(sample_to_upsert)

<<<<<<< HEAD
                # Get summary information
                summary = self.upsert_summary(
                    summary, [], [sample_to_upsert], sequences_to_upsert
                )
=======
                if sequence_to_upsert:
                    if hasattr(sequence_to_upsert, 'id'):
                        sequences_to_update.append(sequence_to_upsert)
                    else:
                        sequences_to_add.append(sequence_to_upsert)
>>>>>>> f63a4ac4

        message = f"""\
            {proj}: Processing samples: {', '.join(sample_map.keys())}

            Adding {len(summary['samples']['insert'])} samples
            Adding {len(summary['sequences']['insert'])} sequences

            Updating {len(summary['samples']['update'])} samples
            Updating {len(summary['sequences']['update'])} sequences
        """

        if dry_run:
            logger.info('Dry run, so returning without inserting / updating metadata')
            return summary

        if confirm:
            resp = str(input(message + '\n\nConfirm (y): '))
            if resp.lower() != 'y':
                raise SystemExit()
        else:
            logger.info(message)

        # Batch update
        result = sapi.batch_upsert_samples(
            proj, SampleBatchUpsertBody(samples=all_samples)
        )

        # Add analyses
        # Map external sids into cpg ids
        existing_external_id_to_cpgid = await sapi.get_sample_id_map_by_external_async(
            proj, list(sample_map.keys()), allow_missing=True
        )
        _ = await self.add_analyses(analyses_to_add, existing_external_id_to_cpgid)

        return result

    async def parse_files(
        self, sample_id: str, reads: List[str]
    ) -> Dict[SUPPORTED_FILE_TYPE, Dict[str, List]]:
        """
        Returns a tuple of:
        1. single / list-of CWL file object(s), based on the extensions of the reads
        2. parsed type (fastq, cram, bam)
        """

        file_by_type: Dict[SUPPORTED_FILE_TYPE, Dict[str, List]] = defaultdict(
            lambda: defaultdict(list)
        )

        fastqs = [
            r for r in reads if any(r.lower().endswith(ext) for ext in FASTQ_EXTENSIONS)
        ]
        if fastqs:
            structured_fastqs = self.parse_fastqs_structure(fastqs)
            fastq_files: List[Sequence[Union[Coroutine, BaseException]]] = []  # type: ignore
            for fastq_group in structured_fastqs:
                create_file_futures: List[Coroutine] = [
                    self.create_file_object(f) for f in fastq_group
                ]
                fastq_files.append(asyncio.gather(*create_file_futures))  # type: ignore

            grouped_fastqs = list(await asyncio.gather(*fastq_files))  # type: ignore
            file_by_type['reads']['fastq'].extend(grouped_fastqs)

        crams = [
            r for r in reads if any(r.lower().endswith(ext) for ext in CRAM_EXTENSIONS)
        ]
        file_promises: List[Coroutine]

        if crams:
            file_promises = []
            sec_format = ['.crai', '^.crai']
            for r in crams:
                secondaries = (
                    await self.create_secondary_file_objects_by_potential_pattern(
                        r, sec_format
                    )
                )
                file_promises.append(
                    self.create_file_object(r, secondary_files=secondaries)
                )
            file_by_type['reads']['cram'] = await asyncio.gather(*file_promises)  # type: ignore

        bams = [
            r for r in reads if any(r.lower().endswith(ext) for ext in BAM_EXTENSIONS)
        ]
        if bams:
            file_promises = []
            sec_format = ['.bai', '^.bai']
            for r in bams:
                secondaries = (
                    await self.create_secondary_file_objects_by_potential_pattern(
                        r, sec_format
                    )
                )
                file_promises.append(
                    self.create_file_object(r, secondary_files=secondaries)
                )

            file_by_type['reads']['bam'] = await asyncio.gather(*file_promises)  # type: ignore

        gvcfs = [
            r for r in reads if any(r.lower().endswith(ext) for ext in GVCF_EXTENSIONS)
        ]
        vcfs = [
            r
            for r in reads
            if any(r.lower().endswith(ext) for ext in VCF_EXTENSIONS) and r not in gvcfs
        ]

        if gvcfs:
            file_promises = []
            sec_format = ['.tbi']
            for r in gvcfs:
                secondaries = (
                    await self.create_secondary_file_objects_by_potential_pattern(
                        r, sec_format
                    )
                )
                file_promises.append(
                    self.create_file_object(r, secondary_files=secondaries)
                )

            file_by_type['variants']['gvcf'] = await asyncio.gather(*file_promises)  # type: ignore

        if vcfs:
            file_promises = []
            for r in vcfs:
                file_promises.append(self.create_file_object(r))

            file_by_type['variants']['vcf'] = await asyncio.gather(*file_promises)  # type: ignore

        unhandled_files = [
            r
            for r in reads
            if not any(r.lower().endswith(ext) for ext in ALL_EXTENSIONS)
        ]
        if unhandled_files:
            joined_reads = ''.join(
                f'\n\t{i}: {r}' for i, r in enumerate(unhandled_files)
            )
            logger.warning(
                f'There were files with extensions that were skipped ({sample_id}): {joined_reads}'
            )

        return file_by_type

    @staticmethod
    def parse_fastqs_structure(fastqs) -> List[List[str]]:
        """
        Takes a list of fastqs, and a set of nested lists of each R1 + R2 read.

        >>> GenericParser.parse_fastqs_structure(['/seqr_transfers/Z01_1234_HNXXXXX_TCATCCTT-AGCGAGCT_L004_R1.fastq.gz', '/seqr_transfers/Z01_1234_HNXXXXX_TCATCCTT-AGCGAGCT_L004_R2.fastq.gz'])
        [['/seqr_transfers/Z01_1234_HNXXXXX_TCATCCTT-AGCGAGCT_L004_R1.fastq.gz', '/seqr_transfers/Z01_1234_HNXXXXX_TCATCCTT-AGCGAGCT_L004_R2.fastq.gz']]

        >>> GenericParser.parse_fastqs_structure(['20210727_PROJECT1_L002_R2.fastq.gz', '20210727_PROJECT1_L002_R1.fastq.gz', '20210727_PROJECT1_L001_R2.fastq.gz', '20210727_PROJECT1_L001_R1.fastq.gz'])
        [['20210727_PROJECT1_L001_R1.fastq.gz', '20210727_PROJECT1_L001_R2.fastq.gz'], ['20210727_PROJECT1_L002_R1.fastq.gz', '20210727_PROJECT1_L002_R2.fastq.gz']]

        >>> GenericParser.parse_fastqs_structure(['/directory1/Z01_1234_HNXXXXX_TCATCCTT-AGCGAGCT_L001_R1.fastq.gz', '/directory2/Z01_1234_HNXXXXX_TCATCCTT-AGCGAGCT_L001_R2.fastq.gz'])
        [['/directory1/Z01_1234_HNXXXXX_TCATCCTT-AGCGAGCT_L001_R1.fastq.gz', '/directory2/Z01_1234_HNXXXXX_TCATCCTT-AGCGAGCT_L001_R2.fastq.gz']]

        """
        # find last instance of R\d, and then group by prefix on that
        sorted_fastqs = sorted(fastqs)

        r_matches: Dict[str, Tuple[str, Optional[Match[str]]]] = {
            r: (os.path.basename(r), rmatch.search(os.path.basename(r)))
            for r in sorted_fastqs
        }
        no_r_match = [r for r, (_, matched) in r_matches.items() if matched is None]
        if no_r_match:
            no_r_match_str = ', '.join(no_r_match)
            raise ValueError(
                f"Couldn't detect the format of FASTQs (expected match for regex '{rmatch.pattern}'): {no_r_match_str}"
            )

        values = []
        for _, grouped in groupby(
            sorted_fastqs, lambda r: r_matches[r][0][: r_matches[r][1].start()]  # type: ignore
        ):
            values.append(sorted(grouped))

        return sorted(values, key=lambda el: el[0])

    async def create_file_object(
        self,
        filename: str,
        secondary_files: List[SingleRow] = None,
    ) -> SingleRow:
        """Takes filename, returns formed CWL dictionary"""
        checksum = None
        file_size = None

        if not self.skip_checking_gcs_objects:
            md5_filename = self.file_path(filename + '.md5')
            if await self.file_exists(md5_filename):
                contents = await self.file_contents(md5_filename)
                if contents:
                    checksum = f'md5:{contents.strip()}'

            file_size = await self.file_size(filename)

        d = {
            'location': self.file_path(filename),
            'basename': os.path.basename(filename),
            'class': 'File',
            'checksum': checksum,
            'size': file_size,
        }

        if secondary_files:
            d['secondaryFiles'] = secondary_files

        return d

    async def create_secondary_file_objects_by_potential_pattern(
        self, filename, potential_secondary_patterns: List[str]
    ) -> List[SingleRow]:
        """
        Take a base filename and potential secondary patterns:
        - Try each secondary pattern, see if it works
        - If it works, create a CWL file object
        - return a list of those secondary file objects that exist
        """
        secondaries = []
        for sec in potential_secondary_patterns:
            sec_file = _apply_secondary_file_format_to_filename(filename, sec)
            if self.skip_checking_gcs_objects or await self.file_exists(sec_file):
                secondaries.append(self.create_file_object(sec_file))

        return await asyncio.gather(*secondaries)

    @staticmethod
    def guess_delimiter_from_filename(filename: str):
        """
        Guess delimiter from filename
        """
        extension_to_delimiter = {'.csv': ',', '.tsv': '\t'}
        relevant_delimiter = next(
            (
                delimiter
                for ext, delimiter in extension_to_delimiter.items()
                if filename.endswith(ext)
            ),
            None,
        )
        if relevant_delimiter:
            return relevant_delimiter

        raise ValueError(f'Unrecognised extension on file: {filename}')


def _apply_secondary_file_format_to_filename(
    filepath: Optional[str], secondary_file: str
):
    """
    You can trust this function to do what you want
    :param filepath: Filename to base
    :param secondary_file: CWL secondary format (Remove 1 extension for each leading ^).
    """
    if not filepath:
        return None

    fixed_sec = secondary_file.lstrip('^')
    leading = len(secondary_file) - len(fixed_sec)
    if leading <= 0:
        return filepath + fixed_sec

    basepath = ''
    filename = filepath
    if '/' in filename:
        idx = len(filepath) - filepath[::-1].index('/')
        basepath = filepath[:idx]
        filename = filepath[idx:]

    split = filename.split('.')

    newfname = filename + fixed_sec
    if len(split) > 1:
        newfname = '.'.join(split[: -min(leading, len(split) - 1)]) + fixed_sec
    return basepath + newfname<|MERGE_RESOLUTION|>--- conflicted
+++ resolved
@@ -185,15 +185,15 @@
         self._client = None
         self.bucket_clients: Dict[str, Any] = {}
 
+        self.papi = ParticipantApi()
+        self.seqapi = SequenceApi()
+
     @property
     def client(self):
         """Get GCP storage client"""
         if not self._client:
             self._client = storage.Client()
         return self._client
-
-        self.papi = ParticipantApi()
-        self.seqapi = SequenceApi()
 
     def get_bucket(self, bucket_name):
         """Get cached bucket client from optional bucket name"""
@@ -827,18 +827,10 @@
                 if sample_to_upsert:
                     all_samples.append(sample_to_upsert)
 
-<<<<<<< HEAD
                 # Get summary information
                 summary = self.upsert_summary(
                     summary, [], [sample_to_upsert], sequences_to_upsert
                 )
-=======
-                if sequence_to_upsert:
-                    if hasattr(sequence_to_upsert, 'id'):
-                        sequences_to_update.append(sequence_to_upsert)
-                    else:
-                        sequences_to_add.append(sequence_to_upsert)
->>>>>>> f63a4ac4
 
         message = f"""\
             {proj}: Processing samples: {', '.join(sample_map.keys())}
