# pylint: disable=too-many-instance-attributes,too-many-locals,unused-argument,no-self-use,assignment-from-none,invalid-name,ungrouped-imports
import sys
import asyncio
import csv
import logging
import os
import re
from abc import abstractmethod
from collections import defaultdict
from itertools import groupby
from typing import (
    List,
    Dict,
    Union,
    Optional,
    Tuple,
    Match,
    Any,
    Sequence,
    TypeVar,
    Iterator,
    Coroutine,
)
from functools import wraps

from google.api_core.exceptions import Forbidden
<<<<<<< HEAD

from sample_metadata.api import SampleApi, SequenceApi, AnalysisApi
from sample_metadata.models.new_sample import NewSample
from sample_metadata.models.new_sequence import NewSequence
from sample_metadata.models.sequence_type import SequenceType
from sample_metadata.models.sequence_update_model import SequenceUpdateModel
from sample_metadata.models.sample_update_model import SampleUpdateModel
from sample_metadata.models.analysis_model import AnalysisModel

=======
from google.cloud import storage

from sample_metadata.model_utils import async_wrap
from sample_metadata.apis import SampleApi, SequenceApi, AnalysisApi
from sample_metadata.models import (
    SequenceType,
    AnalysisModel,
    SampleType,
    AnalysisType,
    SequenceStatus,
    AnalysisStatus,
    SampleBatchUpsertItem,
    SampleBatchUpsert,
    SequenceUpsert
)


# https://mypy.readthedocs.io/en/stable/runtime_troubles.html#using-new-additions-to-the-typing-module
if sys.version_info >= (3, 8):
    from typing import Literal
else:
    from typing_extensions import Literal

logging.basicConfig()
>>>>>>> 189c380f
logger = logging.getLogger(__file__)
logger.setLevel(logging.INFO)

FASTQ_EXTENSIONS = ('.fq', '.fastq', '.fq.gz', '.fastq.gz')
BAM_EXTENSIONS = ('.bam',)
CRAM_EXTENSIONS = ('.cram',)
GVCF_EXTENSIONS = ('.g.vcf.gz',)
VCF_EXTENSIONS = ('.vcf', '.vcf.gz')

ALL_EXTENSIONS = (
    FASTQ_EXTENSIONS
    + CRAM_EXTENSIONS
    + BAM_EXTENSIONS
    + GVCF_EXTENSIONS
    + VCF_EXTENSIONS
)

rmatch = re.compile(r'[_\.-][Rr]\d')
GroupedRow = Union[List[Dict[str, Any]], Dict[str, Any]]

T = TypeVar('T')

SUPPORTED_FILE_TYPE = Literal['reads', 'variants']
SUPPORTED_READ_TYPES = Literal['fastq', 'bam', 'cram']
SUPPORTED_VARIANT_TYPES = Literal['gvcf', 'vcf']


def chunk(iterable: Sequence[T], chunk_size=500) -> Iterator[Sequence[T]]:
    """
    Chunk a sequence by yielding lists of `chunk_size`
    """
    for i in range(0, len(iterable), chunk_size):
        yield iterable[i : i + chunk_size]


def run_as_sync(f):
    """
    Run an async function, synchronously.
    Useful for @click functions that must be async, eg:

    @click.command()
    @click.option(...)
    @run_as_sync
    async def my_async_function(**kwargs):
        return await awaitable_function(**kwargs)
    """

    @wraps(f)
    def wrapper(*args, **kwargs):
        loop = asyncio.get_event_loop()
        return loop.run_until_complete(f(*args, **kwargs))

    return wrapper


class GenericParser:  # pylint: disable=too-many-public-methods
    """Parser for VCGS manifest"""

    def __init__(
        self,
        path_prefix: Optional[str],
        sample_metadata_project: str,
        default_sequence_type='wgs',
        default_sequence_status='uploaded',
        default_sample_type='blood',
        skip_checking_gcs_objects=False,
        verbose=True,
    ):

        self.path_prefix = path_prefix
        self.skip_checking_gcs_objects = skip_checking_gcs_objects
        self.verbose = verbose

        if not sample_metadata_project:
            raise ValueError('sample-metadata project is required')

        self.sample_metadata_project = sample_metadata_project

        self.default_sequence_type: str = default_sequence_type
        self.default_sequence_status: str = default_sequence_status
        self.default_sample_type: str = default_sample_type

        # gs specific
        self.default_bucket = None

        self.client = None
        self.bucket_clients: Dict[str, Any] = {}

        self.client = storage.Client()

    def get_bucket(self, bucket_name):
        """Get cached bucket client from optional bucket name"""
        assert bucket_name
        if bucket_name not in self.bucket_clients:
            self.bucket_clients[bucket_name] = self.client.get_bucket(bucket_name)

        return self.bucket_clients[bucket_name]

    def file_path(self, filename: str) -> str:
        """
        Get complete filepath of filename:
        - Includes gs://{bucket} if relevant
        - Includes path_prefix decided early on
        """
        if filename.startswith('gs://') or filename.startswith('/'):
            return filename

        if not self.path_prefix:
            raise FileNotFoundError(
                f"Can't form full path to '{filename}' as no path_prefix was defined"
            )

        if self.client and not filename.startswith('/'):
            assert self.default_bucket
            return os.path.join(
                'gs://',
                self.default_bucket or '',
                self.path_prefix or '',
                filename or '',
            )

        return os.path.join(self.path_prefix or '', filename)

    @async_wrap
    def get_blob(self, filename):
        """Convenience function for getting blob from fully qualified GCS path"""
        if not filename.startswith('gs://'):
            raise ValueError('No blob available')

        bucket_name, *components = filename[5:].split('/')
        bucket = self.get_bucket(bucket_name)
        path = '/'.join(components)

        # the next few lines are equiv to `bucket.get_blob(path)`
        # but without requiring storage.objects.get permission
        blobs = list(self.client.list_blobs(bucket, prefix=path))
        # first where r.name == path (or None)
        return next((r for r in blobs if r.name == path), None)

    def list_directory(self, directory_name) -> List[str]:
        """List directory"""
        path = self.file_path(directory_name)
        if path.startswith('gs://'):
            bucket_name, *components = directory_name[5:].split('/')
            assert self.client
            blobs = self.client.list_blobs(bucket_name, prefix='/'.join(components))
            return [f'gs://{bucket_name}/{blob.name}' for blob in blobs]

        return [os.path.join(path, f) for f in os.listdir(path)]

    async def file_contents(self, filename) -> Optional[str]:
        """Get contents of file (decoded as utf8)"""
        path = self.file_path(filename)
        if path.startswith('gs://'):
            blob = await self.get_blob(path)
            try:
                retval = blob.download_as_bytes()
                if isinstance(retval, bytes):
                    retval = retval.decode()
                return retval
            except Forbidden:
                logger.warning(f"FORBIDDEN: Can't download {filename}")
                return None

        with open(filename, encoding='utf-8') as f:
            return f.read()

    async def file_exists(self, filename: str) -> bool:
        """Determines whether a file exists"""
        path = self.file_path(filename)

        if path.startswith('gs://'):
            blob = await self.get_blob(filename)
            return blob is not None

        return os.path.exists(path)

    async def file_size(self, filename):
        """Get size of file in bytes"""
        path = self.file_path(filename)
        if path.startswith('gs://'):
            blob = await self.get_blob(filename)
            return blob.size

        return os.path.getsize(path)

    @abstractmethod
    def get_sample_id(self, row: Dict[str, Any]) -> str:
        """Get external sample ID from row"""

    @abstractmethod
    async def get_sample_meta(self, sample_id: str, row: GroupedRow) -> Dict[str, Any]:
        """Get sample-metadata from row"""

    @abstractmethod
    async def get_sequence_meta(
        self, sample_id: str, row: GroupedRow
    ) -> Dict[str, Any]:
        """Get sequence-metadata from row"""

    async def get_analyses(
        self, sample_id: str, row: GroupedRow, cpg_id: Optional[str]
    ) -> List[AnalysisModel]:
        """
        Get analysis objects from row. Optionally, a CPG ID can be passed for
        to help finding files for previously added samples that were already renamed.
        """
        return []

    async def get_qc_meta(
        self, sample_id: str, row: GroupedRow
    ) -> Optional[Dict[str, Any]]:
        """Get qc-meta from row, creates a Analysis object of type QC"""
        return None

    def get_sample_type(
        self, sample_id: str, row: GroupedRow
    ) -> Union[str, SampleType]:
        """Get sample type from row"""
        return self.default_sample_type

    def get_sequence_type(
        self, sample_id: str, row: GroupedRow
    ) -> Union[str, SequenceType]:
        """Get sequence type from row"""
        return self.default_sequence_type

    def get_sequence_status(
        self, sample_id: str, row: GroupedRow
    ) -> Union[str, SequenceStatus]:
        """Get sequence status from row"""
        return self.default_sequence_status

    async def process_group(
        self,
        rows: GroupedRow,
        external_sample_id: str,
        cpg_sample_id: Optional[str],
        sequence_id: Optional[str],
    ):
        """
        ASYNC function that (maps) transforms one GroupedRow, and returns a Tuple of:
            (
                sample_to_upsert,
                sequence_to_upsert,
                analysis_to_add,
            )

        Then the calling function does the (reduce).
        """
        if isinstance(rows, list) and len(rows) == 1:
            rows = rows[0]

        # now we have sample / sequencing meta across 4 different rows, so collapse them
        (
            collapsed_sequencing_meta,
            collapsed_sample_meta,
            collapsed_qc,
            collapsed_analyses,
        ) = await asyncio.gather(
            self.get_sequence_meta(external_sample_id, rows),
            self.get_sample_meta(external_sample_id, rows),
            self.get_qc_meta(external_sample_id, rows),
            self.get_analyses(external_sample_id, rows, cpg_id=cpg_sample_id),
        )

        sample_to_upsert = None
        sequence_to_upsert = None
        analysis_to_add = []

        sample_type = self.get_sample_type(external_sample_id, rows)
        sequence_status = self.get_sequence_status(external_sample_id, rows)

        # should we add or update sequencing
        if collapsed_sequencing_meta:
            args = {
                'id': sequence_id,
                'meta': collapsed_sequencing_meta,
                'type': SequenceType('wgs'),
                'status': SequenceStatus(sequence_status),
            }

            if not sequence_id:
                del args['id']

            sequence_to_upsert = SequenceUpsert(**args)

        # Should we add or update sample
        args = {
            'id': cpg_sample_id,
            'meta': collapsed_sample_meta,
            'external_id': external_sample_id,
            'type': SampleType(sample_type),
            'sequences': [sequence_to_upsert]
        }

        if not cpg_sample_id:
            del args['id']

        sample_to_upsert = SampleBatchUpsertItem(**args)

        if collapsed_analyses:
            analysis_to_add.extend(collapsed_analyses)

        if collapsed_qc:
            analysis_to_add.append(
                AnalysisModel(
                    sample_ids=['<none>'],
                    type=AnalysisType('qc'),
                    status=AnalysisStatus('completed'),
                    meta=collapsed_qc,
                )
            )

        return (
            sample_to_upsert,
            sequence_to_upsert,
            analysis_to_add,
        )

    async def parse_manifest(  # pylint: disable=too-many-branches
        self, file_pointer, delimiter=',', confirm=False, dry_run=False
    ) -> Union[Dict[str, Dict], Tuple[List, List, List, List, Dict]]:
        """
        Parse manifest from iterable (file pointer / String.IO)

        Returns a dict mapping external sample ID to CPG sample ID
        """
        proj = self.sample_metadata_project

        # a sample has many rows
        sample_map = defaultdict(list)

        reader = csv.DictReader(file_pointer, delimiter=delimiter)
        for row in reader:
            sample_id = self.get_sample_id(row)
            sample_map[sample_id].append(row)

        if len(sample_map) == 0:
            raise ValueError(f'{proj}: The manifest file contains no records')

        # now we can start adding!!
        sapi = SampleApi()
        seqapi = SequenceApi()
        analysisapi = AnalysisApi()

        # determine if any samples exist
        existing_external_id_to_cpgid = await sapi.get_sample_id_map_by_external_async(
            self.sample_metadata_project, list(sample_map.keys()), allow_missing=True
        )
        existing_cpgid_to_seq_id = {}

        if len(existing_external_id_to_cpgid) > 0:
<<<<<<< HEAD
            existing_cpgid_to_seq_id = seqapi.get_sequence_ids_from_sample_ids(
                request_body=list(existing_external_id_to_cpgid.values())
=======
            existing_cpgid_to_seq_id = (
                await seqapi.get_sequence_ids_from_sample_ids_async(
                    request_body=list(existing_external_id_to_cpgid.values()),
                )
>>>>>>> 189c380f
            )

        # all dicts indexed by external_sample_id
        analyses_to_add: Dict[str, List[AnalysisModel]] = defaultdict(list)
        samples_to_add: List[SampleBatchUpsertItem] = []
        samples_to_update: List[SampleBatchUpsertItem] = []
        sequences_to_add: List[SequenceUpsert] = []
        sequences_to_update: List[SequenceUpsert] = []

        # we'll batch process the samples as not to open too many threads

        for ex_sample_ids in chunk(list(sample_map.keys())):

            current_batch_promises = {}
            if self.verbose:
                logger.info(f'{proj}:Preparing {", ".join(ex_sample_ids)}')

            for external_sample_id in ex_sample_ids:
                rows: Union[Dict[str, str], List[Dict[str, str]]] = sample_map[
                    external_sample_id
                ]
                cpg_sample_id = existing_external_id_to_cpgid.get(external_sample_id)
                promise = self.process_group(
                    rows=rows,
                    external_sample_id=external_sample_id,
                    cpg_sample_id=cpg_sample_id,
                    sequence_id=existing_cpgid_to_seq_id.get(cpg_sample_id),
                )
                current_batch_promises[external_sample_id] = promise
            processed_ex_sids = list(current_batch_promises.keys())
            batch_promises = list(current_batch_promises.values())
            resolved_promises = await asyncio.gather(*batch_promises)

            all_samples = []

            for external_sample_id, resolved_promise in zip(
                processed_ex_sids, resolved_promises
            ):
                (
                    sample_to_upsert,
                    sequence_to_upsert,
                    analysis_to_add,
                ) = resolved_promise
                cpg_sample_id = existing_external_id_to_cpgid.get(external_sample_id)

                if analysis_to_add:
                    analyses_to_add[external_sample_id] = analysis_to_add

                # Extract Upsert items and add to an array
                # Also joins sequences to corresponding sequence
                if sample_to_upsert:
                    all_samples.append(sample_to_upsert)
                    if hasattr(sample_to_upsert, 'id'):
                        samples_to_update.append(sample_to_upsert)
                    else:
                        samples_to_add.append(sample_to_upsert)

                if sequence_to_upsert:
                    if hasattr(sequence_to_upsert, 'id'):
                        sequences_to_update.append(sample_to_upsert)
                    else:
                        sequences_to_add.append(sample_to_upsert)

        message = f"""\
{proj}: Processing samples: {', '.join(sample_map.keys())}

Adding {len(samples_to_add)} samples
Adding {len(sequences_to_add)} sequences
Adding {len(analyses_to_add)} analysis results

Updating {len(samples_to_update)} samples
Updating {len(sequences_to_update)} sequences"""

        if dry_run:
            logger.info('Dry run, so returning without inserting / updating metadata')
            return (
                samples_to_add,
                samples_to_update,
                sequences_to_add,
                sequences_to_update,
                analyses_to_add,
            )

        if confirm:
            resp = str(input(message + '\n\nConfirm (y): '))
            if resp.lower() != 'y':
                raise SystemExit()
        else:
            logger.info(message)

        # Batch update
        result = sapi.batch_upsert_samples(self.sample_metadata_project, SampleBatchUpsert(samples=all_samples))

        logger.info(
            f'{proj}: Adding analysis entries for {len(analyses_to_add)} samples'
        )
        unwrapped_analysis_to_add = [
            (sample_id, a)
            for (sample_id, analyses) in analyses_to_add.items()
            for a in analyses
        ]
        for chunked_analysis in chunk(unwrapped_analysis_to_add):
            promises = []
            for sample_id, analysis in chunked_analysis:
                analysis.sample_ids = [existing_external_id_to_cpgid[sample_id]]
<<<<<<< HEAD
                analysisapi.create_new_analysis(
                    project=self.sample_metadata_project, analysis_model=analysis
                )

        logger.info(f'Updating {len(samples_to_update)} samples')
        for internal_sample_id, sample_update in samples_to_update.items():
            sapi.update_sample(
                id_=internal_sample_id,
                sample_update_model=sample_update,
                project=self.sample_metadata_project,
            )

        logger.info(f'Updating {len(sequences_to_update)} sequences')
        for seq_id, seq_update in sequences_to_update.items():
            seqapi.update_sequence(
                sequence_id=seq_id,
                sequence_update_model=seq_update,
            )
=======
                promises.append(
                    analysisapi.create_new_analysis_async(
                        project=self.sample_metadata_project, analysis_model=analysis
                    )
                )
            await asyncio.gather(*promises)
>>>>>>> 189c380f

        return result

    async def parse_files(
        self, sample_id: str, reads: List[str]
    ) -> Dict[SUPPORTED_FILE_TYPE, Dict[str, List]]:
        """
        Returns a tuple of:
        1. single / list-of CWL file object(s), based on the extensions of the reads
        2. parsed type (fastq, cram, bam)
        """

        file_by_type: Dict[SUPPORTED_FILE_TYPE, Dict[str, List]] = defaultdict(
            lambda: defaultdict(list)
        )

        fastqs = [
            r for r in reads if any(r.lower().endswith(ext) for ext in FASTQ_EXTENSIONS)
        ]
        if fastqs:
            structured_fastqs = self.parse_fastqs_structure(fastqs)
            fastq_files: List[Sequence[Union[Coroutine, BaseException]]] = []  # type: ignore
            for fastq_group in structured_fastqs:
                create_file_futures: List[Coroutine] = [
                    self.create_file_object(f) for f in fastq_group
                ]
                fastq_files.append(asyncio.gather(*create_file_futures))  # type: ignore

            grouped_fastqs = list(await asyncio.gather(*fastq_files))  # type: ignore
            file_by_type['reads']['fastq'].extend(grouped_fastqs)

        crams = [
            r for r in reads if any(r.lower().endswith(ext) for ext in CRAM_EXTENSIONS)
        ]
        file_promises: List[Coroutine]

        if crams:
            file_promises = []
            sec_format = ['.crai', '^.crai']
            for r in crams:
                secondaries = (
                    await self.create_secondary_file_objects_by_potential_pattern(
                        r, sec_format
                    )
                )
                file_promises.append(
                    self.create_file_object(r, secondary_files=secondaries)
                )
            file_by_type['reads']['cram'] = await asyncio.gather(*file_promises)  # type: ignore

        bams = [
            r for r in reads if any(r.lower().endswith(ext) for ext in BAM_EXTENSIONS)
        ]
        if bams:
            file_promises = []
            sec_format = ['.bai', '^.bai']
            for r in bams:
                secondaries = (
                    await self.create_secondary_file_objects_by_potential_pattern(
                        r, sec_format
                    )
                )
                file_promises.append(
                    self.create_file_object(r, secondary_files=secondaries)
                )

            file_by_type['reads']['bam'] = await asyncio.gather(*file_promises)  # type: ignore

        gvcfs = [
            r for r in reads if any(r.lower().endswith(ext) for ext in GVCF_EXTENSIONS)
        ]
        vcfs = [
            r
            for r in reads
            if any(r.lower().endswith(ext) for ext in VCF_EXTENSIONS) and r not in gvcfs
        ]

        if gvcfs:
            file_promises = []
            sec_format = ['.tbi']
            for r in vcfs:
                secondaries = (
                    await self.create_secondary_file_objects_by_potential_pattern(
                        r, sec_format
                    )
                )
                file_promises.append(
                    self.create_file_object(r, secondary_files=secondaries)
                )

            file_by_type['variants']['gvcf'] = await asyncio.gather(*file_promises)  # type: ignore

        if vcfs:
            file_promises = []
            for r in vcfs:
                file_promises.append(self.create_file_object(r))

            file_by_type['variants']['vcf'] = await asyncio.gather(*file_promises)  # type: ignore

        unhandled_files = [
            r
            for r in reads
            if not any(r.lower().endswith(ext) for ext in ALL_EXTENSIONS)
        ]
        if unhandled_files:
            joined_reads = ''.join(
                f'\n\t{i}: {r}' for i, r in enumerate(unhandled_files)
            )
            logger.warning(
                f'There were files with extensions that were skipped ({sample_id}): {joined_reads}'
            )

        return file_by_type

    @staticmethod
    def parse_fastqs_structure(fastqs) -> List[List[str]]:
        """
        Takes a list of fastqs, and a set of nested lists of each R1 + R2 read.

        >>> GenericParser.parse_fastqs_structure(['/seqr_transfers/Z01_1234_HNXXXXX_TCATCCTT-AGCGAGCT_L004_R1.fastq.gz', '/seqr_transfers/Z01_1234_HNXXXXX_TCATCCTT-AGCGAGCT_L004_R2.fastq.gz'])
        [['/seqr_transfers/Z01_1234_HNXXXXX_TCATCCTT-AGCGAGCT_L004_R1.fastq.gz', '/seqr_transfers/Z01_1234_HNXXXXX_TCATCCTT-AGCGAGCT_L004_R2.fastq.gz']]

        >>> GenericParser.parse_fastqs_structure(['20210727_PROJECT1_L002_R2.fastq.gz', '20210727_PROJECT1_L002_R1.fastq.gz', '20210727_PROJECT1_L001_R2.fastq.gz', '20210727_PROJECT1_L001_R1.fastq.gz'])
        [['20210727_PROJECT1_L001_R1.fastq.gz', '20210727_PROJECT1_L001_R2.fastq.gz'], ['20210727_PROJECT1_L002_R1.fastq.gz', '20210727_PROJECT1_L002_R2.fastq.gz']]

        >>> GenericParser.parse_fastqs_structure(['/directory1/Z01_1234_HNXXXXX_TCATCCTT-AGCGAGCT_L001_R1.fastq.gz', '/directory2/Z01_1234_HNXXXXX_TCATCCTT-AGCGAGCT_L001_R2.fastq.gz'])
        [['/directory1/Z01_1234_HNXXXXX_TCATCCTT-AGCGAGCT_L001_R1.fastq.gz', '/directory2/Z01_1234_HNXXXXX_TCATCCTT-AGCGAGCT_L001_R2.fastq.gz']]

        """
        # find last instance of R\d, and then group by prefix on that
        sorted_fastqs = sorted(fastqs)

        r_matches: Dict[str, Tuple[str, Optional[Match[str]]]] = {
            r: (os.path.basename(r), rmatch.search(os.path.basename(r)))
            for r in sorted_fastqs
        }
        no_r_match = [r for r, (_, matched) in r_matches.items() if matched is None]
        if no_r_match:
            no_r_match_str = ', '.join(no_r_match)
            raise ValueError(
                f"Couldn't detect the format of FASTQs (expected match for regex '{rmatch.pattern}'): {no_r_match_str}"
            )

        values = []
        for _, grouped in groupby(
            sorted_fastqs, lambda r: r_matches[r][0][: r_matches[r][1].start()]  # type: ignore
        ):
            values.append(sorted(grouped))

        return sorted(values, key=lambda el: el[0])

    async def create_file_object(
        self,
        filename: str,
        secondary_files: List[Dict[str, Any]] = None,
    ) -> Dict[str, Any]:
        """Takes filename, returns formed CWL dictionary"""
        checksum = None
        file_size = None

        if not self.skip_checking_gcs_objects:
            md5_filename = self.file_path(filename + '.md5')
            if await self.file_exists(md5_filename):
                contents = await self.file_contents(md5_filename)
                if contents:
                    checksum = f'md5:{contents.strip()}'

            file_size = await self.file_size(filename)

        d = {
            'location': self.file_path(filename),
            'basename': os.path.basename(filename),
            'class': 'File',
            'checksum': checksum,
            'size': file_size,
        }

        if secondary_files:
            d['secondaryFiles'] = secondary_files

        return d

    async def create_secondary_file_objects_by_potential_pattern(
        self, filename, potential_secondary_patterns: List[str]
    ) -> List[Dict[str, Any]]:
        """
        Take a base filename and potential secondary patterns:
        - Try each secondary pattern, see if it works
        - If it works, create a CWL file object
        - return a list of those secondary file objects that exist
        """
        secondaries = []
        for sec in potential_secondary_patterns:
            sec_file = _apply_secondary_file_format_to_filename(filename, sec)
            if self.skip_checking_gcs_objects or await self.file_exists(sec_file):
                secondaries.append(self.create_file_object(sec_file))

        return await asyncio.gather(*secondaries)

    @staticmethod
    def guess_delimiter_from_filename(filename: str):
        """
        Guess delimiter from filename
        """
        extension_to_delimiter = {'.csv': ',', '.tsv': '\t'}
        relevant_delimiter = next(
            (
                delimiter
                for ext, delimiter in extension_to_delimiter.items()
                if filename.endswith(ext)
            ),
            None,
        )
        if relevant_delimiter:
            return relevant_delimiter

        raise ValueError(f'Unrecognised extension on file: {filename}')


def _apply_secondary_file_format_to_filename(
    filepath: Optional[str], secondary_file: str
):
    """
    You can trust this function to do what you want
    :param filepath: Filename to base
    :param secondary_file: CWL secondary format (Remove 1 extension for each leading ^).
    """
    if not filepath:
        return None

    fixed_sec = secondary_file.lstrip('^')
    leading = len(secondary_file) - len(fixed_sec)
    if leading <= 0:
        return filepath + fixed_sec

    basepath = ''
    filename = filepath
    if '/' in filename:
        idx = len(filepath) - filepath[::-1].index('/')
        basepath = filepath[:idx]
        filename = filepath[idx:]

    split = filename.split('.')

    newfname = filename + fixed_sec
    if len(split) > 1:
        newfname = '.'.join(split[: -min(leading, len(split) - 1)]) + fixed_sec
    return basepath + newfname<|MERGE_RESOLUTION|>--- conflicted
+++ resolved
@@ -24,17 +24,6 @@
 from functools import wraps
 
 from google.api_core.exceptions import Forbidden
-<<<<<<< HEAD
-
-from sample_metadata.api import SampleApi, SequenceApi, AnalysisApi
-from sample_metadata.models.new_sample import NewSample
-from sample_metadata.models.new_sequence import NewSequence
-from sample_metadata.models.sequence_type import SequenceType
-from sample_metadata.models.sequence_update_model import SequenceUpdateModel
-from sample_metadata.models.sample_update_model import SampleUpdateModel
-from sample_metadata.models.analysis_model import AnalysisModel
-
-=======
 from google.cloud import storage
 
 from sample_metadata.model_utils import async_wrap
@@ -59,7 +48,6 @@
     from typing_extensions import Literal
 
 logging.basicConfig()
->>>>>>> 189c380f
 logger = logging.getLogger(__file__)
 logger.setLevel(logging.INFO)
 
@@ -413,15 +401,10 @@
         existing_cpgid_to_seq_id = {}
 
         if len(existing_external_id_to_cpgid) > 0:
-<<<<<<< HEAD
-            existing_cpgid_to_seq_id = seqapi.get_sequence_ids_from_sample_ids(
-                request_body=list(existing_external_id_to_cpgid.values())
-=======
             existing_cpgid_to_seq_id = (
                 await seqapi.get_sequence_ids_from_sample_ids_async(
                     request_body=list(existing_external_id_to_cpgid.values()),
                 )
->>>>>>> 189c380f
             )
 
         # all dicts indexed by external_sample_id
@@ -527,33 +510,12 @@
             promises = []
             for sample_id, analysis in chunked_analysis:
                 analysis.sample_ids = [existing_external_id_to_cpgid[sample_id]]
-<<<<<<< HEAD
-                analysisapi.create_new_analysis(
-                    project=self.sample_metadata_project, analysis_model=analysis
-                )
-
-        logger.info(f'Updating {len(samples_to_update)} samples')
-        for internal_sample_id, sample_update in samples_to_update.items():
-            sapi.update_sample(
-                id_=internal_sample_id,
-                sample_update_model=sample_update,
-                project=self.sample_metadata_project,
-            )
-
-        logger.info(f'Updating {len(sequences_to_update)} sequences')
-        for seq_id, seq_update in sequences_to_update.items():
-            seqapi.update_sequence(
-                sequence_id=seq_id,
-                sequence_update_model=seq_update,
-            )
-=======
                 promises.append(
                     analysisapi.create_new_analysis_async(
                         project=self.sample_metadata_project, analysis_model=analysis
                     )
                 )
             await asyncio.gather(*promises)
->>>>>>> 189c380f
 
         return result
 
