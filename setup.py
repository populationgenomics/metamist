#!/usr/bin/env python

"""
Setup script for the Python package. Dependencies for server are listed separately
in requirements.txt, dev dependencies are listed in requirements-dev.txt.
"""

from setuptools import find_packages, setup

PKG = 'metamist'

all_packages = ['metamist']
all_packages.extend('metamist.' + p for p in sorted(find_packages('./metamist')))

with open('README.md', encoding='utf-8') as f:
    readme = f.read()


setup(
    name=PKG,
    # This tag is automatically updated by bump2version
<<<<<<< HEAD
    version='7.0.0',
=======
    version='6.10.3',
>>>>>>> 17435467
    description='Python API for interacting with the Sample API system',
    long_description=readme,
    long_description_content_type='text/markdown',
    url='https://github.com/populationgenomics/metamist',
    license='MIT',
    packages=all_packages,
    install_requires=[
        'backoff>=2.2.1',
        'click',
        'google-auth',
        'google-api-core',  # dependency to google-auth that however is not
        # pulled automatically: https://github.com/googleapis/google-auth-library-python/blob/main/setup.py#L22-L27
        'urllib3 >= 1.25.3',
        'python-dateutil',
        'requests',
        'typing-extensions',
        # for get id-token
        'cpg-utils >= 5.0.5',
        'gql[aiohttp,requests]',
        'tabulate >= 0.9.0'
    ],
    entry_points={
        'metamist_parser': [
            'GenericMetadataParser = metamist.parser.generic_metadata_parser:GenericMetadataParser',
            'SampleFileMapParser = metamist.parser.sample_file_map_parser:SampleFileMapParser',
        ],
    },
    include_package_data=True,
    zip_safe=False,
    keywords='bioinformatics',
    classifiers=[
        'Environment :: Console',
        'Intended Audience :: Science/Research',
        'License :: OSI Approved :: MIT License',
        'Natural Language :: English',
        'Operating System :: MacOS :: MacOS X',
        'Operating System :: POSIX',
        'Operating System :: Unix',
        'Programming Language :: Python',
        'Topic :: Scientific/Engineering',
        'Topic :: Scientific/Engineering :: Bio-Informatics',
    ],
)<|MERGE_RESOLUTION|>--- conflicted
+++ resolved
@@ -19,11 +19,7 @@
 setup(
     name=PKG,
     # This tag is automatically updated by bump2version
-<<<<<<< HEAD
     version='7.0.0',
-=======
-    version='6.10.3',
->>>>>>> 17435467
     description='Python API for interacting with the Sample API system',
     long_description=readme,
     long_description_content_type='text/markdown',
@@ -43,7 +39,7 @@
         # for get id-token
         'cpg-utils >= 5.0.5',
         'gql[aiohttp,requests]',
-        'tabulate >= 0.9.0'
+        'tabulate >= 0.9.0',
     ],
     entry_points={
         'metamist_parser': [
