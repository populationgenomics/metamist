#!/usr/bin/env python

"""
Setup script for the Python package. Dependencies for server are listed separately
in requirements.txt, dev dependencies are listed in requirements-dev.txt.
"""

from setuptools import find_packages, setup

PKG = 'metamist'

all_packages = ['metamist']
all_packages.extend('metamist.' + p for p in sorted(find_packages('./metamist')))

with open('README.md', encoding='utf-8') as f:
    readme = f.read()


setup(
    name=PKG,
    # This tag is automatically updated by bump2version
<<<<<<< HEAD
    version='6.6.0',
=======
    version='6.6.1',
>>>>>>> 674d1f1a
    description='Python API for interacting with the Sample API system',
    long_description=readme,
    long_description_content_type='text/markdown',
    url='https://github.com/populationgenomics/metamist',
    license='MIT',
    packages=all_packages,
    install_requires=[
        'click',
        'google-auth',
        'google-api-core',  # dependency to google-auth that however is not
        # pulled automatically: https://github.com/googleapis/google-auth-library-python/blob/main/setup.py#L22-L27
        'urllib3 >= 1.25.3',
        'python-dateutil',
        'requests',
        'typing-extensions',
        # for get id-token
        'cpg-utils >= 4.9.4',
        'gql[aiohttp,requests]',
    ],
    entry_points={
        'metamist_parser': [
            'GenericMetadataParser = metamist.parser.generic_metadata_parser:GenericMetadataParser',
            'SampleFileMapParser = metamist.parser.sample_file_map_parser:SampleFileMapParser',
        ],
    },
    include_package_data=True,
    zip_safe=False,
    keywords='bioinformatics',
    classifiers=[
        'Environment :: Console',
        'Intended Audience :: Science/Research',
        'License :: OSI Approved :: MIT License',
        'Natural Language :: English',
        'Operating System :: MacOS :: MacOS X',
        'Operating System :: POSIX',
        'Operating System :: Unix',
        'Programming Language :: Python',
        'Topic :: Scientific/Engineering',
        'Topic :: Scientific/Engineering :: Bio-Informatics',
    ],
)<|MERGE_RESOLUTION|>--- conflicted
+++ resolved
@@ -19,11 +19,7 @@
 setup(
     name=PKG,
     # This tag is automatically updated by bump2version
-<<<<<<< HEAD
-    version='6.6.0',
-=======
     version='6.6.1',
->>>>>>> 674d1f1a
     description='Python API for interacting with the Sample API system',
     long_description=readme,
     long_description_content_type='text/markdown',
