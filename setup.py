#!/usr/bin/env python

"""
Setup script for the Python package. Dependencies for server are listed separately
in requirements.txt, dev dependencies are listed in requirements-dev.txt.
"""

from setuptools import setup, find_packages

PKG = 'metamist'

all_packages = ['metamist']
all_packages.extend('metamist.' + p for p in sorted(find_packages(f'./metamist')))

with open('README.md', encoding='utf-8') as f:
    readme = f.read()


setup(
    name=PKG,
    # This tag is automatically updated by bump2version
<<<<<<< HEAD
    version='6.1.0',
=======
    version='6.2.0',
>>>>>>> acf88b64
    description='Python API for interacting with the Sample API system',
    long_description=readme,
    long_description_content_type='text/markdown',
    url=f'https://github.com/populationgenomics/sample-metadata',
    license='MIT',
    packages=all_packages,
    install_requires=[
        'click',
        'google-auth',
        'google-api-core',  # dependency to google-auth that however is not
        # pulled automatically: https://github.com/googleapis/google-auth-library-python/blob/main/setup.py#L22-L27
        'urllib3 >= 1.25.3',
        'python-dateutil',
        'requests',
        'typing-extensions',
        # for get id-token
        'cpg-utils >= 4.9.4',
        'gql[aiohttp,requests]',
    ],
    include_package_data=True,
    zip_safe=False,
    keywords='bioinformatics',
    classifiers=[
        'Environment :: Console',
        'Intended Audience :: Science/Research',
        'License :: OSI Approved :: MIT License',
        'Natural Language :: English',
        'Operating System :: MacOS :: MacOS X',
        'Operating System :: POSIX',
        'Operating System :: Unix',
        'Programming Language :: Python',
        'Topic :: Scientific/Engineering',
        'Topic :: Scientific/Engineering :: Bio-Informatics',
    ],
)<|MERGE_RESOLUTION|>--- conflicted
+++ resolved
@@ -19,11 +19,7 @@
 setup(
     name=PKG,
     # This tag is automatically updated by bump2version
-<<<<<<< HEAD
-    version='6.1.0',
-=======
     version='6.2.0',
->>>>>>> acf88b64
     description='Python API for interacting with the Sample API system',
     long_description=readme,
     long_description_content_type='text/markdown',
