#!/usr/bin/env python

"""
Setup script for the Python package. Dependencies for server are listed separately
in requirements.txt, dev dependencies are listed in requirements-dev.txt.
"""

from setuptools import find_packages, setup

PKG = 'metamist'

all_packages = ['metamist']
all_packages.extend('metamist.' + p for p in sorted(find_packages('./metamist')))

with open('README.md', encoding='utf-8') as f:
    readme = f.read()


setup(
    name=PKG,
    # This tag is automatically updated by bump2version
<<<<<<< HEAD
    version='6.9.2',
=======
    version='6.10.0',
>>>>>>> 5451b07c
    description='Python API for interacting with the Sample API system',
    long_description=readme,
    long_description_content_type='text/markdown',
    url='https://github.com/populationgenomics/metamist',
    license='MIT',
    packages=all_packages,
    install_requires=[
        'backoff>=2.2.1',
        'click',
        'google-auth',
        'google-api-core',  # dependency to google-auth that however is not
        # pulled automatically: https://github.com/googleapis/google-auth-library-python/blob/main/setup.py#L22-L27
        'urllib3 >= 1.25.3',
        'python-dateutil',
        'requests',
        'typing-extensions',
        # for get id-token
        'cpg-utils >= 5.0.5',
        'gql[aiohttp,requests]',
        'tabulate >= 0.9.0'
    ],
    entry_points={
        'metamist_parser': [
            'GenericMetadataParser = metamist.parser.generic_metadata_parser:GenericMetadataParser',
            'SampleFileMapParser = metamist.parser.sample_file_map_parser:SampleFileMapParser',
        ],
    },
    include_package_data=True,
    zip_safe=False,
    keywords='bioinformatics',
    classifiers=[
        'Environment :: Console',
        'Intended Audience :: Science/Research',
        'License :: OSI Approved :: MIT License',
        'Natural Language :: English',
        'Operating System :: MacOS :: MacOS X',
        'Operating System :: POSIX',
        'Operating System :: Unix',
        'Programming Language :: Python',
        'Topic :: Scientific/Engineering',
        'Topic :: Scientific/Engineering :: Bio-Informatics',
    ],
)<|MERGE_RESOLUTION|>--- conflicted
+++ resolved
@@ -19,11 +19,7 @@
 setup(
     name=PKG,
     # This tag is automatically updated by bump2version
-<<<<<<< HEAD
-    version='6.9.2',
-=======
     version='6.10.0',
->>>>>>> 5451b07c
     description='Python API for interacting with the Sample API system',
     long_description=readme,
     long_description_content_type='text/markdown',
