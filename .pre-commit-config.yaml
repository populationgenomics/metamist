--- conflicted
+++ resolved
@@ -1,40 +1,4 @@
 repos:
-<<<<<<< HEAD
-  - repo: https://github.com/pre-commit/pre-commit-hooks
-    rev: v4.1.0
-    hooks:
-      - id: check-yaml
-        exclude: '\.*conda/.*'
-      - id: end-of-file-fixer
-      - id: trailing-whitespace
-        exclude: '\.txt$|\.tsv$'
-      - id: check-case-conflict
-      - id: check-merge-conflict
-      - id: detect-private-key
-      - id: debug-statements
-      - id: check-added-large-files
-
-  - repo: https://github.com/igorshubovych/markdownlint-cli
-    rev: v0.29.0
-    hooks:
-      - id: markdownlint
-        args: ["--config", ".markdownlint.json"]
-
-  - repo: https://github.com/ambv/black
-    rev: 22.3.0
-    hooks:
-      - id: black
-        args: [.]
-        pass_filenames: false
-        always_run: true
-        exclude: ^sample_metadata/
-
-  - repo: https://github.com/PyCQA/flake8
-    rev: "5.0.4"
-    hooks:
-      - id: flake8
-        additional_dependencies: [flake8-bugbear, flake8-quotes]
-=======
     - repo: https://github.com/pre-commit/pre-commit-hooks
       rev: v4.4.0
       hooks:
@@ -69,7 +33,6 @@
       hooks:
           - id: flake8
             additional_dependencies: [flake8-bugbear, flake8-quotes]
->>>>>>> c58deacd
 
   # Using system installation of pylint to support checking python module imports
   - repo: local
