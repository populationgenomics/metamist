""" A really simple script to import a pedigree file """

import click
<<<<<<< HEAD
from cloudpathlib import CloudPath

from metamist.apis import (
    FamilyApi,
)
=======
from cloudpathlib import AnyPath

from metamist.apis import FamilyApi
>>>>>>> 57ca4d3c


@click.command()
@click.option('--ped-file-path', 'ped_file_path')
@click.option('--project', 'project')
def main(ped_file_path: str, project: str):
    """Pull ped file from GCS and import to SM"""

    fapi = FamilyApi()

    # pylint: disable=no-member
<<<<<<< HEAD
    with CloudPath(ped_file_path).open() as ped_file:  # type: ignore
=======
    with AnyPath(ped_file_path).open() as ped_file:  # type: ignore
>>>>>>> 57ca4d3c
        fapi.import_pedigree(
            file=ped_file,
            has_header=True,
            project=project,
            create_missing_participants=True,
        )


if __name__ == '__main__':
    # pylint: disable=no-value-for-parameter
    main()<|MERGE_RESOLUTION|>--- conflicted
+++ resolved
@@ -1,17 +1,9 @@
 """ A really simple script to import a pedigree file """
 
 import click
-<<<<<<< HEAD
-from cloudpathlib import CloudPath
-
-from metamist.apis import (
-    FamilyApi,
-)
-=======
 from cloudpathlib import AnyPath
 
 from metamist.apis import FamilyApi
->>>>>>> 57ca4d3c
 
 
 @click.command()
@@ -22,12 +14,7 @@
 
     fapi = FamilyApi()
 
-    # pylint: disable=no-member
-<<<<<<< HEAD
-    with CloudPath(ped_file_path).open() as ped_file:  # type: ignore
-=======
-    with AnyPath(ped_file_path).open() as ped_file:  # type: ignore
->>>>>>> 57ca4d3c
+    with AnyPath(ped_file_path).open() as ped_file:
         fapi.import_pedigree(
             file=ped_file,
             has_header=True,
