#!/usr/bin/env python3
<<<<<<< HEAD
# pylint: disable=too-many-instance-attributes,too-many-locals
=======
# type: ignore
# pylint: skip-file


# # pylint: disable=too-many-instance-attributes,too-many-locals,unused-argument,wrong-import-order,unused-argument,too-many-arguments
>>>>>>> 48250b0c

""" Example Invocation

analysis-runner \
--dataset acute-care --description "populate acute care test subset" --output-dir "acute-care-test" \
--access-level full \
scripts/create_test_subset.py --project acute-care --families 4

This example will populate acute-care-test with the metamist data for 4 families.
"""

<<<<<<< HEAD
=======
from typing import Optional, Counter as CounterType
>>>>>>> 48250b0c
import csv
import logging
import os
import random
import subprocess
from argparse import ArgumentParser
from collections import Counter

from google.cloud import storage

<<<<<<< HEAD
from metamist.apis import AnalysisApi, AssayApi, SampleApi, FamilyApi, ParticipantApi
from metamist.graphql import gql, query
=======
from metamist.apis import AnalysisApi, AssayApi, FamilyApi, ParticipantApi, SampleApi
>>>>>>> 48250b0c
from metamist.models import (
    AssayUpsert,
    SampleUpsert,
    Analysis,
    AnalysisStatus,
    AnalysisUpdateModel,
    SequencingGroupUpsert,
)


logger = logging.getLogger(__file__)
logging.basicConfig(format='%(levelname)s (%(name)s %(lineno)s): %(message)s')
logger.setLevel(logging.INFO)

sapi = SampleApi()
aapi = AnalysisApi()
assayapi = AssayApi()
fapi = FamilyApi()
papi = ParticipantApi()

DEFAULT_SAMPLES_N = 10

QUERY_ALL_DATA = gql(
    """
    query getAllData($project: String!, $sids: [String!]) {
        project(name: $project) {
            samples(id: {in_: $sids}) {
                id
                meta
                type
                externalId
                participant {
                    externalId
                    id
                    karyotype
                    meta
                    reportedGender
                    reportedSex
                }
                sequencingGroups{
                    id
                    meta
                    platform
                    technology
                    type
                    assays {
                        id
                        meta
                        type
                    }
                    analyses {
                        active
                        id
                        meta
                        output
                        status
                        timestampCompleted
                        type
                    }
                }
            }
        }
    }
    """
)

# TODO: We can change this to filter external sample ids
EXISTING_DATA_QUERY = gql(
    """
    query getExistingData($project: String!) {
        project(name: $project) {
            samples{
                id
                externalId
                sequencingGroups {
                    id
                    type
                    assays {
                        id
                        type
                    }
                    analyses {
                        id
                        type
                    }
                }
            }
        }
    }
    """
)

QUERY_FAMILY_SGID = gql(
    """
    query FamilyQuery($project: String!) {
        project(name: $project) {
            families {
                id
                externalId
                participants {
                    samples {
                        id
                    }
                }
            }

        }
    }
"""
)

SG_ID_QUERY = gql(
    """
    query getSGIds($project: String!) {
        project(name: $project) {
            samples{
                id
                externalId
                sequencingGroups {
                    id
                }
            }
        }
    }
    """
)

PARTICIPANT_QUERY = gql(
    """
    query ($project: String!) {
        project (externalId: $project) {
            participants {
                id
                externalId
            }
        }
    }
    """
)


<<<<<<< HEAD
def main(
    project: str,
    samples_n: int,
    families_n: int,
    additional_families: set[str],
    additional_samples: set[str],
    skip_ped: bool = True,
=======
@click.command()
@click.option(
    '--project',
    required=True,
    help='The metamist project ($DATASET)',
)
@click.option(
    '-n',
    '--samples',
    'samples_n',
    type=int,
    help='Number of samples to subset',
)
@click.option(
    '--families',
    'families_n',
    type=int,
    help='Minimal number of families to include',
)
# Flag to be used when there isn't available pedigree/family information.
@click.option(
    '--skip-ped',
    'skip_ped',
    is_flag=True,
    default=False,
    help='Skip transferring pedigree/family information',
)
@click.option(
    '--add-family',
    'additional_families',
    type=str,
    multiple=True,
    help="""Additional families to include.
    All samples from these fams will be included.
    This is in addition to the number of families specified in
    --families and the number of samples specified in -n""",
)
@click.option(
    '--add-sample',
    'additional_samples',
    type=str,
    multiple=True,
    help="""Additional samples to include.
    This is in addition to the number of families specified in
    --families and the number of samples specified in -n""",
)
@click.option(
    '--noninteractive',
    'noninteractive',
    is_flag=True,
    default=False,
    help='Skip interactive confirmation',
)
def main(
    project: str,
    samples_n: Optional[int],
    families_n: Optional[int],
    skip_ped: Optional[bool] = True,
    additional_families: Optional[tuple[str]] = None,
    additional_samples: Optional[tuple[str]] = None,
    noninteractive: Optional[bool] = False,
>>>>>>> 48250b0c
):
    """
    Script creates a test subset for a given project.
    A new project with a prefix -test is created, and for any files in sample/meta,
    sequence/meta, or analysis/output a copy in the -test namespace is created.
    """
<<<<<<< HEAD
=======
    samples_n, families_n = _validate_opts(samples_n, families_n, noninteractive)
    _additional_families: list[str] = list(additional_families)
    _additional_samples: list[str] = list(additional_samples)

    # 1. Determine the sids to be moved into -test.
    specific_sids = _get_sids_for_families(
        project,
        families_n,
        _additional_families,
    )
    if not samples_n and not families_n:
        samples_n = DEFAULT_SAMPLES_N
    if not samples_n and families_n:
        samples_n = 0
>>>>>>> 48250b0c

    if not any([additional_families, additional_samples, samples_n, families_n]):
        raise ValueError('Come on, what exactly are you asking for?')

    # for reproducibility
    random.seed(42)

    # 1. Find and SG IDs to be moved by Family ID -test.
    if families_n or additional_families:
        additional_samples.update(
            get_sids_for_families(project, families_n, additional_families)
        )

    # 2. Get all sids in project.
    sid_output = query(SG_ID_QUERY, variables={'project': project})
    all_sids = {sid['id'] for sid in sid_output.get('project').get('samples')}

    # 3. Randomly select from the remaining sgs
    additional_samples.update(random.sample(all_sids - additional_samples, samples_n))

    # 4. Query all the samples from the selected sgs
    original_project_subset_data = query(
        QUERY_ALL_DATA, {'project': project, 'sids': list(additional_samples)}
    )

    # Pull Participant Data
    participant_data = []
    participant_ids: list = []
    for sg in original_project_subset_data.get('project').get('samples'):
        participant = sg.get('participant')
        if participant:
            participant_data.append(participant)
            participant_ids.append(participant.get('externalId'))

    # Populating test project
    target_project = project + '-test'

    # Parse Families & Participants
    if skip_ped:
        # If no family data is available, only the participants should be transferred.
        upserted_participant_map = transfer_participants(
            target_project=target_project,
            participant_data=participant_data,
        )

    else:
        family_ids = transfer_families(project, target_project, participant_ids)
        upserted_participant_map = transfer_ped(project, target_project, family_ids)

    existing_data = query(EXISTING_DATA_QUERY, {'project': target_project})

    samples = original_project_subset_data.get('project').get('samples')
    transfer_samples_sgs_assays(
        samples, existing_data, upserted_participant_map, target_project, project
    )
    transfer_analyses(samples, existing_data, target_project, project)


def transfer_samples_sgs_assays(
    samples: dict,
    existing_data: dict,
    upserted_participant_map: dict[str, int],
    target_project: str,
    project: str,
):
    """
    Transfer samples, sequencing groups, and assays from the original project to the
    test project.
    """
    for s in samples:
        sample_sgs: list[SequencingGroupUpsert] = []
        for sg in s.get('sequencingGroups'):
            sg_assays: list[AssayUpsert] = []
            existing_sg = get_existing_sg(
                existing_data, s.get('externalId'), sg.get('type')
            )
            _existing_sgid = existing_sg.get('id') if existing_sg else None
            for assay in sg.get('assays'):
                _existing_assay: dict[str, str] = {}
                if _existing_sgid:
                    _existing_assay = get_existing_assay(
                        existing_data,
                        s.get('externalId'),
                        _existing_sgid,
                        assay.get('type'),
                    )
                existing_assay_id = (
                    _existing_assay.get('id') if _existing_assay else None
                )
                assay_upsert = AssayUpsert(
                    type=assay.get('type'),
                    id=existing_assay_id,
                    external_ids=assay.get('externalIds') or {},
                    # sample_id=self.s,
                    meta=assay.get('meta'),
                )
                sg_assays.append(assay_upsert)
            sg_upsert = SequencingGroupUpsert(
                id=_existing_sgid,
                external_ids=sg.get('externalIds') or {},
                meta=sg.get('meta'),
                platform=sg.get('platform'),
                technology=sg.get('technology'),
                type=sg.get('type'),
                assays=sg_assays,
            )
            sample_sgs.append(sg_upsert)

        sample_type = None if s['type'] == 'None' else s['type']
        existing_sid: str | None = None
        existing_sample = get_existing_sample(existing_data, s['externalId'])
        if existing_sample:
            existing_sid = existing_sample['id']

        existing_pid: int | None = None
        if s['participant']:
            existing_pid = upserted_participant_map[s['participant']['externalId']]

        sample_upsert = SampleUpsert(
            external_id=s['externalId'],
            type=sample_type or None,
            meta=(copy_files_in_dict(s['meta'], project) or {}),
            participant_id=existing_pid,
            sequencing_groups=sample_sgs,
            id=existing_sid,
        )

        logger.info(f'Processing sample {s["id"]}')
        logger.info('Creating test sample entry')
        sapi.create_sample(
            project=target_project,
            sample_upsert=sample_upsert,
        )


def transfer_analyses(
    samples: dict, existing_data: dict, target_project: str, project: str
):
    """
    This function will transfer the analyses from the original project to the test project.
    """
    new_sg_data = query(SG_ID_QUERY, {'project': target_project})

    new_sg_map = {}
    for s in new_sg_data.get('project').get('samples'):
        sg_ids: list = []
        for sg in s.get('sequencingGroups'):
            sg_ids.append(sg.get('id'))
        new_sg_map[s.get('externalId')] = sg_ids

    for s in samples:
        for sg in s['sequencingGroups']:
            existing_sg = get_existing_sg(
                existing_data, s.get('externalId'), sg.get('type')
            )
            existing_sgid = existing_sg.get('id') if existing_sg else None
            for analysis in sg['analyses']:
                if analysis['type'] not in ['cram', 'gvcf']:
                    # Currently the create_test_subset script only handles crams or gvcf files.
                    continue

                existing_analysis: dict = {}
                if existing_sgid:
                    existing_analysis = get_existing_analysis(
                        existing_data, s['externalId'], existing_sgid, analysis['type']
                    )
                existing_analysis_id = (
                    existing_analysis.get('id') if existing_analysis else None
                )
                if existing_analysis_id:
                    am = AnalysisUpdateModel(
                        type=analysis['type'],
                        output=copy_files_in_dict(
                            analysis['output'],
                            project,
                            (str(sg['id']), new_sg_map[s['externalId']][0]),
                        ),
                        status=AnalysisStatus(analysis['status'].lower()),
                        sequencing_group_ids=new_sg_map[s['externalId']],
                        meta=analysis['meta'],
                    )
                    aapi.update_analysis(
                        analysis_id=existing_analysis_id,
                        analysis_update_model=am,
                    )
                else:
                    am = Analysis(
                        type=analysis['type'],
                        output=copy_files_in_dict(
                            analysis['output'],
                            project,
                            (str(sg['id']), new_sg_map[s['externalId']][0]),
                        ),
                        status=AnalysisStatus(analysis['status'].lower()),
                        sequencing_group_ids=new_sg_map[s['externalId']],
                        meta=analysis['meta'],
                    )

                    logger.info(f'Creating {analysis["type"]}analysis entry in test')
                    aapi.create_analysis(project=target_project, analysis=am)


def get_existing_sample(data: dict, sample_id: str) -> dict | None:
    """
    Get the existing sample object for this ID
    Returns:
        The Sample dictionary, or None if unmatched
    """
    for sample in data.get('project', {}).get('samples', []):
        if sample.get('externalId') == sample_id:
            return sample

    return None


def get_existing_sg(
    existing_data: dict, sample_id: str, sg_type: str = None, sg_id: str = None
) -> dict | None:
    """
    Find a SG ID in the main data based on a sample ID
    Match either on CPG ID or type (exome/genome)
    Returns:
        The SG Data, or None if no match is found
    """
    if not sg_type and not sg_id:
        raise ValueError('Must provide sg_type or sg_id when getting exsisting sg')
    if sample := get_existing_sample(existing_data, sample_id):
        for sg in sample.get('sequencingGroups'):
            if sg_id and sg.get('id') == sg_id:
                return sg
            if sg_type and sg.get('type') == sg_type:
                return sg

    return None


def get_existing_assay(
    data: dict, sample_id: str, sg_id: str, assay_type: str
) -> dict | None:
    """
    Find assay in main data for this SGID
    Returns:
        The Assay Data, or None if no match is found
    """
    if sg := get_existing_sg(existing_data=data, sample_id=sample_id, sg_id=sg_id):
        for assay in sg.get('assays', []):
            if assay.get('type') == assay_type:
                return assay

    return None


def get_existing_analysis(
    data: dict, sample_id: str, sg_id: str, analysis_type: str
) -> dict | None:
    """
    Find the existing SG for this sample, then identify any relevant analysis objs
    Returns:
        an analysis dict, or None if the right type isn't found
    """
    if sg := get_existing_sg(existing_data=data, sample_id=sample_id, sg_id=sg_id):
        for analysis in sg.get('analyses', []):
            if analysis.get('type') == analysis_type:
                return analysis
    return None


def get_sids_for_families(
    project: str, families_n: int, additional_families: set[str]
) -> set[str]:
    """Returns specific sequencing groups to be included in the test project."""

    family_sgid_output = query(QUERY_FAMILY_SGID, {'project': project})

    all_family_sgids = family_sgid_output.get('project', {}).get('families', [])
    assert all_family_sgids, 'No families returned in GQL result'

    # 1. Remove the specifically requested families
    user_input_families = [
        fam for fam in all_family_sgids if fam['externalId'] in additional_families
    ]

    # TODO: Replace this with the nice script that randomly selects better :)
    # 2. Randomly select from the remaining families (families_n can be 0)
    user_input_families.extend(
        random.sample(
            [
                fam
                for fam in all_family_sgids
                if fam['externalId'] not in additional_families
            ],
            families_n,
        )
    )

    # 3. Pull SGs from random + specific families
    included_sids: set[str] = set()
    for fam in user_input_families:
        for participant in fam['participants']:
            for sample in participant['samples']:
                included_sids.add(sample['id'])

    return included_sids


def transfer_families(
    initial_project: str, target_project: str, participant_ids: list[int]
) -> list[int]:
    """Pull relevant families from the input project, and copy to target_project"""
    families = fapi.get_families(
        project=initial_project,
        participant_ids=participant_ids,
    )

    family_ids = [family['id'] for family in families]

    tmp_family_tsv = 'tmp_families.tsv'
    family_tsv_headers = ['Family ID', 'Description', 'Coded Phenotype', 'Display Name']
    # Work-around as import_families takes a file.
    with open(tmp_family_tsv, 'wt') as tmp_families:
        tsv_writer = csv.writer(tmp_families, delimiter='\t')
        tsv_writer.writerow(family_tsv_headers)
        for family in families:
            tsv_writer.writerow(
                [
                    family['external_id'],
                    family['description'] or '',
                    family['coded_phenotype'] or '',
                ]
            )

    with open(tmp_family_tsv) as family_file:
        fapi.import_families(file=family_file, project=target_project)

    return family_ids


def transfer_ped(
    initial_project: str, target_project: str, family_ids: list[int]
) -> dict[str, int]:
    """Pull pedigree from the input project, and copy to target_project"""
    ped_tsv = fapi.get_pedigree(
        initial_project,
        export_type='tsv',
        internal_family_ids=family_ids,
    )
    tmp_ped_tsv = 'tmp_ped.tsv'
    # Work-around as import_pedigree takes a file.
    with open(tmp_ped_tsv, 'w') as tmp_ped:
        tmp_ped.write(ped_tsv)

    with open(tmp_ped_tsv) as ped_file:
        fapi.import_pedigree(
            file=ped_file,
            has_header=True,
            project=target_project,
            create_missing_participants=True,
        )

    # Get map of external participant id to internal
    participant_output = query(PARTICIPANT_QUERY, {'project': target_project})
    participant_map = {
        participant['externalId']: participant['id']
        for participant in participant_output.get('project').get('participants')
    }

    return participant_map


def transfer_participants(
    target_project: str,
    participant_data,
) -> dict[str, int]:
    """Transfers relevant participants between projects"""
    existing_participants = papi.get_participants(target_project)

    target_project_epids = [
        participant['external_id'] for participant in existing_participants
    ]

    participants_to_transfer = []
    for participant in participant_data:
        if participant['externalId'] not in target_project_epids:
            # Participants with id field will be updated & those without will be inserted
            del participant['id']
        # transfer_participant = {k: v for k, v in participant.items() if v is not None}
        transfer_participant = {
            'external_id': participant['externalId'],
            'meta': participant.get('meta') or {},
            'karyotype': participant.get('karyotype'),
            'reported_gender': participant.get('reportedGender'),
            'reported_sex': participant.get('reportedSex'),
            'id': participant.get('id'),
            'samples': [],
        }
        # Participants are being created before the samples are, so this will be empty for now.
        participants_to_transfer.append(transfer_participant)

    upserted_participants = papi.upsert_participants(
        target_project, participant_upsert=participants_to_transfer
    )

    external_to_internal_participant_id_map: dict[str, int] = {}

    for participant in upserted_participants:
        external_to_internal_participant_id_map[
            participant['external_id']
        ] = participant['id']
    return external_to_internal_participant_id_map


<<<<<<< HEAD
def get_random_families(
=======
def get_samples_for_families(project: str, additional_families: list[str]) -> list[str]:
    """Returns the samples that belong to a list of families"""

    full_pedigree = fapi.get_pedigree(
        project=project,
        replace_with_participant_external_ids=False,
        replace_with_family_external_ids=True,
    )

    ipids = [
        family['individual_id']
        for family in full_pedigree
        if family['family_id'] in additional_families
    ]

    sample_objects = sapi.get_samples(
        body_get_samples={
            'project_ids': [project],
            'participant_ids': ipids,
            'active': True,
        }
    )

    samples: list[str] = [sample['id'] for sample in sample_objects]

    return samples


def get_fams_for_samples(
    project: str,
    additional_samples: Optional[list[str]] = None,
) -> list[str]:
    """Returns the families that a list of samples belong to"""
    sample_objects = sapi.get_samples(
        body_get_samples={
            'project_ids': [project],
            'sample_ids': additional_samples,
            'active': True,
        }
    )

    pids = [sample['participant_id'] for sample in sample_objects]
    full_pedigree = fapi.get_pedigree(
        project=project,
        replace_with_participant_external_ids=False,
        replace_with_family_external_ids=True,
    )

    fams: set[str] = {
        fam['family_id'] for fam in full_pedigree if str(fam['individual_id']) in pids
    }

    return list(fams)


def _normalise_map(unformatted_map: list[list[str]]) -> dict[str, str]:
    """Input format: [[value1,key1,key2],[value2,key4]]
    Output format: {key1:value1, key2: value1, key3:value2}"""

    normalised_map = {}
    for group in unformatted_map:
        value = group[0]
        for key in group[1:]:
            normalised_map[key] = value

    return normalised_map


def _validate_opts(
    samples_n: int, families_n: int, noninteractive: bool
) -> tuple[Optional[int], Optional[int]]:
    """Validates the options passed to the script"""
    if samples_n is None and families_n is None:
        samples_n = DEFAULT_SAMPLES_N
        logger.info(
            f'Neither --samples nor --families specified, defaulting to selecting '
            f'{samples_n} samples'
        )

    return samples_n, families_n


def _print_fam_stats(families: list[dict[str, str]]):
    family_sizes = Counter([fam['family_id'] for fam in families])
    fam_by_size: CounterType[int] = Counter()
    # determine number of singles, duos, trios, etc
    for fam in family_sizes:
        fam_by_size[family_sizes[fam]] += 1
    for fam_size in sorted(fam_by_size):
        if fam_size == 1:
            label = 'singles'
        elif fam_size == 2:
            label = 'duos'
        elif fam_size == 3:
            label = 'trios'
        else:
            label = f'{fam_size} members'
        logger.info(f'  {label}: {fam_by_size[fam_size]}')


def _get_random_families(
>>>>>>> 48250b0c
    families: list[dict[str, str]],
    families_n: int,
    include_single_person_families: bool = False,
) -> list[str]:
    """Obtains a subset of families, that are a little less random.
    By default single-person families are discarded.
    The function aims to evenly distribute the families chosen by size.
    For example, if the composition of families inputted is as follows
    Duos - 5 families, Trios - 10 families, Quads - 5 families
    and families_n = 4
    Then this function will randomly select, 1 duo, 1 quad, and 2 trios.
    """

    family_sizes = dict(Counter([fam['family_id'] for fam in families]))

    # Discard single-person families
    family_threshold = 0 if include_single_person_families else 1
    families_within_threshold = [
        k for k, v in family_sizes.items() if v > family_threshold
    ]

    # Get family size distribution, i.e. {1:[FAM1, FAM2], 2:[FAM3], 3:[FAM4,FAM5, FAM6]}
    distributed_by_size: dict[int, list[str]] = {}
    for k, v in family_sizes.items():
        if k in families_within_threshold:
            if distributed_by_size.get(v):
                distributed_by_size[v].append(k)
            else:
                distributed_by_size[v] = [k]

    sizes = len(list(distributed_by_size.keys()))
    returned_families: list[str] = []

    proportion = families_n / len(families_within_threshold)

    if sizes <= families_n:
        for _s, fams in distributed_by_size.items():
            n_pull = round(proportion * len(fams))
            returned_families.extend(random.sample(fams, n_pull))

    else:
        # we can't evenly distribute, so we'll just pull randomly
        returned_families = random.sample(families_within_threshold, families_n)

    return returned_families


def copy_files_in_dict(d, dataset: str, sid_replacement: tuple[str, str] = None):
    """
    Replaces all `gs://cpg-{project}-main*/` paths
    into `gs://cpg-{project}-test*/` and creates copies if needed
    If `d` is dict or list, recursively calls this function on every element
    If `d` is str, replaces the path
    """
    if not d:
        return d
    if isinstance(d, str) and d.startswith(f'gs://cpg-{dataset}-main'):
        logger.info(f'Looking for analysis file {d}')
        old_path = d
        if not file_exists(old_path):
            logger.warning(f'File {old_path} does not exist')
            return d
        new_path = old_path.replace(
            f'gs://cpg-{dataset}-main', f'gs://cpg-{dataset}-test'
        )
        # Replace the internal sample ID from the original project
        # With the new internal sample ID from the test project
        if sid_replacement is not None:
            new_path = new_path.replace(sid_replacement[0], sid_replacement[1])

        if not file_exists(new_path):
            cmd = f'gsutil cp {old_path!r} {new_path!r}'
            logger.info(f'Copying file in metadata: {cmd}')
            subprocess.run(cmd, check=False, shell=True)
        extra_exts = ['.md5']
        if new_path.endswith('.vcf.gz'):
            extra_exts.append('.tbi')
        if new_path.endswith('.cram'):
            extra_exts.append('.crai')
        for ext in extra_exts:
            if file_exists(old_path + ext) and not file_exists(new_path + ext):
                cmd = f'gsutil cp {old_path + ext!r} {new_path + ext!r}'
                logger.info(f'Copying extra file in metadata: {cmd}')
                subprocess.run(cmd, check=False, shell=True)
        return new_path
    if isinstance(d, list):
        return [copy_files_in_dict(x, dataset) for x in d]
    if isinstance(d, dict):
        return {k: copy_files_in_dict(v, dataset) for k, v in d.items()}
    return d


def file_exists(path: str) -> bool:
    """
    Check if the object exists, where the object can be:
        * local file
        * local directory
        * Google Storage object
    :param path: path to the file/directory/object
    :return: True if the object exists
    """
    if path.startswith('gs://'):
        bucket = path.replace('gs://', '').split('/')[0]
        path = path.replace('gs://', '').split('/', maxsplit=1)[1]
        gs = storage.Client()
        return gs.get_bucket(bucket).get_blob(path)
    return os.path.exists(path)


if __name__ == '__main__':
    parser = ArgumentParser(description='Argument parser for subset generator')
    parser.add_argument(
        '--project', required=True, help='The sample-metadata project ($DATASET)'
    )
    parser.add_argument('-n', type=int, help='# Random Samples to copy', default=0)
    parser.add_argument('-f', type=int, help='# Random families to copy', default=0)
    # Flag to be used when there isn't available pedigree/family information.
    parser.add_argument(
        '--skip-ped',
        action='store_true',
        help='Skip transferring pedigree/family information',
    )
    parser.add_argument(
        '--families',
        nargs='+',
        help='Additional families to include.',
        type=set,
        default={},
    )
    parser.add_argument(
        '--samples',
        nargs='+',
        help='Additional samples to include.',
        type=set,
        default={},
    )
    parser.add_argument(
        '--noninteractive', action='store_true', help='Skip interactive confirmation'
    )
    args, fail = parser.parse_known_args()
    if fail:
        parser.print_help()
        raise AttributeError(f'Invalid arguments: {fail}')

    main(
        project=args.project,
        samples_n=args.n,
        families_n=args.f,
        additional_samples=args.samples,
        additional_families=args.families,
        skip_ped=args.skip_ped,
    )<|MERGE_RESOLUTION|>--- conflicted
+++ resolved
@@ -1,13 +1,5 @@
 #!/usr/bin/env python3
-<<<<<<< HEAD
 # pylint: disable=too-many-instance-attributes,too-many-locals
-=======
-# type: ignore
-# pylint: skip-file
-
-
-# # pylint: disable=too-many-instance-attributes,too-many-locals,unused-argument,wrong-import-order,unused-argument,too-many-arguments
->>>>>>> 48250b0c
 
 """ Example Invocation
 
@@ -19,10 +11,6 @@
 This example will populate acute-care-test with the metamist data for 4 families.
 """
 
-<<<<<<< HEAD
-=======
-from typing import Optional, Counter as CounterType
->>>>>>> 48250b0c
 import csv
 import logging
 import os
@@ -33,12 +21,8 @@
 
 from google.cloud import storage
 
-<<<<<<< HEAD
 from metamist.apis import AnalysisApi, AssayApi, SampleApi, FamilyApi, ParticipantApi
 from metamist.graphql import gql, query
-=======
-from metamist.apis import AnalysisApi, AssayApi, FamilyApi, ParticipantApi, SampleApi
->>>>>>> 48250b0c
 from metamist.models import (
     AssayUpsert,
     SampleUpsert,
@@ -180,7 +164,6 @@
 )
 
 
-<<<<<<< HEAD
 def main(
     project: str,
     samples_n: int,
@@ -188,92 +171,12 @@
     additional_families: set[str],
     additional_samples: set[str],
     skip_ped: bool = True,
-=======
-@click.command()
-@click.option(
-    '--project',
-    required=True,
-    help='The metamist project ($DATASET)',
-)
-@click.option(
-    '-n',
-    '--samples',
-    'samples_n',
-    type=int,
-    help='Number of samples to subset',
-)
-@click.option(
-    '--families',
-    'families_n',
-    type=int,
-    help='Minimal number of families to include',
-)
-# Flag to be used when there isn't available pedigree/family information.
-@click.option(
-    '--skip-ped',
-    'skip_ped',
-    is_flag=True,
-    default=False,
-    help='Skip transferring pedigree/family information',
-)
-@click.option(
-    '--add-family',
-    'additional_families',
-    type=str,
-    multiple=True,
-    help="""Additional families to include.
-    All samples from these fams will be included.
-    This is in addition to the number of families specified in
-    --families and the number of samples specified in -n""",
-)
-@click.option(
-    '--add-sample',
-    'additional_samples',
-    type=str,
-    multiple=True,
-    help="""Additional samples to include.
-    This is in addition to the number of families specified in
-    --families and the number of samples specified in -n""",
-)
-@click.option(
-    '--noninteractive',
-    'noninteractive',
-    is_flag=True,
-    default=False,
-    help='Skip interactive confirmation',
-)
-def main(
-    project: str,
-    samples_n: Optional[int],
-    families_n: Optional[int],
-    skip_ped: Optional[bool] = True,
-    additional_families: Optional[tuple[str]] = None,
-    additional_samples: Optional[tuple[str]] = None,
-    noninteractive: Optional[bool] = False,
->>>>>>> 48250b0c
 ):
     """
     Script creates a test subset for a given project.
     A new project with a prefix -test is created, and for any files in sample/meta,
     sequence/meta, or analysis/output a copy in the -test namespace is created.
     """
-<<<<<<< HEAD
-=======
-    samples_n, families_n = _validate_opts(samples_n, families_n, noninteractive)
-    _additional_families: list[str] = list(additional_families)
-    _additional_samples: list[str] = list(additional_samples)
-
-    # 1. Determine the sids to be moved into -test.
-    specific_sids = _get_sids_for_families(
-        project,
-        families_n,
-        _additional_families,
-    )
-    if not samples_n and not families_n:
-        samples_n = DEFAULT_SAMPLES_N
-    if not samples_n and families_n:
-        samples_n = 0
->>>>>>> 48250b0c
 
     if not any([additional_families, additional_samples, samples_n, families_n]):
         raise ValueError('Come on, what exactly are you asking for?')
@@ -685,111 +588,7 @@
     return external_to_internal_participant_id_map
 
 
-<<<<<<< HEAD
 def get_random_families(
-=======
-def get_samples_for_families(project: str, additional_families: list[str]) -> list[str]:
-    """Returns the samples that belong to a list of families"""
-
-    full_pedigree = fapi.get_pedigree(
-        project=project,
-        replace_with_participant_external_ids=False,
-        replace_with_family_external_ids=True,
-    )
-
-    ipids = [
-        family['individual_id']
-        for family in full_pedigree
-        if family['family_id'] in additional_families
-    ]
-
-    sample_objects = sapi.get_samples(
-        body_get_samples={
-            'project_ids': [project],
-            'participant_ids': ipids,
-            'active': True,
-        }
-    )
-
-    samples: list[str] = [sample['id'] for sample in sample_objects]
-
-    return samples
-
-
-def get_fams_for_samples(
-    project: str,
-    additional_samples: Optional[list[str]] = None,
-) -> list[str]:
-    """Returns the families that a list of samples belong to"""
-    sample_objects = sapi.get_samples(
-        body_get_samples={
-            'project_ids': [project],
-            'sample_ids': additional_samples,
-            'active': True,
-        }
-    )
-
-    pids = [sample['participant_id'] for sample in sample_objects]
-    full_pedigree = fapi.get_pedigree(
-        project=project,
-        replace_with_participant_external_ids=False,
-        replace_with_family_external_ids=True,
-    )
-
-    fams: set[str] = {
-        fam['family_id'] for fam in full_pedigree if str(fam['individual_id']) in pids
-    }
-
-    return list(fams)
-
-
-def _normalise_map(unformatted_map: list[list[str]]) -> dict[str, str]:
-    """Input format: [[value1,key1,key2],[value2,key4]]
-    Output format: {key1:value1, key2: value1, key3:value2}"""
-
-    normalised_map = {}
-    for group in unformatted_map:
-        value = group[0]
-        for key in group[1:]:
-            normalised_map[key] = value
-
-    return normalised_map
-
-
-def _validate_opts(
-    samples_n: int, families_n: int, noninteractive: bool
-) -> tuple[Optional[int], Optional[int]]:
-    """Validates the options passed to the script"""
-    if samples_n is None and families_n is None:
-        samples_n = DEFAULT_SAMPLES_N
-        logger.info(
-            f'Neither --samples nor --families specified, defaulting to selecting '
-            f'{samples_n} samples'
-        )
-
-    return samples_n, families_n
-
-
-def _print_fam_stats(families: list[dict[str, str]]):
-    family_sizes = Counter([fam['family_id'] for fam in families])
-    fam_by_size: CounterType[int] = Counter()
-    # determine number of singles, duos, trios, etc
-    for fam in family_sizes:
-        fam_by_size[family_sizes[fam]] += 1
-    for fam_size in sorted(fam_by_size):
-        if fam_size == 1:
-            label = 'singles'
-        elif fam_size == 2:
-            label = 'duos'
-        elif fam_size == 3:
-            label = 'trios'
-        else:
-            label = f'{fam_size} members'
-        logger.info(f'  {label}: {fam_by_size[fam_size]}')
-
-
-def _get_random_families(
->>>>>>> 48250b0c
     families: list[dict[str, str]],
     families_n: int,
     include_single_person_families: bool = False,
@@ -916,14 +715,14 @@
         '--families',
         nargs='+',
         help='Additional families to include.',
-        type=set,
+        type=str,
         default={},
     )
     parser.add_argument(
         '--samples',
         nargs='+',
         help='Additional samples to include.',
-        type=set,
+        type=str,
         default={},
     )
     parser.add_argument(
@@ -938,7 +737,7 @@
         project=args.project,
         samples_n=args.n,
         families_n=args.f,
-        additional_samples=args.samples,
-        additional_families=args.families,
+        additional_samples=set(args.samples),
+        additional_families=set(args.families),
         skip_ped=args.skip_ped,
     )