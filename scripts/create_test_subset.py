--- conflicted
+++ resolved
@@ -1,13 +1,9 @@
 #!/usr/bin/env python3
-<<<<<<< HEAD
-# pylint: disable=too-many-instance-attributes,too-many-locals,too-many-arguments
-=======
 # type: ignore
 # pylint: skip-file
 
 
 # # pylint: disable=too-many-instance-attributes,too-many-locals,unused-argument,wrong-import-order,unused-argument,too-many-arguments
->>>>>>> d6f9bb44
 
 """ Example Invocation
 
@@ -19,33 +15,18 @@
 This example will populate acute-care-test with the metamist data for 4 families.
 """
 
-<<<<<<< HEAD
 from typing import Optional, Counter as CounterType
-=======
 import csv
->>>>>>> d6f9bb44
 import logging
 import os
 import random
 import subprocess
-<<<<<<< HEAD
-=======
-import traceback
->>>>>>> d6f9bb44
 from collections import Counter
-from typing import Optional
 
 import click
 from google.cloud import storage
 
-<<<<<<< HEAD
-from metamist.apis import (
-    AnalysisApi,
-    AssayApi,
-    SampleApi,
-    FamilyApi,
-    ParticipantApi,
-)
+from metamist.apis import AnalysisApi, AssayApi, FamilyApi, ParticipantApi, SampleApi
 from metamist.models import (
     AssayUpsert,
     SampleUpsert,
@@ -53,16 +34,6 @@
     AnalysisStatus,
     AnalysisUpdateModel,
     SequencingGroupUpsert,
-=======
-from metamist import exceptions
-from metamist.apis import AnalysisApi, AssayApi, FamilyApi, ParticipantApi, SampleApi
-from metamist.models import (
-    Analysis,
-    AnalysisStatus,
-    AssayUpsert,
-    BodyGetAssaysByCriteria,
-    SampleUpsert,
->>>>>>> d6f9bb44
 )
 
 from metamist.graphql import gql, query
@@ -273,25 +244,10 @@
         families_n,
         _additional_families,
     )
-<<<<<<< HEAD
     if not samples_n and not families_n:
         samples_n = DEFAULT_SAMPLES_N
     if not samples_n and families_n:
         samples_n = 0
-=======
-    logger.info(f'Found {len(all_samples)} samples')
-    if (samples_n and samples_n >= len(all_samples)) and not noninteractive:
-        resp = str(
-            input(
-                f'Requesting {samples_n} samples which is >= '
-                f'than the number of available samples ({len(all_samples)}). '
-                f'The test project will be a copy of the production project. '
-                f'Please confirm (y): '
-            )
-        )
-        if resp.lower() != 'y':
-            raise SystemExit()
->>>>>>> d6f9bb44
 
     specific_sids = specific_sids + _additional_samples
 
@@ -531,7 +487,6 @@
         if assay.get('type') == assay_type:
             return assay
 
-<<<<<<< HEAD
     return None
 
 
@@ -596,26 +551,6 @@
                 included_sids.append(sample['id'])
 
     return included_sids
-=======
-        for a_type in ['cram', 'gvcf']:
-            analysis = analysis_by_sid_by_type[a_type].get(s['id'])
-            if analysis:
-                logger.info(f'Processing {a_type} analysis entry')
-                am = Analysis(
-                    type=str(a_type),
-                    output=_copy_files_in_dict(
-                        analysis['output'],
-                        project,
-                        (str(s['id']), new_sample_map[s['id']]),
-                    ),
-                    status=AnalysisStatus(analysis['status']),
-                    sample_ids=[new_sample_map[s['id']]],
-                    meta=analysis['meta'],
-                )
-                logger.info(f'Creating {a_type} analysis entry in test')
-                aapi.create_analysis(project=target_project, analysis=am)
-        logger.info('-')
->>>>>>> d6f9bb44
 
 
 def transfer_families(
@@ -723,24 +658,7 @@
         ] = participant['id']
     return external_to_internal_participant_id_map
 
-<<<<<<< HEAD
-
-=======
-    ip_es_map = []
-    for ip_is_pair in ip_is_map:
-        samples_per_participant = [ip_is_pair[0]]
-        for isid in ip_is_pair[1:]:
-            if isid in is_es_map:
-                samples_per_participant.append(is_es_map[isid])
-        ip_es_map.append(samples_per_participant)
-
-    # External SID : Internal PID (Normalised)
-    external_sample_internal_participant_map = _normalise_map(ip_es_map)
-
-    return external_sample_internal_participant_map
-
-
->>>>>>> d6f9bb44
+
 def get_samples_for_families(project: str, additional_families: list[str]) -> list[str]:
     """Returns the samples that belong to a list of families"""
 
@@ -820,41 +738,12 @@
             f'{samples_n} samples'
         )
 
-<<<<<<< HEAD
-=======
-    if families_n is not None and families_n < 1:
-        raise click.BadParameter('Please specify --families higher than 0')
-
-    if (families_n is not None and families_n >= 30) and not noninteractive:
-        resp = str(
-            input(
-                f'You requested a subset of {families_n} families. '
-                f'Please confirm (y): '
-            )
-        )
-        if resp.lower() != 'y':
-            raise SystemExit()
-
-    if (samples_n is not None and samples_n >= 100) and not noninteractive:
-        resp = str(
-            input(
-                f'You requested a subset of {samples_n} samples. '
-                f'Please confirm (y): '
-            )
-        )
-        if resp.lower() != 'y':
-            raise SystemExit()
->>>>>>> d6f9bb44
     return samples_n, families_n
 
 
 def _print_fam_stats(families: list[dict[str, str]]):
     family_sizes = Counter([fam['family_id'] for fam in families])
-<<<<<<< HEAD
     fam_by_size: CounterType[int] = Counter()
-=======
-    fam_by_size: Counter[int] = Counter()
->>>>>>> d6f9bb44
     # determine number of singles, duos, trios, etc
     for fam in family_sizes:
         fam_by_size[family_sizes[fam]] += 1
