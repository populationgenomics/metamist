--- conflicted
+++ resolved
@@ -17,12 +17,7 @@
 import argparse
 import json
 
-<<<<<<< HEAD
 from sample_metadata import apis
-=======
-import sample_metadata.apis as apis
->>>>>>> de15fde5
-
 
 def run_sm(
     api_name: str, method_name: str, args: List[str] = None, kwargs: dict = None
