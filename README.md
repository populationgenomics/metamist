# Sample Metadata

The sample-metadata system is database that stores **de-identified** metadata.

There are three components to the sample-metadata system:

- System-versioned MariaDB database,
- Python web API to manage permissions, and store frequently used queries,
- An installable python library that wraps the Python web API (using OpenAPI generator)

Every resource in sample-metadata belongs to a project. All resources are access
controlled through membership of the google groups:
`$dataset-sample-metadata-main-{read,write}`. Note that members of google-groups
are cached in a secret as group-membership identity checks are slow.


## Structure


<<<<<<< HEAD
### Sample IDs
=======
## Sample IDs
>>>>>>> a1f2509a

In an effort to reduce our dependency on potentially mutable external sample IDs with inconsistent format,
the sample-metadata server generates an internal sample id for every sample. Internally they're an
incrementing integer, but they're transformed externally to have a prefix, and checksum - this allows durability
when transcribing sample IDs to reduce mistypes, and allow to quickly check whether a sample ID is valid.

> NB: The prefix and checksums are modified per environment (production, development, local) to avoid duplicates from these environments.

For example, let's consider the production environment which uses the prefix of `CPG` and a checksum offset of 0:

> A sample is given the internal ID `12345`, we calculate the Luhn checksum to be `5` (with no offset applied).
> We can then concatenate the results, for the final sample ID to be `CPG123455`.


<<<<<<< HEAD
### Reporting sex

To avoid ambiguity in reporting of gender, sex and karyotype - the sample metadata system
stores these values separately on the `participant` as:

- `reported_gender` (string, expected `male` | `female` | _other values_)
- `reported_sex` (follows pedigree convention: `unknown=0 | null`, `male=1`, `female=2`)
- `inferred_karyotype` (string, eg: `XX` | `XY` | _other karyotypes)

If you import a pedigree, the sex value is written to the `reported_sex` attribute.

## Local develompent of SM

The recommended way to develop the sample-metadata system is to run a local copy of SM.
> There have been some reported issues of running a local SM environment on an M1 mac.

You can run MariaDB with a locally installed docker, or from within a docker container.
You can configure the MariaDB connection with environment variables.

### Creating the environment

=======
## Local develompent of SM

The recommended way to develop the sample-metadata system is to run a local copy of SM.
> There have been some reported issues of running a local SM environment on an M1 mac.

You can run MariaDB with a locally installed docker, or from within a docker container.
You can configure the MariaDB connection with environment variables.

### Creating the environment

>>>>>>> a1f2509a
You should use `conda` to manage the SM environment, as some of the required
packages are only available on Conda.

The conda env defines the development dependencies, and the pure API deps
are defined in `requirements.txt`.

```shell
conda env create -f environment-dev.yml
conda activate sample-metadata
```

### Default DB set-up

These are the default values for the SM database connection.
Please alter them if you use any different values when setting up the database.

```shell
export SM_DEV_DB_USER=root
export SM_DEV_DB_PASSWORD= # empty password
export SM_DEV_DB_HOST=127.0.0.1
export SM_DEV_DB_PORT=3306 # default mariadb port
```

Create the database in MariaDB (by default, we call it `sm_dev`):

> Sample-metadata stores all metadata in one database (_previously: one database per project_).

```shell
mysql -u root --execute 'CREATE DATABASE sm_dev'
```

Download the `mariadb-java-client` and create the schema using liquibase:

```shell
pushd db/
wget https://repo1.maven.org/maven2/org/mariadb/jdbc/mariadb-java-client/2.7.2/mariadb-java-client-2.7.2.jar
liquibase \
    --changeLogFile project.xml \
    --url jdbc:mariadb://localhost/sm_dev \
    --driver org.mariadb.jdbc.Driver \
    --classpath mariadb-java-client-2.7.2.jar \
    --username root \
    update
popd
```

#### Using Maria DB docker image

Pull mariadb image

```bash
docker pull mariadb
```

Run a mariadb container that will server your database. `-p 3307:3306` remaps the port to 3307 in case if you local MySQL is already using 3306

```bash
docker stop mysql-p3307  # stop and remove if the container already exists
docker rm mysql-p3307
# run with an empty root password
docker run -p 3307:3306 --name mysql-p3307 -e MYSQL_ALLOW_EMPTY_PASSWORD=true -d mariadb
```

```bash
mysql --host=127.0.0.1 --port=3307 -u root -e 'CREATE DATABASE sm_dev;'
mysql --host=127.0.0.1 --port=3307 -u root -e 'show databases;'
```

Go into the `db/` subdirectory, download the `mariadb-java-client` and create the schema using liquibase:

```bash

pushd db/
wget https://repo1.maven.org/maven2/org/mariadb/jdbc/mariadb-java-client/2.7.2/mariadb-java-client-2.7.2.jar
liquibase \
    --changeLogFile project.xml \
    --url jdbc:mariadb://127.0.0.1:3307/sm_dev \
    --driver org.mariadb.jdbc.Driver \
    --classpath mariadb-java-client-2.7.2.jar \
    --username root \
    update
popd
```

Finally, make sure you configure the server (making use of the environment variables) to point it to your local Maria DB server

```bash
export SM_DEV_DB_PORT=3307
```


### Running the server

You'll want to set the following environment variables (permanently) in your
local development environment.

```shell
# ensures the SWAGGER page (localhost:8000/docs) points to your local environment
export SM_ENVIRONMENT=LOCAL
# skips permission checks in your local environment
export SM_ALLOWALLACCESS=true

# start the server
python3 -m api.server
# OR
# uvicorn --port 8000 --host 0.0.0.0 api.server:app
```

In a different terminal, execute the following
request to create a new project called 'dev'

```shell
curl -X 'PUT' \
  'http://localhost:8000/api/v1/project/?name=dev&dataset=dev&gcp_id=dev&create_test_project=false' \
  -H 'accept: application/json' \
<<<<<<< HEAD
  -H "Authorization: Bearer $(gcloud auth-print-identity-token)"
=======
  -H "Authorization: Bearer $(gcloud auth print-identity-token)"
>>>>>>> a1f2509a
```

#### Quickstart: Generate and install the installable API

It's best to do this with an already running server:

```shell
python3 regenerate_api.py \
    && pip install .
```

#### Debugging the server in VSCode

VSCode allows you to debug python modules, we could debug the web API at `api/server.py` by considering the following `launch.json`:

```json
{
    "version": "0.2.0",
    "configurations": [
        {
            "name": "API server",
            "type": "python",
            "request": "launch",
            "module": "api.server"
        }
    ]
}
```

We could now place breakpoints on the sample route (ie: `api/routes/sample.py`), and debug requests as they come in.

### OpenAPI and Swagger

The Web API uses `apispec` with OpenAPI3 annotations on each route to describe interactions with the server. We can generate a swagger UI and an installable
python module based on these annotations.

Some handy links:

- [OpenAPI specification](https://swagger.io/specification/)
- [Describing parameters](https://swagger.io/docs/specification/describing-parameters/)
- [Describing request body](https://swagger.io/docs/specification/describing-request-body/)
- [Media types](https://swagger.io/docs/specification/media-types/)

The web API exposes this schema in two ways:

- Swagger UI: `http://localhost:8000/docs`
    - You can use this to construct requests to the server
    - Make sure you fill in the Bearer token (at the top right )
- OpenAPI schema: `http://localhost:8000/schema.json`
    - Returns a JSON with the full OpenAPI 3 compliant schema.
    - You could put this into the [Swagger editor](https://editor.swagger.io/) to see the same "Swagger UI" that `/api/docs` exposes.
    - We generate the sample_metadata installable Python API based on this schema.

#### Generating the installable API

The installable API is automatically generated through the `condarise.yml` GitHub action and uploaded to the [CPG conda organisation](https://anaconda.org/cpg).

You could generate the installable API and install it with pip by running:

```bash
# this will start the api.server, so make sure you have the dependencies installed,
python regenerate_api.py \
    && pip install .
```

Or you can build the docker file, and specify that

```bash
# SM_DOCKER is a known env variable to regenerate_api.py
export SM_DOCKER="cpg/sample-metadata-server:dev"
docker build -t $SM_DOCKER -f deploy/api/Dockerfile .
python regenerate_apy.py
```



## Deployment

The sample-metadata server

You'll want to complete the following steps:

- Ensure there is a database created for each project (with the database name being the project),
- Ensure there are secrets in `projects/sample_metadata/secrets/databases/versions/latest`, that's an array of objects with keys `dbname, host, port, username, password`.
- Ensure `google-cloud` was installed

```bash
export SM_ENVIRONMENT='PRODUCTION'

# OR, point to the dev instance with
export SM_ENVIRONMENT='DEVELOPMENT'

```<|MERGE_RESOLUTION|>--- conflicted
+++ resolved
@@ -16,12 +16,7 @@
 
 ## Structure
 
-
-<<<<<<< HEAD
 ### Sample IDs
-=======
-## Sample IDs
->>>>>>> a1f2509a
 
 In an effort to reduce our dependency on potentially mutable external sample IDs with inconsistent format,
 the sample-metadata server generates an internal sample id for every sample. Internally they're an
@@ -36,7 +31,6 @@
 > We can then concatenate the results, for the final sample ID to be `CPG123455`.
 
 
-<<<<<<< HEAD
 ### Reporting sex
 
 To avoid ambiguity in reporting of gender, sex and karyotype - the sample metadata system
@@ -58,18 +52,6 @@
 
 ### Creating the environment
 
-=======
-## Local develompent of SM
-
-The recommended way to develop the sample-metadata system is to run a local copy of SM.
-> There have been some reported issues of running a local SM environment on an M1 mac.
-
-You can run MariaDB with a locally installed docker, or from within a docker container.
-You can configure the MariaDB connection with environment variables.
-
-### Creating the environment
-
->>>>>>> a1f2509a
 You should use `conda` to manage the SM environment, as some of the required
 packages are only available on Conda.
 
@@ -185,11 +167,7 @@
 curl -X 'PUT' \
   'http://localhost:8000/api/v1/project/?name=dev&dataset=dev&gcp_id=dev&create_test_project=false' \
   -H 'accept: application/json' \
-<<<<<<< HEAD
-  -H "Authorization: Bearer $(gcloud auth-print-identity-token)"
-=======
   -H "Authorization: Bearer $(gcloud auth print-identity-token)"
->>>>>>> a1f2509a
 ```
 
 #### Quickstart: Generate and install the installable API
