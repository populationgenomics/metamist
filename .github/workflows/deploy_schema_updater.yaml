name: Deploy Schema Updater

on:
  workflow_dispatch:

permissions:
  contents: 'read'
  id-token: 'write'

jobs:
  build-image:
    runs-on: ubuntu-latest

    if: github.ref == 'refs/heads/main'

    steps:
      - uses: actions/checkout@v4

      - id: "branch-check"
        name: Fail if branch is not main or dev
        if: github.event_name == 'workflow_dispatch' && (github.ref != 'refs/heads/main' && github.ref != 'refs/heads/dev')
        run: |
          echo "This workflow should not be triggered with workflow_dispatch on a branch other than main or dev"
          exit 1
<<<<<<< HEAD
=======

      - id: "branch-check"
        name: Fail if branch is not main or dev
        if: github.event_name == 'workflow_dispatch' && (github.ref != 'refs/heads/main' || github.ref != 'refs/heads/dev')
        run: |
          echo "This workflow should not be triggered with workflow_dispatch on a branch other than main or dev"
          exit 1
>>>>>>> fa166b62

      - id: "google-cloud-auth"
        name: "Authenticate to Google Cloud"
        uses: "google-github-actions/auth@v2"
        with:
          workload_identity_provider: "projects/774248915715/locations/global/workloadIdentityPools/gh-deploy-pool/providers/gh-provider"
          service_account: "sample-metadata-deploy@sample-metadata.iam.gserviceaccount.com"

      - id: "google-cloud-sdk-setup"
        name: "Set up Cloud SDK"
        uses: google-github-actions/setup-gcloud@v2

      - name: Build image with Cloud Build
        run: |
          gcloud builds submit --tag gcr.io/sample-metadata/schema-updater:latest --gcs-log-dir=gs://sample-metadata_cloudbuild ./db/deploy

      - name: Deploy image to Cloud Run
        run: |
          gcloud run deploy schema-updater --image gcr.io/sample-metadata/schema-updater --platform managed --region australia-southeast1 --no-allow-unauthenticated<|MERGE_RESOLUTION|>--- conflicted
+++ resolved
@@ -22,16 +22,6 @@
         run: |
           echo "This workflow should not be triggered with workflow_dispatch on a branch other than main or dev"
           exit 1
-<<<<<<< HEAD
-=======
-
-      - id: "branch-check"
-        name: Fail if branch is not main or dev
-        if: github.event_name == 'workflow_dispatch' && (github.ref != 'refs/heads/main' || github.ref != 'refs/heads/dev')
-        run: |
-          echo "This workflow should not be triggered with workflow_dispatch on a branch other than main or dev"
-          exit 1
->>>>>>> fa166b62
 
       - id: "google-cloud-auth"
         name: "Authenticate to Google Cloud"
