--- conflicted
+++ resolved
@@ -5,12 +5,8 @@
   push:
     branches:
       - main
-<<<<<<< HEAD
-      - dev
+#      - dev
       - sequence-groups
-=======
-      # - dev
->>>>>>> 9601e020
 
 jobs:
   deploy:
