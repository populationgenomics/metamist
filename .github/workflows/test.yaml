--- conflicted
+++ resolved
@@ -42,13 +42,8 @@
           wget https://repo1.maven.org/maven2/org/mariadb/jdbc/mariadb-java-client/3.0.3/mariadb-java-client-3.0.3.jar
           popd
           # liquibase
-<<<<<<< HEAD
           # Temporarily disable due to removed liquibase 4.22.0, re-enable when liquibase release again
           # VERSION=$(curl -Ls -o /dev/null -w %{url_effective} https://github.com/liquibase/liquibase/releases/latest | grep -o "v.*" | sed s/'>.*'//g |  sed s/'v'//g | sed 's/"//g')
-=======
-          # VERSION=$(curl -Ls -o /dev/null -w %{url_effective} https://github.com/liquibase/liquibase/releases/latest | grep -o "v.*" | sed s/'>.*'//g |  sed s/'v'//g | sed 's/"//g')
-          # v4.22.0 unavailable, manual change to use v4.21.1
->>>>>>> 4abe1a77
           VERSION=4.21.1
           curl -L https://github.com/liquibase/liquibase/releases/download/v${VERSION}/liquibase-${VERSION}.zip --output liquibase-${VERSION}.zip
           unzip -o -d liquibase liquibase-${VERSION}.zip
