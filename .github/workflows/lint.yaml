--- conflicted
+++ resolved
@@ -14,11 +14,7 @@
       run:
         shell: bash -eo pipefail -l {0}
     steps:
-<<<<<<< HEAD
       - uses: actions/checkout@v3
-=======
-      - uses: actions/checkout@main
->>>>>>> 78cafc79
 
       - uses: actions/setup-python@v4
         with:
