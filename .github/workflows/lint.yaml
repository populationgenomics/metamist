--- conflicted
+++ resolved
@@ -1,8 +1,4 @@
-<<<<<<< HEAD
-name: lint
-=======
 name: Lint
->>>>>>> 189c380f
 on: [push, pull_request]
 
 jobs:
