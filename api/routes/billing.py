--- conflicted
+++ resolved
@@ -554,8 +554,7 @@
     # @AsyncTTL(time_to_live=BILLING_CACHE_RESPONSE_TTL, maxsize=1024, skip_args=2)
 
     billing_layer = _get_billing_layer_from(author)
-<<<<<<< HEAD
-    records = await billing_layer.get_running_cost(field, invoice_month, source)
+    records = await billing_layer.get_running_cost_with_filters(query)
     return records
 
 
@@ -585,8 +584,4 @@
     """
     billing_layer = _get_billing_layer_from(author)
     records = await billing_layer.get_cost_by_sample(connection, query)
-    return [BillingTotalCostRecord.from_json(record) for record in records]
-=======
-    records = await billing_layer.get_running_cost_with_filters(query)
-    return records
->>>>>>> 279ea992
+    return [BillingTotalCostRecord.from_json(record) for record in records]