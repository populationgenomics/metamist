--- conflicted
+++ resolved
@@ -7,18 +7,11 @@
 from api.settings import BILLING_CACHE_RESPONSE_TTL, BQ_AGGREG_VIEW
 from api.utils.db import BqConnection, get_author
 from db.python.layers.billing import BillingLayer
-<<<<<<< HEAD
-=======
 from models.enums import BillingSource
->>>>>>> 6134af94
 from models.models import (
     BillingColumn,
     BillingCostBudgetRecord,
     BillingHailBatchCostRecord,
-<<<<<<< HEAD
-    BillingSource,
-=======
->>>>>>> 6134af94
     BillingTotalCostQueryModel,
     BillingTotalCostRecord,
 )
