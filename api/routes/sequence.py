from typing import Dict, List, Optional

from fastapi import APIRouter
from pydantic import BaseModel

from api.utils import get_project_readonly_connection
from api.utils.db import (
    Connection,
    get_projectless_db_connection,
)
from db.python.layers.sequence import (
    SequenceType,
    SequenceStatus,
    SampleSequenceLayer,
    SequenceUpdateModel,
)
from db.python.tables.project import ProjectPermissionsTable
from models.models.sample import (
    sample_id_format,
    sample_id_transform_to_raw,
    sample_id_transform_to_raw_list,
)

<<<<<<< HEAD
from models.models.sequence import SampleSequencing


=======
>>>>>>> d8d43e5d
router = APIRouter(prefix='/sequence', tags=['sequence'])


class Sequence(BaseModel):
    """Model for creating new sequence"""

    external_ids: dict[str, str]
    status: SequenceStatus
    meta: Dict
    type: SequenceType


class NewSequence(Sequence):
    """Model for creating new sequence"""

    sample_id: str


@router.put('/', operation_id='createNewSequence')
async def create_sequence(
    sequence: NewSequence, connection: Connection = get_projectless_db_connection
):
    """Create new sequence, attached to a sample"""
    seq_table = SampleSequenceLayer(connection)
    return await seq_table.insert_sequencing(
        external_ids=sequence.external_ids,
        sample_id=sample_id_transform_to_raw(sequence.sample_id),
        sequence_type=sequence.type,
        sequence_meta=sequence.meta,
        status=sequence.status,
    )


@router.patch('/{sequence_id}', operation_id='updateSequence')
async def update_sequence(
    sequence_id: int,
    sequence: SequenceUpdateModel,
    connection: Connection = get_projectless_db_connection,
):
    """Update sequence by ID"""
    sequence_layer = SampleSequenceLayer(connection)
    _ = await sequence_layer.update_sequence(
        sequence_id,
        external_ids=sequence.external_ids,
        status=sequence.status,
        meta=sequence.meta,
    )

    return sequence_id


@router.get('/{sequence_id}/details', operation_id='getSequenceByID')
async def get_sequence(
    sequence_id: int, connection: Connection = get_projectless_db_connection
):
    """Get sequence by sequence ID"""
    sequence_layer = SampleSequenceLayer(connection)
    resp = await sequence_layer.get_sequence_by_id(sequence_id, check_project_id=True)
    resp.sample_id = sample_id_format(resp.sample_id)  # type: ignore[arg-type]
    return resp


@router.get(
    '/{project}/external_id/{external_id}', operation_id='getSequenceByExternalId'
)
async def get_sequence_by_external_id(
    external_id: str, connection=get_project_readonly_connection
):
    """Get a sequence by ONE of its external identifiers"""
    sequence_layer = SampleSequenceLayer(connection)
    resp = await sequence_layer.get_sequence_by_external_id(
        external_sequence_id=external_id
    )
    resp.sample_id = sample_id_format(resp.sample_id)  # type: ignore[arg-type]
    return resp


@router.post('/criteria', operation_id='getSequencesByCriteria')
async def get_sequences_by_criteria(
    sample_ids: List[str] = None,
    sequence_ids: List[int] = None,
    external_sequence_ids: List[str] = None,
    seq_meta: Dict = None,
    sample_meta: Dict = None,
    projects: List[str] = None,
    active: bool = True,
    types: List[str] = None,
    statuses: List[str] = None,
    connection: Connection = get_projectless_db_connection,
):
    """Get sequences by some criteria"""
    sequence_layer = SampleSequenceLayer(connection)
    pt = ProjectPermissionsTable(connection.connection)

    pids: Optional[List[int]] = None
    if projects:
        pids = await pt.get_project_ids_from_names_and_user(
            connection.author, projects, readonly=True
        )

    unwrapped_sample_ids: Optional[List[int]] = None
    if sample_ids:
        unwrapped_sample_ids = sample_id_transform_to_raw_list(sample_ids)

    result = await sequence_layer.get_sequences_by(
        sample_ids=unwrapped_sample_ids,
        sequence_ids=sequence_ids,
        external_sequence_ids=external_sequence_ids,
        seq_meta=seq_meta,
        sample_meta=sample_meta,
        project_ids=pids,
        active=active,
        types=types,
        statuses=statuses,
    )

    return result


<<<<<<< HEAD
@router.post(
    '/', response_model=List[SampleSequencing], operation_id='getSequencesBySampleIds'
)
=======
@router.post('/internal-sample-ids', operation_id='getSequencesBySampleIds')
>>>>>>> d8d43e5d
async def get_sequences_by_internal_sample_ids(
    sample_ids: List[str],
    connection: Connection = get_projectless_db_connection,
):
    """Get a list of sequence objects by their internal CPG sample IDs"""
    sequence_layer = SampleSequenceLayer(connection)
    unwrapped_sample_ids: List[int] = sample_id_transform_to_raw_list(sample_ids)
    sequences = await sequence_layer.get_sequences_for_sample_ids(unwrapped_sample_ids)

    for seq in sequences:
        seq.sample_id = sample_id_format(int(seq.sample_id))

    return sequences


@router.get(
    '/ids-for-sample',
    operation_id='getSequencesForSampleIdByType',
)
async def get_sequence_ids_for_sample_id(
    sample_id: str,
    connection: Connection = get_projectless_db_connection,
) -> Dict[str, list[int]]:
    """Get all sequences for internal Sample ID"""
    sequence_layer = SampleSequenceLayer(connection)
    sample_id_raw = sample_id_transform_to_raw(sample_id)
    sequence_ids_map = await sequence_layer.get_sequence_ids_for_sample_id(
        sample_id_raw
    )
    return sequence_ids_map


@router.post(
    '/ids-for-samples',
    operation_id='getSequenceIdsForSampleIdsByType',
)
async def get_sequence_ids_for_sample_ids_by_type_by_type(
    sample_ids: List[str],
    connection: Connection = get_projectless_db_connection,
) -> Dict[str, Dict[SequenceType, list[int]]]:
    """Get all sequences by internal Sample IDs list"""
    sequence_layer = SampleSequenceLayer(connection)
    sample_ids_raw = sample_id_transform_to_raw_list(sample_ids)
    sequence_id_map = await sequence_layer.get_sequence_ids_for_sample_ids_by_type(
        sample_ids_raw
    )
    return {sample_id_format(k): v for k, v in sequence_id_map.items()}<|MERGE_RESOLUTION|>--- conflicted
+++ resolved
@@ -21,12 +21,9 @@
     sample_id_transform_to_raw_list,
 )
 
-<<<<<<< HEAD
 from models.models.sequence import SampleSequencing
 
 
-=======
->>>>>>> d8d43e5d
 router = APIRouter(prefix='/sequence', tags=['sequence'])
 
 
@@ -146,13 +143,9 @@
     return result
 
 
-<<<<<<< HEAD
 @router.post(
     '/', response_model=List[SampleSequencing], operation_id='getSequencesBySampleIds'
 )
-=======
-@router.post('/internal-sample-ids', operation_id='getSequencesBySampleIds')
->>>>>>> d8d43e5d
 async def get_sequences_by_internal_sample_ids(
     sample_ids: List[str],
     connection: Connection = get_projectless_db_connection,
