# pylint: disable=kwarg-superseded-by-positional-arg
"""
Web routes
"""
<<<<<<< HEAD
=======

from typing import Optional
>>>>>>> d4b498ca

from fastapi import APIRouter, Request
from pydantic import BaseModel

from api.utils.db import (
    Connection,
    get_project_readonly_connection,
    get_project_write_connection,
    get_projectless_db_connection,
)
from db.python.layers.participant import ParticipantLayer
from db.python.layers.search import SearchLayer
from db.python.layers.seqr import SeqrLayer
from db.python.layers.web import WebLayer
from db.python.tables.participant import ParticipantFilter
from db.python.tables.project import ProjectPermissionsTable
from db.python.utils import GenericFilter, GenericMetaFilter
from models.enums.web import SeqrDatasetType
from models.models.participant import NestedParticipantInternal
from models.models.search import SearchResponse
from models.models.web import (
    ProjectParticipantGridResponse,
    ProjectSummary,
)


class SearchResponseModel(BaseModel):
    """Parent model class, allows flexibility later on"""

    responses: list[SearchResponse]


router = APIRouter(prefix='/web', tags=['web'])


@router.post(
    '/{project}/summary',
    response_model=ProjectSummary,
    operation_id='getProjectSummary',
)
async def get_project_summary(
    request: Request,
    connection: Connection = get_project_readonly_connection,
) -> ProjectSummary:
    """Creates a new sample, and returns the internal sample ID"""
    st = WebLayer(connection)

    summary = await st.get_project_summary()

    return summary.to_external()


class ProjectParticipantGridFilter(BaseModel):
    id: GenericFilter[int] | None = None
    meta: GenericMetaFilter | None = None
    external_id: GenericFilter[str] | None = None
    reported_sex: GenericFilter[int] | None = None
    reported_gender: GenericFilter[str] | None = None
    karyotype: GenericFilter[str] | None = None


@router.post(
    '/{project}/participants',
    response_model=ProjectParticipantGridResponse,
    operation_id='getProjectParticipantsGridWithLimit',
)
async def get_project_summary_with_limit(
    request: Request,
    limit: int,
    token: int,
    query: ProjectParticipantGridFilter,
    connection=get_project_readonly_connection,
):

<<<<<<< HEAD
    if not connection.project:
        raise ValueError("No project was detected through the authentication")

    player = ParticipantLayer(connection)
    id_query = query.id
    if token:
        id_query = id_query or GenericFilter()
        id_query.gt = token

    participants = await player.query(
        ParticipantFilter(
            id=id_query,
            external_id=query.external_id,
            reported_sex=query.reported_sex,
            reported_gender=query.reported_gender,
            karyotype=query.karyotype,
            project=GenericFilter(eq=connection.project),
        ),
        limit=limit,
=======
    participants = summary.participants

    collected_samples = sum(len(p.samples) for p in participants)
    new_token = None
    if collected_samples >= limit:
        new_token = max(int(sample.id) for p in participants for sample in p.samples)

    links = PagingLinks(
        self=str(request.url),
        next=(
            str(request.base_url) + request.url.path.lstrip('/') + f'?token={new_token}'
            if new_token
            else None
        ),
        token=str(new_token) if new_token else None,
>>>>>>> d4b498ca
    )

    # then have to get all nested objects

    ps: list[NestedParticipantInternal] = []

    return ProjectParticipantGridResponse.construct(
        participants=ps,
        token_base_url=str(request.base_url) + request.url.path.lstrip('/'),
        current_url=str(request.url),
        request_limit=limit,
    )


@router.get(
    '/search', response_model=SearchResponseModel, operation_id='searchByKeyword'
)
async def search_by_keyword(keyword: str, connection=get_projectless_db_connection):
    """
    This searches the keyword, in families, participants + samples in the projects
    that you are a part of (automatically).
    """
    # raise ValueError("Test")
    pt = ProjectPermissionsTable(connection)
    projects = await pt.get_projects_accessible_by_user(
        connection.author, readonly=True
    )
    pmap = {p.id: p for p in projects}
    responses = await SearchLayer(connection).search(
        keyword, project_ids=list(pmap.keys())
    )

    for res in responses:
        if res.data.project in pmap:
            # the solution to the type issue is to create internal / external models
            # and convert between them for transport
            res.data.project = pmap[res.data.project].name  # type: ignore
        else:
            res.data.project = str(res.data.project)

    return SearchResponseModel(responses=responses)


@router.post(
    '/{project}/{sequencing_type}/sync-dataset', operation_id='syncSeqrProject'
)
async def sync_seqr_project(
    sequencing_type: str,
    es_index_types: list[SeqrDatasetType],
    sync_families: bool = True,
    sync_individual_metadata: bool = True,
    sync_individuals: bool = True,
    sync_es_index: bool = True,
    sync_saved_variants: bool = True,
    sync_cram_map: bool = True,
    post_slack_notification: bool = True,
    connection=get_project_write_connection,
):
    """
    Sync a metamist project with its seqr project (for a specific sequence type)
    es_index_types: list of any of 'Haplotypecaller', 'SV_Caller', 'Mitochondria_Caller'
    """
    seqr = SeqrLayer(connection)
    try:
        data = await seqr.sync_dataset(
            sequencing_type,
            sync_families=sync_families,
            sync_individual_metadata=sync_individual_metadata,
            sync_individuals=sync_individuals,
            sync_es_index=sync_es_index,
            es_index_types=es_index_types,
            sync_saved_variants=sync_saved_variants,
            sync_cram_map=sync_cram_map,
            post_slack_notification=post_slack_notification,
        )
        return {'success': 'errors' not in data, **data}
    except Exception as e:
        raise ConnectionError(f'Failed to synchronise seqr project: {str(e)}') from e
        # return {'success': False, 'message': str(e)}<|MERGE_RESOLUTION|>--- conflicted
+++ resolved
@@ -2,11 +2,6 @@
 """
 Web routes
 """
-<<<<<<< HEAD
-=======
-
-from typing import Optional
->>>>>>> d4b498ca
 
 from fastapi import APIRouter, Request
 from pydantic import BaseModel
@@ -81,7 +76,6 @@
     connection=get_project_readonly_connection,
 ):
 
-<<<<<<< HEAD
     if not connection.project:
         raise ValueError("No project was detected through the authentication")
 
@@ -101,23 +95,6 @@
             project=GenericFilter(eq=connection.project),
         ),
         limit=limit,
-=======
-    participants = summary.participants
-
-    collected_samples = sum(len(p.samples) for p in participants)
-    new_token = None
-    if collected_samples >= limit:
-        new_token = max(int(sample.id) for p in participants for sample in p.samples)
-
-    links = PagingLinks(
-        self=str(request.url),
-        next=(
-            str(request.base_url) + request.url.path.lstrip('/') + f'?token={new_token}'
-            if new_token
-            else None
-        ),
-        token=str(new_token) if new_token else None,
->>>>>>> d4b498ca
     )
 
     # then have to get all nested objects
