import csv
import codecs

from fastapi import APIRouter, UploadFile, File

from models.models.sample import sample_id_format
from db.python.layers.imports import ImportLayer
from db.python.layers.participant import (
    ParticipantLayer,
    ExtraParticipantImporterHandler,
)
<<<<<<< HEAD
from api.utils.db import get_project_db_connection, Connection
=======
from api.utils.db import get_project_write_connection, Connection
>>>>>>> eb928cb3

router = APIRouter(prefix='/import', tags=['import'])


@router.post('/{project}/airtable-manifest', operation_id='importAirtableManifest')
async def import_airtable_manifest(
    file: UploadFile = File(...), connection: Connection = get_project_write_connection
):
    """Get sample by external ID"""
    import_layer = ImportLayer(connection)
    csvreader = csv.reader(codecs.iterdecode(file.file, 'utf-8-sig'))
    headers = next(csvreader)

    sample_ids = await import_layer.import_airtable_manifest_csv(headers, csvreader)
    return {'success': True, 'sample_ids': sample_id_format(sample_ids)}


@router.post(
    '/{project}/individual-metadata-manifest',
    operation_id='importIndividualMetadataManifest',
)
async def import_individual_metadata_manifest(
    file: UploadFile = File(...),
    extra_participants_method: ExtraParticipantImporterHandler = ExtraParticipantImporterHandler.FAIL,
<<<<<<< HEAD
    connection: Connection = get_project_db_connection,
=======
    connection: Connection = get_project_write_connection,
>>>>>>> eb928cb3
):
    """
    Import individual metadata manifest

    :param extra_participants_method: If extra participants are in the uploaded file,
        add a PARTICIPANT entry for them
    """
    player = ParticipantLayer(connection)
    csvreader = csv.reader(codecs.iterdecode(file.file, 'utf-8-sig'))
    headers = next(csvreader)

    await player.generic_individual_metadata_importer(
        headers, list(csvreader), extra_participants_method=extra_participants_method
    )
    return {'success': True}<|MERGE_RESOLUTION|>--- conflicted
+++ resolved
@@ -9,11 +9,7 @@
     ParticipantLayer,
     ExtraParticipantImporterHandler,
 )
-<<<<<<< HEAD
-from api.utils.db import get_project_db_connection, Connection
-=======
 from api.utils.db import get_project_write_connection, Connection
->>>>>>> eb928cb3
 
 router = APIRouter(prefix='/import', tags=['import'])
 
@@ -38,11 +34,7 @@
 async def import_individual_metadata_manifest(
     file: UploadFile = File(...),
     extra_participants_method: ExtraParticipantImporterHandler = ExtraParticipantImporterHandler.FAIL,
-<<<<<<< HEAD
-    connection: Connection = get_project_db_connection,
-=======
     connection: Connection = get_project_write_connection,
->>>>>>> eb928cb3
 ):
     """
     Import individual metadata manifest
