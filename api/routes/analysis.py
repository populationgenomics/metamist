import csv
import io
from datetime import date
from typing import Any

from fastapi import APIRouter
from fastapi.params import Body, Query
from pydantic import BaseModel
from starlette.responses import StreamingResponse

from api.utils.dates import parse_date_only_string
from api.utils.db import (
    Connection,
    get_project_db_connection,
    get_projectless_db_connection,
)
from api.utils.export import ExportType
from db.python.filters import GenericFilter
from db.python.layers.analysis import AnalysisLayer
from db.python.layers.analysis_runner import AnalysisRunnerLayer
from db.python.tables.analysis import AnalysisFilter
<<<<<<< HEAD
from models.enums import AnalysisStatus
from models.models.analysis import Analysis, ProportionalDateTemporalMethod
from models.models.project import FullWriteAccessRoles, ReadAccessRoles
=======
from db.python.tables.analysis_runner import AnalysisRunnerFilter
from db.python.tables.project import ProjectPermissionsTable
from models.enums import AnalysisStatus
from models.models.analysis import Analysis, ProportionalDateTemporalMethod
from models.models.analysis_runner import AnalysisRunner
>>>>>>> 9853c70e
from models.utils.sequencing_group_id_format import (
    sequencing_group_id_format,
    sequencing_group_id_format_list,
    sequencing_group_id_transform_to_raw_list,
)

router = APIRouter(prefix='/analysis', tags=['analysis'])


class AnalysisModel(BaseModel):
    """
    Model for 'createNewAnalysis'
    """

    sequencing_group_ids: list[str]
    type: str
    status: AnalysisStatus
    meta: dict[str, Any] | None = None
    output: str | None = None
    active: bool = True
    # please don't use this, unless you're the analysis-runner,
    # the usage is tracked ... (Ծ_Ծ)
    author: str | None = None


class AnalysisUpdateModel(BaseModel):
    """Update analysis model"""

    status: AnalysisStatus
    output: str | None = None
    meta: dict[str, Any] | None = None
    active: bool | None = None


class AnalysisQueryModel(BaseModel):
    """Used to query for many analysis"""

    # sequencing_group_ids means it the analysis contains at least one of in the list
    sequencing_group_ids: list[str] | None
    projects: list[str]
    type: str | None = None
    status: AnalysisStatus | None = None
    meta: dict[str, Any] | None = None
    output: str | None = None
    active: bool | None = None

    def to_filter(self, project_id_map: dict[str, int]) -> AnalysisFilter:
        """Convert to internal analysis filter"""
        return AnalysisFilter(
            sequencing_group_id=(
                GenericFilter(
                    in_=sequencing_group_id_transform_to_raw_list(
                        self.sequencing_group_ids
                    )
                )
                if self.sequencing_group_ids
                else None
            ),
            project=(
                GenericFilter(in_=[project_id_map.get(p) for p in self.projects])
                if self.projects
                else None
            ),
            type=GenericFilter(eq=self.type) if self.type else None,
        )


@router.put('/{project}/', operation_id='createAnalysis', response_model=int)
async def create_analysis(
    analysis: Analysis,
    connection: Connection = get_project_db_connection(FullWriteAccessRoles),
) -> int:
    """Create a new analysis"""

    atable = AnalysisLayer(connection)

    if analysis.author:
        # special tracking here, if we can't catch it through the header
        connection.on_behalf_of = analysis.author

    if not analysis.sequencing_group_ids and not analysis.cohort_ids:
        raise ValueError('Must specify "sequencing_group_ids" or "cohort_ids"')

    analysis_id = await atable.create_analysis(
        analysis.to_internal(),
    )

    return analysis_id


@router.patch('/{analysis_id}/', operation_id='updateAnalysis')
async def update_analysis(
    analysis_id: int,
    analysis: AnalysisUpdateModel,
    connection: Connection = get_projectless_db_connection,
) -> bool:
    """Update status of analysis"""
    atable = AnalysisLayer(connection)
    await atable.update_analysis(
        analysis_id, status=analysis.status, output=analysis.output, meta=analysis.meta
    )
    return True


@router.get(
    '/{project}/type/{analysis_type}/not-included-sample-ids',
    operation_id='getAllSampleIdsWithoutAnalysisType',
)
async def get_all_sample_ids_without_analysis_type(
    analysis_type: str,
    connection: Connection = get_project_db_connection(ReadAccessRoles),
):
    """get_all_sample_ids_without_analysis_type"""
    atable = AnalysisLayer(connection)
    assert connection.project_id
    sequencing_group_ids = (
        await atable.get_all_sequencing_group_ids_without_analysis_type(
            connection.project_id, analysis_type
        )
    )
    return {
        'sequencing_group_ids': sequencing_group_id_format_list(sequencing_group_ids)
    }


@router.get(
    '/{project}/incomplete',
    operation_id='getIncompleteAnalyses',
)
async def get_incomplete_analyses(
    connection: Connection = get_project_db_connection(ReadAccessRoles),
):
    """Get analyses with status queued or in-progress"""
    atable = AnalysisLayer(connection)
    assert connection.project_id
    results = await atable.get_incomplete_analyses(project=connection.project_id)
    return [r.to_external() for r in results]


@router.get(
    '/{project}/{analysis_type}/latest-complete',
    operation_id='getLatestCompleteAnalysisForType',
)
async def get_latest_complete_analysis_for_type(
    analysis_type: str,
    connection: Connection = get_project_db_connection(ReadAccessRoles),
):
    """Get (SINGLE) latest complete analysis for some analysis type"""
    alayer = AnalysisLayer(connection)
    assert connection.project_id
    analysis = await alayer.get_latest_complete_analysis_for_type(
        project=connection.project_id, analysis_type=analysis_type
    )
    return analysis.to_external()


@router.post(
    '/{project}/{analysis_type}/latest-complete',
    operation_id='getLatestCompleteAnalysisForTypePost',
)
async def get_latest_complete_analysis_for_type_post(
    analysis_type: str,
    meta: dict[str, Any] = Body(..., embed=True),  # type: ignore[assignment]
    connection: Connection = get_project_db_connection(ReadAccessRoles),
):
    """
    Get SINGLE latest complete analysis for some analysis type
    (you can specify meta attributes in this route)
    """
    alayer = AnalysisLayer(connection)
    assert connection.project_id
    analysis = await alayer.get_latest_complete_analysis_for_type(
        project=connection.project_id,
        analysis_type=analysis_type,
        meta=meta,
    )

    return analysis.to_external()


@router.get(
    '/{analysis_id}/details',
    operation_id='getAnalysisById',
    # mfranklin: uncomment when we support OpenAPI 3.1
    # response_model=Analysis
)
async def get_analysis_by_id(
    analysis_id: int, connection: Connection = get_projectless_db_connection
):
    """Get analysis by ID"""
    atable = AnalysisLayer(connection)
    result = await atable.get_analysis_by_id(analysis_id)
    return result.to_external()


@router.post('/query', operation_id='queryAnalyses')
async def query_analyses(
    query: AnalysisQueryModel, connection: Connection = get_projectless_db_connection
):
    """Get analyses by some criteria"""
    if not query.projects:
        raise ValueError('Must specify "projects"')

    projects = connection.get_and_check_access_to_projects_for_names(
        query.projects, ReadAccessRoles
    )
    project_name_map = {p.name: p.id for p in projects}
    atable = AnalysisLayer(connection)
    analyses = await atable.query(query.to_filter(project_name_map))
    return [a.to_external() for a in analyses]


@router.get('/analysis-runner', operation_id='getAnalysisRunnerLog')
async def get_analysis_runner_log(
<<<<<<< HEAD
    project_names: list[str],
    output_dir: str,
    ar_guid: str | None = None,
    connection: Connection = get_projectless_db_connection,
) -> list[Analysis]:
    """
    Get log for the analysis-runner, useful for checking this history of analysis
    """
    atable = AnalysisLayer(connection)
    project_ids = None

    projects = connection.get_and_check_access_to_projects_for_names(
        project_names, allowed_roles=ReadAccessRoles
    )
    project_ids = [p.id for p in projects]

    results = await atable.get_analysis_runner_log(
        project_ids=project_ids,
        output_dir=output_dir,
        ar_guid=ar_guid,
=======
    project_names: list[str] = Query(None),  # type: ignore
    # author: str = None, # not implemented yet, uncomment when we do
    ar_guid: str | None = None,
    connection: Connection = get_projectless_db_connection,
) -> list[AnalysisRunner]:
    """
    Get log for the analysis-runner, useful for checking this history of analysis
    """
    if not project_names:
        raise ValueError('Must specify "project_names"')

    arlayer = AnalysisRunnerLayer(connection)
    pt = ProjectPermissionsTable(connection)
    projects = await pt.get_and_check_access_to_projects_for_names(
        connection.author, project_names, readonly=True
    )
    project_ids = [p.id for p in projects if p.id]
    project_map = {p.id: p.name for p in projects if p.id and p.name}

    results = await arlayer.query(
        AnalysisRunnerFilter(
            project=GenericFilter(in_=project_ids) if project_ids else None,
            ar_guid=GenericFilter(eq=ar_guid) if ar_guid else None,
        )
>>>>>>> 9853c70e
    )
    return [a.to_external(project_map=project_map) for a in results]


@router.get(
    '/{project}/sample-cram-path-map',
    operation_id='getSamplesReadsMap',
    tags=['seqr'],
)
async def get_sample_reads_map(
    export_type: ExportType = ExportType.JSON,
    sequencing_types: list[str] = Query(None),  # type: ignore
    connection: Connection = get_project_db_connection(ReadAccessRoles),
):
    """
    Get map of ExternalSampleId  pathToCram  InternalSeqGroupID for seqr

    Note that, in JSON the result is

    Description:
        Column 1: Individual ID
        Column 2: gs:// Google bucket path or server filesystem path for this Individual
        Column 3: SequencingGroup ID for this file, if different from the Individual ID.
                    Used primarily for gCNV files to identify the sample in the batch path
    """

    at = AnalysisLayer(connection)
    assert connection.project_id
    objs = await at.get_sample_cram_path_map_for_seqr(
        project=connection.project_id, sequencing_types=sequencing_types
    )

    for r in objs:
        r['sequencing_group_id'] = sequencing_group_id_format(r['sequencing_group_id'])

    if export_type == ExportType.JSON:
        return objs

    keys = ['participant_id', 'output', 'sequencing_group_id']
    rows = [[r[k] for k in keys] for r in objs]

    output = io.StringIO()
    writer = csv.writer(output, delimiter=export_type.get_delimiter())
    writer.writerows(rows)

    basefn = f'{connection.project_id}-seqr-igv-paths-{date.today().isoformat()}'

    return StreamingResponse(
        iter([output.getvalue()]),
        media_type=export_type.get_mime_type(),
        headers={
            'Content-Disposition': f'filename={basefn}{export_type.get_extension()}'
        },
    )


@router.post(
    '/cram-proportionate-map',
    operation_id='getProportionateMap',
    # response_model=list[ProportionalDateModel] # don't uncomment this, breaks python API
)
async def get_proportionate_map(
    start: str,
    projects: list[str],
    temporal_methods: list[ProportionalDateTemporalMethod],
    sequencing_types: list[str] | None = None,
    end: str = None,
    connection: Connection = get_projectless_db_connection,
):
    """
    Get proportionate map of project sizes over time, specifying the temporal
    methods to use. These will be given back as:
    {
        [temporalMethod]: {
            date: Date,
            projects: [{ project: string, percentage: float, size: int }]
        }
    }
    """
    project_list = connection.get_and_check_access_to_projects_for_names(
        projects, allowed_roles=ReadAccessRoles
    )
    project_ids = [p.id for p in project_list]

    start_date = parse_date_only_string(start) if start else None
    end_date = parse_date_only_string(end) if end else None

    at = AnalysisLayer(connection)
    results = await at.get_cram_size_proportionate_map(
        projects=project_ids,
        sequencing_types=sequencing_types,
        start_date=start_date,
        end_date=end_date,
        temporal_methods=temporal_methods,
    )

    return {k.value: v for k, v in results.items()}<|MERGE_RESOLUTION|>--- conflicted
+++ resolved
@@ -19,17 +19,11 @@
 from db.python.layers.analysis import AnalysisLayer
 from db.python.layers.analysis_runner import AnalysisRunnerLayer
 from db.python.tables.analysis import AnalysisFilter
-<<<<<<< HEAD
-from models.enums import AnalysisStatus
-from models.models.analysis import Analysis, ProportionalDateTemporalMethod
-from models.models.project import FullWriteAccessRoles, ReadAccessRoles
-=======
 from db.python.tables.analysis_runner import AnalysisRunnerFilter
-from db.python.tables.project import ProjectPermissionsTable
 from models.enums import AnalysisStatus
 from models.models.analysis import Analysis, ProportionalDateTemporalMethod
 from models.models.analysis_runner import AnalysisRunner
->>>>>>> 9853c70e
+from models.models.project import FullWriteAccessRoles, ReadAccessRoles
 from models.utils.sequencing_group_id_format import (
     sequencing_group_id_format,
     sequencing_group_id_format_list,
@@ -244,28 +238,6 @@
 
 @router.get('/analysis-runner', operation_id='getAnalysisRunnerLog')
 async def get_analysis_runner_log(
-<<<<<<< HEAD
-    project_names: list[str],
-    output_dir: str,
-    ar_guid: str | None = None,
-    connection: Connection = get_projectless_db_connection,
-) -> list[Analysis]:
-    """
-    Get log for the analysis-runner, useful for checking this history of analysis
-    """
-    atable = AnalysisLayer(connection)
-    project_ids = None
-
-    projects = connection.get_and_check_access_to_projects_for_names(
-        project_names, allowed_roles=ReadAccessRoles
-    )
-    project_ids = [p.id for p in projects]
-
-    results = await atable.get_analysis_runner_log(
-        project_ids=project_ids,
-        output_dir=output_dir,
-        ar_guid=ar_guid,
-=======
     project_names: list[str] = Query(None),  # type: ignore
     # author: str = None, # not implemented yet, uncomment when we do
     ar_guid: str | None = None,
@@ -278,9 +250,8 @@
         raise ValueError('Must specify "project_names"')
 
     arlayer = AnalysisRunnerLayer(connection)
-    pt = ProjectPermissionsTable(connection)
-    projects = await pt.get_and_check_access_to_projects_for_names(
-        connection.author, project_names, readonly=True
+    projects = connection.get_and_check_access_to_projects_for_names(
+        project_names, allowed_roles=ReadAccessRoles
     )
     project_ids = [p.id for p in projects if p.id]
     project_map = {p.id: p.name for p in projects if p.id and p.name}
@@ -290,7 +261,6 @@
             project=GenericFilter(in_=project_ids) if project_ids else None,
             ar_guid=GenericFilter(eq=ar_guid) if ar_guid else None,
         )
->>>>>>> 9853c70e
     )
     return [a.to_external(project_map=project_map) for a in results]
 
