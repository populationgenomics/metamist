--- conflicted
+++ resolved
@@ -2,23 +2,14 @@
 
 from fastapi import APIRouter
 
-<<<<<<< HEAD
 from api.utils.db import (
     Connection,
     get_project_db_connection,
     get_projectless_db_connection,
 )
-from db.python.layers.assay import AssayLayer
-from db.python.tables.assay import AssayFilter
-from db.python.utils import GenericFilter
-=======
-from api.utils import get_project_readonly_connection
-from api.utils.db import Connection, get_projectless_db_connection
 from db.python.filters import GenericFilter
 from db.python.layers.assay import AssayLayer
 from db.python.tables.assay import AssayFilter
-from db.python.tables.project import ProjectPermissionsTable
->>>>>>> 7ef8905a
 from models.base import SMBase
 from models.models.assay import AssayUpsert
 from models.models.project import ReadAccessRoles
