# type: ignore
# flake8: noqa
# pylint: disable=no-value-for-parameter,redefined-builtin,missing-function-docstring,unused-argument
"""
Schema for GraphQL.

Note, we silence a lot of linting here because GraphQL looks at type annotations
and defaults to decide the GraphQL schema, so it might not necessarily look correct.
"""
from inspect import isclass

import strawberry
from strawberry.fastapi import GraphQLRouter
from strawberry.types import Info

from db.python import enum_tables
from db.python.layers import AnalysisLayer
from db.python.layers.family import FamilyLayer
from db.python.layers.assay import AssayLayer
from db.python.tables.project import ProjectPermissionsTable
from models.enums import AnalysisStatus
from models.models import (
    SampleInternal,
    ParticipantInternal,
    Project,
    AnalysisInternal,
    FamilyInternal,
    SequencingGroupInternal,
    AssayInternal,
)
from models.models.sample import sample_id_transform_to_raw
from models.utils.sample_id_format import sample_id_format, \
    sample_id_transform_to_raw_list
from models.utils.sequencing_group_id_format import (
    sequencing_group_id_transform_to_raw,
    sequencing_group_id_format,
)
from api.graphql.loaders import (
    get_context,
    LoaderKeys,
)


# @strawberry.type
# class GraphQLEnum:
#     @strawberry.field()
#     async def sequencing_types(self, info: Info) -> list[str]:
#         return await SequencingTypeTable(info.context['connection']).get()
enum_methods = {}
for enum in enum_tables.__dict__.values():
    if not isclass(enum):
        continue

    def create_function(_enum):
        async def m(info: Info) -> list[str]:
            return await _enum(info.context['connection']).get()

        m.__name__ = _enum.get_enum_name()
        # m.__annotations__ = {'return': list[str]}
        return m

    enum_methods[enum.get_enum_name()] = strawberry.field(
        create_function(enum),
    )


GraphQLEnum = strawberry.type(type('GraphQLEnum', (object,), enum_methods))


@strawberry.type
class GraphQLProject:
    """Project GraphQL model"""

    id: int
    name: str
    dataset: str
    meta: strawberry.scalars.JSON
    read_group_name: str | None = None
    write_group_name: str | None = None

    @staticmethod
    def from_internal(internal: Project) -> 'GraphQLProject':
        return GraphQLProject(
            id=internal.id,
            name=internal.name,
            dataset=internal.dataset,
            meta=internal.meta,
            read_group_name=internal.read_group_name,
            write_group_name=internal.write_group_name,
        )

    @strawberry.field()
    async def pedigree(
        self,
        info: Info,
        root: 'Project',
        internal_family_ids: list[int] | None = None,
        replace_with_participant_external_ids: bool = True,
        replace_with_family_external_ids: bool = True,
        include_participants_not_in_families: bool = False,
        empty_participant_value: str | None = None,
    ) -> list[strawberry.scalars.JSON]:
        connection = info.context['connection']
        family_layer = FamilyLayer(connection)

        pedigree_dicts = await family_layer.get_pedigree(
            project=root.id,
            family_ids=internal_family_ids,
            replace_with_participant_external_ids=replace_with_participant_external_ids,
            replace_with_family_external_ids=replace_with_family_external_ids,
            empty_participant_value=empty_participant_value,
            include_participants_not_in_families=include_participants_not_in_families,
        )

        return pedigree_dicts

    @strawberry.field()
    async def family(
        self, info: Info, root: 'Project', external_id: str
    ) -> 'GraphQLFamily':
        connection = info.context['connection']
        connection.project = root.id
        return await FamilyLayer(connection).get_family_by_external_id(external_id)

    @strawberry.field()
    async def families(self, info: Info, root: 'Project') -> list['GraphQLFamily']:
        connection = info.context['connection']
        families = await FamilyLayer(connection).get_families(project=root.id)
        return families

    @strawberry.field()
    async def participants(
        self, info: Info, root: 'Project'
    ) -> list['GraphQLParticipant']:
        loader = info.context[LoaderKeys.PARTICIPANTS_FOR_PROJECTS]
        participants = await loader.load(root.id)
        return [GraphQLParticipant.from_internal(p) for p in participants]

    @strawberry.field()
    async def samples(
        self,
        info: Info,
        root: 'Project',
        internal_ids: list[str] | None = None,
        # external_ids: list[str] | None = None,
    ) -> list['GraphQLSample']:
        loader = info.context[LoaderKeys.SAMPLES_FOR_PROJECTS]
        samples = await loader.load(
            {
                'id': root.id,
                'internal_sample_ids': sample_id_transform_to_raw_list(internal_ids) if internal_ids else None,
                # 'external_sample_ids': external_ids,
            }
        )
        return [GraphQLSample.from_internal(p) for p in samples]

    @strawberry.field()
    async def sequencing_groups(
        self, info: Info, root: 'GraphQLProject'
    ) -> list['GraphQLSequencingGroup']:
        loader = info.context[LoaderKeys.SEQUENCING_GROUPS_FOR_PROJECTS]
        sequencing_groups = await loader.load(root.id)
        return [GraphQLSequencingGroup.from_internal(sg) for sg in sequencing_groups]

    @strawberry.field()
    async def analyses(
        self,
        info: Info,
        root: 'Project',
        type: strawberry.enum(AnalysisType) | None = None,
        active: bool | None = None,
    ) -> list['GraphQLAnalysis']:
        connection = info.context['connection']
        connection.project = root.id
<<<<<<< HEAD
        internal_analysis = await AnalysisLayer(connection).query_analysis(
=======
        return await AnalysisLayer(connection).query_analysis(
>>>>>>> f732b73b
            project_ids=[root.id], analysis_type=type, active=active
        )
        return [GraphQLAnalysis.from_internal(a) for a in internal_analysis]


@strawberry.type
class GraphQLAnalysis:
    """Analysis GraphQL model"""

    id: int
    type: str
    status: strawberry.enum(AnalysisStatus)
    output: str | None
    timestamp_completed: str | None = None
    active: bool
    meta: strawberry.scalars.JSON
    author: str

    @staticmethod
    def from_internal(internal: AnalysisInternal) -> 'GraphQLAnalysis':
        return GraphQLAnalysis(
            id=internal.id,
            type=internal.type,
            status=internal.status,
            output=internal.output,
            timestamp_completed=internal.timestamp_completed,
            active=internal.active,
            meta=internal.meta,
            author=internal.author,
        )

    @strawberry.field
    async def sequencing_groups(
        self, info: Info, root: 'GraphQLAnalysis'
    ) -> list['GraphQLSequencingGroup']:
        loader = info.context[LoaderKeys.SEQUENCING_GROUPS_FOR_ANALYSIS]
        sgs = await loader.load(root.id)
        return [GraphQLSequencingGroup.from_internal(sg) for sg in sgs]

    @strawberry.field
    async def project(self, info: Info, root: 'GraphQLAnalysis') -> GraphQLProject:
        loader = info.context[LoaderKeys.PROJECTS_FOR_IDS]
        project = await loader.load(root.project)
        return GraphQLProject.from_internal(project)


@strawberry.type
class GraphQLFamily:
    """GraphQL Family"""

    id: int
    external_id: str

    description: str | None
    coded_phenotype: str | None

    # internal
    project_id: strawberry.Private[int]

    @staticmethod
    def from_internal(internal: FamilyInternal) -> 'GraphQLFamily':
        return GraphQLFamily(
            id=internal.id,
            external_id=internal.external_id,
            description=internal.description,
            coded_phenotype=internal.coded_phenotype,
            project_id=internal.project,
        )

    @strawberry.field
    async def project(self, info: Info, root: 'GraphQLFamily') -> GraphQLProject:
        loader = info.context[LoaderKeys.PROJECTS_FOR_IDS]
        project = await loader.load(root.project_id)
        return GraphQLProject.from_internal(project)

    @strawberry.field
    async def participants(
        self, info: Info, root: 'GraphQLFamily'
    ) -> list['GraphQLParticipant']:
        participants = await info.context[LoaderKeys.PARTICIPANTS_FOR_FAMILIES].load(
            root.id
        )
        return [GraphQLParticipant.from_internal(p) for p in participants]


@strawberry.type
class GraphQLParticipant:
    """Participant GraphQL model"""

    id: int
    external_id: str
    meta: strawberry.scalars.JSON

    project_id: strawberry.Private[int]

    @staticmethod
    def from_internal(internal: ParticipantInternal) -> 'GraphQLParticipant':
        return GraphQLParticipant(
            id=internal.id,
            external_id=internal.external_id,
            meta=internal.meta,
            project_id=internal.project,
        )

    @strawberry.field
    async def samples(
        self, info: Info, root: 'GraphQLParticipant'
    ) -> list['GraphQLSample']:
        samples = await info.context[LoaderKeys.SAMPLES_FOR_PARTICIPANTS].load(root.id)
        return [GraphQLSample.from_internal(s) for s in samples]

    @strawberry.field
    async def families(
        self, info: Info, root: 'GraphQLParticipant'
    ) -> list[GraphQLFamily]:
        fams = await info.context[LoaderKeys.FAMILIES_FOR_PARTICIPANTS].load(root.id)
        return [GraphQLFamily.from_internal(f) for f in fams]

    @strawberry.field
    async def project(self, info: Info, root: 'GraphQLParticipant') -> GraphQLProject:
        loader = info.context[LoaderKeys.PROJECTS_FOR_IDS]
        project = await loader.load(root.project_id)
        return GraphQLProject.from_internal(project)


@strawberry.type
class GraphQLSample:
    """Sample GraphQL model"""

    id: str
    external_id: str
    active: bool
    meta: strawberry.scalars.JSON
    type: str
    author: str | None

    # keep as integers, because they're useful to reference in the fields below
    internal_id: strawberry.Private[int]
    participant_id: strawberry.Private[int]
    project_id: strawberry.Private[int]

    @staticmethod
    def from_internal(sample: SampleInternal):
        return GraphQLSample(
            id=sample_id_format(sample.id),
            external_id=sample.external_id,
            active=sample.active,
            meta=sample.meta,
            type=sample.type,
            author=sample.author,
            # internals
            internal_id=sample.id,
            participant_id=sample.participant_id,
            project_id=sample.project,
        )

    @strawberry.field
    async def participant(
        self, info: Info, root: 'GraphQLSample'
    ) -> GraphQLParticipant | None:
        if root.participant_id is None:
            return None
        loader_participants_for_ids = info.context[LoaderKeys.PARTICIPANTS_FOR_IDS]
        participant = await loader_participants_for_ids.load(root.participant_id)
        return GraphQLParticipant.from_internal(participant)

    @strawberry.field
    async def assays(
        self, info: Info, root: 'GraphQLSample', type: str | None = None
    ) -> list['GraphQLAssay']:
        loader_assays_for_sample_ids = info.context[LoaderKeys.ASSAYS_FOR_SAMPLES]
        assays = await loader_assays_for_sample_ids.load(
            {'id': root.internal_id, 'assay_type': type}
        )
        return [GraphQLAssay.from_internal(assay) for assay in assays]

    @strawberry.field
    async def project(self, info: Info, root: 'GraphQLSample') -> GraphQLProject:
        project = await info.context[LoaderKeys.PROJECTS_FOR_IDS].load(root.project_id)
        return GraphQLProject.from_internal(project)

    @strawberry.field
    async def sequencing_groups(
        self,
        info: Info,
        root: 'GraphQLSample',
        sequencing_type: str | None = None,
        active_only: bool = True,
    ) -> list['GraphQLSequencingGroup']:
        loader = info.context[LoaderKeys.SEQUENCING_GROUPS_FOR_SAMPLES]
        sequencing_groups = await loader.load(
            {
                'id': root.internal_id,
                'sequencing_type': sequencing_type,
                'active_only': active_only,
            }
        )

        return [GraphQLSequencingGroup.from_internal(sg) for sg in sequencing_groups]


@strawberry.type
class GraphQLSequencingGroup:
    """SequencingGroup GraphQL model"""

    id: str
    type: str
    technology: str
    platform: str
    meta: strawberry.scalars.JSON
    external_ids: strawberry.scalars.JSON

    internal_id: strawberry.Private[int]
    sample_id: strawberry.Private[int]

    @staticmethod
    def from_internal(internal: SequencingGroupInternal) -> 'GraphQLSequencingGroup':
        return GraphQLSequencingGroup(
            id=sequencing_group_id_format(internal.id),
            type=internal.type,
            technology=internal.technology,
            platform=internal.platform,
            meta=internal.meta,
            external_ids=internal.external_ids,
            # internal
            internal_id=internal.id,
            sample_id=internal.sample_id,
        )

    @strawberry.field
    async def sample(self, info: Info, root: 'GraphQLSequencingGroup') -> GraphQLSample:
        loader = info.context[LoaderKeys.SAMPLES_FOR_IDS]
        sample = await loader.load(root.sample_id)
        return GraphQLSample.from_internal(sample)

    @strawberry.field
    async def analyses(
        self,
        info: Info,
        root: 'GraphQLSequencingGroup',
        analysis_status: AnalysisStatus = AnalysisStatus.COMPLETED,
        analysis_type: str | None = None,
    ) -> list[GraphQLAnalysis]:
        loader = info.context[LoaderKeys.ANALYSES_FOR_SEQUENCING_GROUPS]
        analyses = await loader.load(
            {
                'id': root.internal_id,
                'status': analysis_status,
                'analysis_type': analysis_type,
            }
        )
        return [GraphQLAnalysis.from_internal(a) for a in analyses]

    @strawberry.field
    async def assays(
        self, info: Info, root: 'GraphQLSequencingGroup'
    ) -> list['GraphQLAssay']:
        loader = info.context[LoaderKeys.ASSAYS_FOR_SEQUENCING_GROUPS]
        return await loader.load(root.internal_id)


@strawberry.type
class GraphQLAssay:
    """Assay GraphQL model"""

    id: int
    type: str
    meta: strawberry.scalars.JSON
    external_ids: strawberry.scalars.JSON

    sample_id: strawberry.Private[int]

    @staticmethod
    def from_internal(internal: AssayInternal) -> 'GraphQLAssay':
        return GraphQLAssay(
            id=internal.id,
            type=internal.type,
            meta=internal.meta,
            external_ids=internal.external_ids,
            # internal
            sample_id=internal.sample_id,
        )

    @strawberry.field
    async def sample(self, info: Info, root: 'GraphQLAssay') -> GraphQLSample:
        loader = info.context[LoaderKeys.SAMPLES_FOR_IDS]
        sample = await loader.load(root.sample_id)
        return GraphQLSample.from_internal(sample)


@strawberry.type
class Query:
    """GraphQL Queries"""

    @strawberry.field()
    def enum(self, info: Info) -> GraphQLEnum:
        return GraphQLEnum()

    @strawberry.field()
    async def project(self, info: Info, name: str) -> GraphQLProject:
        connection = info.context['connection']
        ptable = ProjectPermissionsTable(connection.connection)
        project_id = await ptable.get_project_id_from_name_and_user(
            user=connection.author, project_name=name, readonly=True
        )
        presponse = await ptable.get_projects_by_ids([project_id])
        return GraphQLProject.from_internal(presponse[0])

    @strawberry.field
    async def sample(self, info: Info, id: str) -> GraphQLSample:
        loader = info.context[LoaderKeys.SAMPLES_FOR_IDS]
        sample = await loader.load(sample_id_transform_to_raw(id))
        return GraphQLSample.from_internal(sample)

    @strawberry.field
    async def sequencing_group(self, info: Info, id: str) -> GraphQLSequencingGroup:
        loader = info.context[LoaderKeys.SEQUENCING_GROUPS_FOR_IDS]
        sg = await loader.load(sequencing_group_id_transform_to_raw(id))
        return GraphQLSequencingGroup.from_internal(sg)

    @strawberry.field
    async def assay(self, info: Info, id: int) -> GraphQLAssay:
        connection = info.context['connection']
        slayer = AssayLayer(connection)
        assay = await slayer.get_assay_by_id(id)
        return GraphQLAssay.from_internal(assay)

    @strawberry.field
    async def participant(self, info: Info, id: int) -> GraphQLParticipant:
        loader = info.context[LoaderKeys.PARTICIPANTS_FOR_IDS]
        return GraphQLParticipant.from_internal(await loader.load(id))

    @strawberry.field()
    async def family(self, info: Info, family_id: int) -> GraphQLFamily:
        connection = info.context['connection']
        family = await FamilyLayer(connection).get_family_by_internal_id(family_id)
        return GraphQLFamily.from_internal(family)

    @strawberry.field
    async def my_projects(self, info: Info) -> list[GraphQLProject]:
        connection = info.context['connection']
        ptable = ProjectPermissionsTable(connection.connection)
        project_map = await ptable.get_projects_accessible_by_user(
            connection.author, readonly=True
        )
        projects = await ptable.get_projects_by_ids(list(project_map.keys()))
        return [GraphQLProject.from_internal(p) for p in projects]


schema = strawberry.Schema(query=Query, mutation=None)
MetamistGraphQLRouter = GraphQLRouter(schema, graphiql=True, context_getter=get_context)<|MERGE_RESOLUTION|>--- conflicted
+++ resolved
@@ -172,11 +172,7 @@
     ) -> list['GraphQLAnalysis']:
         connection = info.context['connection']
         connection.project = root.id
-<<<<<<< HEAD
         internal_analysis = await AnalysisLayer(connection).query_analysis(
-=======
-        return await AnalysisLayer(connection).query_analysis(
->>>>>>> f732b73b
             project_ids=[root.id], analysis_type=type, active=active
         )
         return [GraphQLAnalysis.from_internal(a) for a in internal_analysis]
