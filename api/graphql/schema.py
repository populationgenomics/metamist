--- conflicted
+++ resolved
@@ -36,11 +36,7 @@
 from db.python.tables.assay import AssayFilter
 from db.python.tables.cohort import CohortFilter, CohortTemplateFilter
 from db.python.tables.family import FamilyFilter
-<<<<<<< HEAD
-=======
 from db.python.tables.participant import ParticipantFilter
-from db.python.tables.project import ProjectPermissionsTable
->>>>>>> 7ef8905a
 from db.python.tables.sample import SampleFilter
 from db.python.tables.sequencing_group import SequencingGroupFilter
 from models.enums import AnalysisStatus
@@ -334,14 +330,8 @@
 
     @strawberry.field()
     async def participants(
-<<<<<<< HEAD
-        self, info: Info[GraphQLContext, 'Query'], root: 'Project'
-    ) -> list['GraphQLParticipant']:
-        loader = info.context['loaders'][LoaderKeys.PARTICIPANTS_FOR_PROJECTS]
-        participants = await loader.load(root.id)
-=======
-        self,
-        info: Info,
+        self,
+        info: Info[GraphQLContext, 'Query'],
         root: 'GraphQLProject',
         id: GraphQLFilter[int] | None = None,
         external_id: GraphQLFilter[str] | None = None,
@@ -350,7 +340,7 @@
         reported_gender: GraphQLFilter[str] | None = None,
         karyotype: GraphQLFilter[str] | None = None,
     ) -> list['GraphQLParticipant']:
-        loader = info.context[LoaderKeys.PARTICIPANTS_FOR_PROJECTS]
+        loader = info.context['loaders'][LoaderKeys.PARTICIPANTS_FOR_PROJECTS]
         participants = await loader.load(
             {
                 'id': root.id,
@@ -373,7 +363,6 @@
                 ),
             }
         )
->>>>>>> 7ef8905a
         return [GraphQLParticipant.from_internal(p) for p in participants]
 
     @strawberry.field()
