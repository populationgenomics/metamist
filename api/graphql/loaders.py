# pylint: disable=no-value-for-parameter,redefined-builtin
# ^ Do this because of the loader decorator
import copy
import dataclasses
import enum
from collections import defaultdict
from typing import Any, TypedDict

from fastapi import Request
from strawberry.dataloader import DataLoader

<<<<<<< HEAD
from api.utils import group_by
from api.utils.db import get_projectless_db_connection
from db.python.connect import Connection
=======
from api.utils import get_projectless_db_connection, group_by
from db.python.filters import GenericFilter, get_hashable_value
>>>>>>> 7ef8905a
from db.python.layers import (
    AnalysisLayer,
    AssayLayer,
    AuditLogLayer,
    FamilyLayer,
    ParticipantLayer,
    SampleLayer,
    SequencingGroupLayer,
)
from db.python.tables.analysis import AnalysisFilter
from db.python.tables.assay import AssayFilter
from db.python.tables.family import FamilyFilter
<<<<<<< HEAD
=======
from db.python.tables.participant import ParticipantFilter
from db.python.tables.project import ProjectPermissionsTable
>>>>>>> 7ef8905a
from db.python.tables.sample import SampleFilter
from db.python.tables.sequencing_group import SequencingGroupFilter
from db.python.utils import NotFoundError
from models.models import (
    AnalysisInternal,
    AssayInternal,
    FamilyInternal,
    ParticipantInternal,
    Project,
    ProjectId,
    SampleInternal,
    SequencingGroupInternal,
)
from models.models.audit_log import AuditLogInternal
from models.models.family import PedRowInternal


class LoaderKeys(enum.Enum):
    """
    Keys for the data loaders, define them to it's clearer when we add / remove
    them, and reduces the chance of typos
    """

    PROJECTS_FOR_IDS = 'projects_for_id'

    AUDIT_LOGS_BY_IDS = 'audit_logs_by_ids'
    AUDIT_LOGS_BY_ANALYSIS_IDS = 'audit_logs_by_analysis_ids'

    ANALYSES_FOR_SEQUENCING_GROUPS = 'analyses_for_sequencing_groups'

    ASSAYS_FOR_SAMPLES = 'sequences_for_samples'
    ASSAYS_FOR_SEQUENCING_GROUPS = 'assays_for_sequencing_groups'

    SAMPLES_FOR_IDS = 'samples_for_ids'
    SAMPLES_FOR_PARTICIPANTS = 'samples_for_participants'
    SAMPLES_FOR_PROJECTS = 'samples_for_projects'

    PHENOTYPES_FOR_PARTICIPANTS = 'phenotypes_for_participants'

    PARTICIPANTS_FOR_IDS = 'participants_for_ids'
    PARTICIPANTS_FOR_FAMILIES = 'participants_for_families'
    PARTICIPANTS_FOR_PROJECTS = 'participants_for_projects'

    FAMILIES_FOR_PARTICIPANTS = 'families_for_participants'
    FAMILY_PARTICIPANTS_FOR_FAMILIES = 'family_participants_for_families'
    FAMILY_PARTICIPANTS_FOR_PARTICIPANTS = 'family_participants_for_participants'
    FAMILIES_FOR_IDS = 'families_for_ids'

    SEQUENCING_GROUPS_FOR_IDS = 'sequencing_groups_for_ids'
    SEQUENCING_GROUPS_FOR_SAMPLES = 'sequencing_groups_for_samples'
    SEQUENCING_GROUPS_FOR_PROJECTS = 'sequencing_groups_for_projects'
    SEQUENCING_GROUPS_FOR_ANALYSIS = 'sequencing_groups_for_analysis'


loaders: dict[LoaderKeys, Any] = {}


def connected_data_loader(id_: LoaderKeys, cache: bool = True):
    """Provide connection to a data loader"""

    def connected_data_loader_caller(fn):
        def inner(connection: Connection):
            async def wrapped(*args, **kwargs):
                return await fn(*args, **kwargs, connection=connection)

            return DataLoader(wrapped, cache=cache)

        loaders[id_] = inner
        return inner

    return connected_data_loader_caller


def _get_connected_data_loader_partial_key(kwargs) -> tuple:
    return get_hashable_value({k: v for k, v in kwargs.items() if k != 'id'})  # type: ignore


def connected_data_loader_with_params(
    id_: LoaderKeys, default_factory=None, copy_args=True
):
    """
    DataLoader Decorator for allowing DB connection to be bound to a loader
    """

    def connected_data_loader_caller(fn):
        def inner(connection: Connection):
            async def wrapped(query: list[dict[str, Any]]) -> list[Any]:
                by_key: dict[tuple, Any] = {}

                if any('connection' in q for q in query):
                    raise ValueError('Cannot pass connection in query')
                if any('id' not in q for q in query):
                    raise ValueError('Must pass id in query')

                # group by all last fields (except the first which is always ID
                grouped = group_by(query, _get_connected_data_loader_partial_key)
                for extra_args, chunk in grouped.items():
                    # ie: matrix transform
                    ids = [row['id'] for row in chunk]
                    kwargs = {
                        k: copy.copy(v) if copy_args else v
                        for k, v in chunk[0].items()
                        if k != 'id'
                    }
                    value_map = await fn(connection=connection, ids=ids, **kwargs)
                    if not isinstance(value_map, dict):
                        raise ValueError(
                            f'Expected dict from {fn.__name__}, got {type(value_map)}'
                        )
                    for returned_id, value in value_map.items():
                        by_key[(returned_id, *extra_args)] = value

                return [
                    by_key.get(
                        (q['id'], *_get_connected_data_loader_partial_key(q)),
                        default_factory() if default_factory else None,
                    )
                    for q in query
                ]

            return DataLoader(
                wrapped,
                # don't cache function calls
                cache=False,
            )

        loaders[id_] = inner
        return inner

    return connected_data_loader_caller


@connected_data_loader(LoaderKeys.AUDIT_LOGS_BY_IDS)
async def load_audit_logs_by_ids(
    audit_log_ids: list[int], connection: Connection
) -> list[AuditLogInternal | None]:
    """
    DataLoader: get_audit_logs_by_ids
    """
    alayer = AuditLogLayer(connection)
    logs = await alayer.get_for_ids(audit_log_ids)
    logs_by_id = {log.id: log for log in logs}
    return [logs_by_id.get(a) for a in audit_log_ids]


@connected_data_loader(LoaderKeys.AUDIT_LOGS_BY_ANALYSIS_IDS)
async def load_audit_logs_by_analysis_ids(
    analysis_ids: list[int], connection: Connection
) -> list[list[AuditLogInternal]]:
    """
    DataLoader: get_audit_logs_by_analysis_ids
    """
    alayer = AnalysisLayer(connection)
    logs = await alayer.get_audit_logs_by_analysis_ids(analysis_ids)
    return [logs.get(a) or [] for a in analysis_ids]


@connected_data_loader_with_params(LoaderKeys.ASSAYS_FOR_SAMPLES, default_factory=list)
async def load_assays_by_samples(
    connection: Connection, ids, filter: AssayFilter
) -> dict[int, list[AssayInternal]]:
    """
    DataLoader: get_assays_for_sample_ids
    """

    assaylayer = AssayLayer(connection)
    # maybe this is dangerous, but I don't think it should matter
    filter.sample_id = GenericFilter(in_=ids)
    assays = await assaylayer.query(filter)
    assay_map = group_by(assays, lambda a: a.sample_id)
    return assay_map


@connected_data_loader(LoaderKeys.ASSAYS_FOR_SEQUENCING_GROUPS)
async def load_assays_by_sequencing_groups(
    sequencing_group_ids: list[int], connection: Connection
) -> list[list[AssayInternal]]:
    """
    Get all assays belong to the sequencing groups
    """
    assaylayer = AssayLayer(connection)

    # group by all last fields, in case we add more
    assays = await assaylayer.get_assays_for_sequencing_group_ids(
        sequencing_group_ids=sequencing_group_ids
    )

    return [assays.get(sg, []) for sg in sequencing_group_ids]


@connected_data_loader_with_params(
    LoaderKeys.SAMPLES_FOR_PARTICIPANTS, default_factory=list
)
async def load_samples_for_participant_ids(
    ids: list[int], filter: SampleFilter, connection: Connection
) -> dict[int, list[SampleInternal]]:
    """
    DataLoader: get_samples_for_participant_ids
    """
    filter.participant_id = GenericFilter(in_=ids)
    samples = await SampleLayer(connection).query(filter)
    samples_by_pid = group_by(samples, lambda s: s.participant_id)
    return samples_by_pid


@connected_data_loader(LoaderKeys.SEQUENCING_GROUPS_FOR_IDS)
async def load_sequencing_groups_for_ids(
    sequencing_group_ids: list[int], connection: Connection
) -> list[SequencingGroupInternal]:
    """
    DataLoader: get_sequencing_groups_by_ids
    """
    sequencing_groups = await SequencingGroupLayer(
        connection
    ).get_sequencing_groups_by_ids(sequencing_group_ids)
    # in case it's not ordered
    sequencing_groups_map = {sg.id: sg for sg in sequencing_groups}
    return [sequencing_groups_map.get(sg) for sg in sequencing_group_ids]


@connected_data_loader_with_params(
    LoaderKeys.SEQUENCING_GROUPS_FOR_SAMPLES, default_factory=list
)
async def load_sequencing_groups_for_samples(
    connection: Connection, ids: list[int], filter: SequencingGroupFilter
) -> dict[int, list[SequencingGroupInternal]]:
    """
    Has format [(sample_id: int, sequencing_type?: string)]
    """
    sglayer = SequencingGroupLayer(connection)
    _filter = dataclasses.replace(filter) if filter else SequencingGroupFilter()
    if not _filter.sample:
        _filter.sample = SequencingGroupFilter.SequencingGroupSampleFilter(
            id=GenericFilter(in_=ids)
        )
    else:
        _filter.sample.id = GenericFilter(in_=ids)

    sequencing_groups = await sglayer.query(_filter)
    sg_map = group_by(sequencing_groups, lambda sg: sg.sample_id)
    return sg_map


@connected_data_loader(LoaderKeys.SAMPLES_FOR_IDS)
async def load_samples_for_ids(
    sample_ids: list[int], connection: Connection
) -> list[SampleInternal]:
    """
    DataLoader: get_samples_for_ids
    """
    slayer = SampleLayer(connection)
    samples = await slayer.query(SampleFilter(id=GenericFilter(in_=sample_ids)))
    # in case it's not ordered
    samples_map = {s.id: s for s in samples}
    return [samples_map.get(s) for s in sample_ids]


@connected_data_loader_with_params(
    LoaderKeys.SAMPLES_FOR_PROJECTS, default_factory=list
)
async def load_samples_for_projects(
    connection: Connection, ids: list[ProjectId], filter: SampleFilter
):
    """
    DataLoader: get_samples_for_project_ids
    """
    # maybe handle the external_ids here
    filter.project = GenericFilter(in_=ids)
    samples = await SampleLayer(connection).query(filter)
    samples_by_project = group_by(samples, lambda s: s.project)
    return samples_by_project


@connected_data_loader(LoaderKeys.PARTICIPANTS_FOR_IDS)
async def load_participants_for_ids(
    participant_ids: list[int], connection: Connection
) -> list[ParticipantInternal]:
    """
    DataLoader: get_participants_by_ids
    """
    player = ParticipantLayer(connection)
    persons = await player.get_participants_by_ids(
        [p for p in participant_ids if p is not None]
    )
    p_by_id = {p.id: p for p in persons}
    missing_pids = set(participant_ids) - set(p_by_id.keys())
    if missing_pids:
        raise NotFoundError(f'Could not find participants with ids {missing_pids}')
    return [p_by_id.get(p) for p in participant_ids]


@connected_data_loader(LoaderKeys.SEQUENCING_GROUPS_FOR_ANALYSIS)
async def load_sequencing_groups_for_analysis_ids(
    analysis_ids: list[int], connection: Connection
) -> list[list[SequencingGroupInternal]]:
    """
    DataLoader: get_samples_for_analysis_ids
    """
    sglayer = SequencingGroupLayer(connection)
    analysis_sg_map = await sglayer.get_sequencing_groups_by_analysis_ids(analysis_ids)

    return [analysis_sg_map.get(aid, []) for aid in analysis_ids]


@connected_data_loader_with_params(
    LoaderKeys.SEQUENCING_GROUPS_FOR_PROJECTS, default_factory=list
)
async def load_sequencing_groups_for_project_ids(
    ids: list[int], filter: SequencingGroupFilter, connection: Connection
) -> dict[int, list[SequencingGroupInternal]]:
    """
    DataLoader: get_sequencing_groups_for_project_ids
    """
    sglayer = SequencingGroupLayer(connection)
    filter.project = GenericFilter(in_=ids)
    sequencing_groups = await sglayer.query(filter_=filter)
    seq_group_map = group_by(sequencing_groups, lambda sg: sg.project)

    return seq_group_map


@connected_data_loader(LoaderKeys.PROJECTS_FOR_IDS)
async def load_projects_for_ids(
    project_ids: list[int], connection: Connection
) -> list[Project]:
    """
    Get projects by IDs
    """
    projects = [connection.project_id_map.get(p) for p in project_ids]

    return [p for p in projects if p is not None]


@connected_data_loader(LoaderKeys.FAMILIES_FOR_PARTICIPANTS)
async def load_families_for_participants(
    participant_ids: list[int], connection: Connection
) -> list[list[FamilyInternal]]:
    """
    Get families of participants, noting a participant can be in multiple families
    """
    flayer = FamilyLayer(connection)

    fam_map = await flayer.get_families_by_participants(participant_ids=participant_ids)
    return [fam_map.get(p, []) for p in participant_ids]


@connected_data_loader(LoaderKeys.PARTICIPANTS_FOR_FAMILIES)
async def load_participants_for_families(
    family_ids: list[int], connection: Connection
) -> list[list[ParticipantInternal]]:
    """Get all participants in a family, doesn't include affected statuses"""
    player = ParticipantLayer(connection)
    pmap = await player.get_participants_by_families(family_ids)
    return [pmap.get(fid, []) for fid in family_ids]


@connected_data_loader_with_params(
    LoaderKeys.PARTICIPANTS_FOR_PROJECTS, default_factory=list
)
async def load_participants_for_projects(
<<<<<<< HEAD
    project_ids: list[ProjectId], connection: Connection
) -> list[list[ParticipantInternal]]:
=======
    ids: list[ProjectId], filter_: ParticipantFilter, connection
) -> dict[ProjectId, list[ParticipantInternal]]:
>>>>>>> 7ef8905a
    """
    Get all participants in a project
    """

    f = copy.copy(filter_)
    f.project = GenericFilter(in_=ids)
    participants = await ParticipantLayer(connection).query(f)

    pmap = group_by(participants, lambda p: p.project)
    return pmap


@connected_data_loader_with_params(
    LoaderKeys.ANALYSES_FOR_SEQUENCING_GROUPS, default_factory=list
)
async def load_analyses_for_sequencing_groups(
    ids: list[int],
    filter_: AnalysisFilter,
    connection: Connection,
) -> dict[int, list[AnalysisInternal]]:
    """
    Type: (sequencing_group_id: int, status?: AnalysisStatus, type?: str)
        -> list[list[AnalysisInternal]]
    """
    alayer = AnalysisLayer(connection)
    filter_.sequencing_group_id = GenericFilter(in_=ids)
    analyses = await alayer.query(filter_)
    by_sg_id: dict[int, list[AnalysisInternal]] = defaultdict(list)
    for a in analyses:
        for sg in a.sequencing_group_ids:
            by_sg_id[sg].append(a)
    return by_sg_id


@connected_data_loader(LoaderKeys.PHENOTYPES_FOR_PARTICIPANTS)
async def load_phenotypes_for_participants(
    participant_ids: list[int], connection: Connection
) -> list[dict]:
    """
    Data loader for phenotypes for participants
    """
    player = ParticipantLayer(connection)
    participant_phenotypes = await player.get_phenotypes_for_participants(
        participant_ids=participant_ids
    )
    return [participant_phenotypes.get(pid, {}) for pid in participant_ids]


@connected_data_loader(LoaderKeys.FAMILIES_FOR_IDS)
async def load_families_for_ids(
    family_ids: list[int], connection: Connection
) -> list[FamilyInternal]:
    """
    DataLoader: get_families_for_ids
    """
    flayer = FamilyLayer(connection)
    families = await flayer.query(FamilyFilter(id=GenericFilter(in_=family_ids)))
    f_by_id = {f.id: f for f in families}
    return [f_by_id[f] for f in family_ids]


@connected_data_loader(LoaderKeys.FAMILY_PARTICIPANTS_FOR_FAMILIES)
async def load_family_participants_for_families(
    family_ids: list[int], connection: Connection
) -> list[list[PedRowInternal]]:
    """
    DataLoader: get_family_participants_for_families
    """
    flayer = FamilyLayer(connection)
    fp_map = await flayer.get_family_participants_by_family_ids(family_ids)

    return [fp_map.get(fid, []) for fid in family_ids]


@connected_data_loader(LoaderKeys.FAMILY_PARTICIPANTS_FOR_PARTICIPANTS)
async def load_family_participants_for_participants(
    participant_ids: list[int], connection: Connection
) -> list[list[PedRowInternal]]:
    """data loader for family participants for participants

    Args:
        participant_ids (list[int]): list of internal participant ids
        connection (_type_): (this is automatically filled in by the loader decorator)

    Returns:
        list[list[PedRowInternal]]: list of family participants for each participant
            (in order)
    """
    flayer = FamilyLayer(connection)
    family_participants = await flayer.get_family_participants_for_participants(
        participant_ids
    )
    fp_map = group_by(family_participants, lambda fp: fp.individual_id)

    return [fp_map.get(pid, []) for pid in participant_ids]


class GraphQLContext(TypedDict):
    """Basic dict type for GraphQL context to be passed to resolvers"""

    loaders: dict[LoaderKeys, Any]
    connection: Connection


async def get_context(
    request: Request,  # pylint: disable=unused-argument
    connection: Connection = get_projectless_db_connection,
) -> GraphQLContext:
    """Get loaders / cache context for strawberyy GraphQL"""
    mapped_loaders = {k: fn(connection) for k, fn in loaders.items()}

    return {
        'connection': connection,
        'loaders': mapped_loaders,
    }<|MERGE_RESOLUTION|>--- conflicted
+++ resolved
@@ -9,14 +9,10 @@
 from fastapi import Request
 from strawberry.dataloader import DataLoader
 
-<<<<<<< HEAD
 from api.utils import group_by
 from api.utils.db import get_projectless_db_connection
 from db.python.connect import Connection
-=======
-from api.utils import get_projectless_db_connection, group_by
 from db.python.filters import GenericFilter, get_hashable_value
->>>>>>> 7ef8905a
 from db.python.layers import (
     AnalysisLayer,
     AssayLayer,
@@ -29,11 +25,7 @@
 from db.python.tables.analysis import AnalysisFilter
 from db.python.tables.assay import AssayFilter
 from db.python.tables.family import FamilyFilter
-<<<<<<< HEAD
-=======
 from db.python.tables.participant import ParticipantFilter
-from db.python.tables.project import ProjectPermissionsTable
->>>>>>> 7ef8905a
 from db.python.tables.sample import SampleFilter
 from db.python.tables.sequencing_group import SequencingGroupFilter
 from db.python.utils import NotFoundError
@@ -394,13 +386,8 @@
     LoaderKeys.PARTICIPANTS_FOR_PROJECTS, default_factory=list
 )
 async def load_participants_for_projects(
-<<<<<<< HEAD
-    project_ids: list[ProjectId], connection: Connection
-) -> list[list[ParticipantInternal]]:
-=======
-    ids: list[ProjectId], filter_: ParticipantFilter, connection
+    ids: list[ProjectId], filter_: ParticipantFilter, connection: Connection
 ) -> dict[ProjectId, list[ParticipantInternal]]:
->>>>>>> 7ef8905a
     """
     Get all participants in a project
     """
