--- conflicted
+++ resolved
@@ -40,14 +40,10 @@
     """
 
     async def get_response(self, path: str, scope):
-<<<<<<< HEAD
         """
         Overide get response to server index.html if file isn't found
         (to make single-page-app work correctly)
         """
-=======
-        """get response"""
->>>>>>> ad270bd3
         response = await super().get_response(path, scope)
         if response.status_code == 404 and not path.startswith('api'):
             # server index.html if can't find existing resource
