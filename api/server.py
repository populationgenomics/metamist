--- conflicted
+++ resolved
@@ -2,29 +2,24 @@
 import time
 import traceback
 
-from fastapi import FastAPI, Request, HTTPException, APIRouter
+from fastapi import APIRouter, FastAPI, HTTPException, Request
+from fastapi.middleware.cors import CORSMiddleware
 from fastapi.responses import JSONResponse
 from fastapi.staticfiles import StaticFiles
-from fastapi.middleware.cors import CORSMiddleware
 from pydantic import ValidationError
 from starlette.responses import FileResponse
 
+from api import routes
+from api.graphql.schema import MetamistGraphQLRouter  # type: ignore
+from api.settings import PROFILE_REQUESTS, SKIP_DATABASE_CONNECTION
+from api.utils import get_openapi_schema_func
+from api.utils.exceptions import determine_code_from_error
 from db.python.connect import SMConnections
 from db.python.tables.project import is_all_access
 from db.python.utils import get_logger
 
-from api import routes
-from api.utils import get_openapi_schema_func
-from api.utils.exceptions import determine_code_from_error
-from api.graphql.schema import MetamistGraphQLRouter  # type: ignore
-from api.settings import PROFILE_REQUESTS, SKIP_DATABASE_CONNECTION
-
 # This tag is automatically updated by bump2version
-<<<<<<< HEAD
-_VERSION = '6.6.0'
-=======
 _VERSION = '6.6.1'
->>>>>>> 674d1f1a
 
 logger = get_logger()
 
@@ -173,8 +168,9 @@
 
 
 if __name__ == '__main__':
+    import logging
+
     import uvicorn
-    import logging
 
     logging.getLogger('watchfiles').setLevel(logging.WARNING)
     logging.getLogger('watchfiles.main').setLevel(logging.WARNING)
