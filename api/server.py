--- conflicted
+++ resolved
@@ -20,11 +20,7 @@
 from db.python.utils import get_logger
 
 # This tag is automatically updated by bump2version
-<<<<<<< HEAD
-_VERSION = '6.10.3'
-=======
 _VERSION = '7.0.1'
->>>>>>> 4c6a1f7a
 
 
 logger = get_logger()
