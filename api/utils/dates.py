from datetime import datetime, date, timedelta

INVOICE_DAY_DIFF = 3


def parse_date_only_string(d: str | None) -> date | None:
    """Convert date string to date, allow for None"""
    if not d:
        return None

    try:
        return datetime.strptime(d, '%Y-%m-%d').date()
    except Exception as excep:
        raise ValueError(f'Date could not be converted: {d}') from excep


def get_invoice_month_range(convert_month: date) -> tuple[date, date]:
    """Get the start and end date of the invoice month for a given date"""
    first_day = convert_month.replace(day=1)

    # Grab the first day of invoice month then subtract INVOICE_DAY_DIFF days
    start_day = first_day + timedelta(days=-INVOICE_DAY_DIFF)

    if convert_month.month == 12:
        last_day = first_day.replace(month=1, year=convert_month.year + 1)
    else:
        last_day = first_day.replace(month=convert_month.month + 1)

    # Grab the last day of invoice month then add INVOICE_DAY_DIFF days
<<<<<<< HEAD
    current_day = (
        last_day
=======
    last_day = (
        first_day.replace(month=(convert_month.month % 12) + 1)
>>>>>>> 1705d7bb
        + timedelta(days=-1)
        + timedelta(days=INVOICE_DAY_DIFF)
    )

    return start_day, last_day<|MERGE_RESOLUTION|>--- conflicted
+++ resolved
@@ -22,18 +22,13 @@
     start_day = first_day + timedelta(days=-INVOICE_DAY_DIFF)
 
     if convert_month.month == 12:
-        last_day = first_day.replace(month=1, year=convert_month.year + 1)
+        next_month = first_day.replace(month=1, year=convert_month.year + 1)
     else:
-        last_day = first_day.replace(month=convert_month.month + 1)
+        next_month = first_day.replace(month=convert_month.month + 1)
 
     # Grab the last day of invoice month then add INVOICE_DAY_DIFF days
-<<<<<<< HEAD
-    current_day = (
-        last_day
-=======
     last_day = (
-        first_day.replace(month=(convert_month.month % 12) + 1)
->>>>>>> 1705d7bb
+        next_month
         + timedelta(days=-1)
         + timedelta(days=INVOICE_DAY_DIFF)
     )
