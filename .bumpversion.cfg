--- conflicted
+++ resolved
@@ -1,9 +1,5 @@
 [bumpversion]
-<<<<<<< HEAD
-current_version = 6.6.0
-=======
 current_version = 6.6.1
->>>>>>> 674d1f1a
 commit = True
 tag = False
 parse = (?P<major>\d+)\.(?P<minor>\d+)\.(?P<patch>[A-z0-9-]+)
