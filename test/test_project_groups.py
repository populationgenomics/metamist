import uuid
from test.testbase import DbIsolatedTest, run_as_sync

from db.python.tables.project import (
    GROUP_NAME_MEMBERS_ADMIN,
    GROUP_NAME_PROJECT_CREATORS,
    ProjectPermissionsTable,
)
<<<<<<< HEAD
from models.models.project import (
    FullWriteAccessRoles,
    ProjectMemberRole,
    ProjectMemberUpdate,
    ReadAccessRoles,
)
=======
from db.python.utils import Forbidden, NotFoundError
>>>>>>> 7ef8905a


class TestGroupAccess(DbIsolatedTest):
    """
    Test project access permissions + newish internal group implementation
    """

    @run_as_sync
    async def setUp(self):
        """Setup tests"""
        super().setUp()

        # specifically required to test permissions
        self.pttable = ProjectPermissionsTable(self.connection)

    async def _add_group_member_direct(self, group_name: str):
        """
        Helper method to directly add members to group with name
        """
        members_admin_group = await self.connection.connection.fetch_val(
            'SELECT id FROM `group` WHERE name = :name',
            {'name': group_name},
        )
        await self.connection.connection.execute(
            """
            INSERT INTO group_member (group_id, member, audit_log_id)
            VALUES (:group_id, :member, :audit_log_id);
            """,
            {
                'group_id': members_admin_group,
                'member': self.author,
                'audit_log_id': await self.audit_log_id(),
            },
        )

    @run_as_sync
    async def test_project_creators_failed(self):
        """
        Test that a user without permission cannot create a project
        """
        with self.assertRaises(Forbidden):
            await self.pttable.create_project(
                'another-test-project', 'another-test-project', self.author
            )

    @run_as_sync
    async def test_project_create_succeed(self):
        """
        Test that a user with permission can create a project,
        and that read/write groups are created
        """
        await self._add_group_member_direct(GROUP_NAME_PROJECT_CREATORS)
        g = str(uuid.uuid4())

        project_id = await self.pttable.create_project(g, g, self.author)

        # pylint: disable=protected-access
        project_id_map, _ = await self.pttable.get_projects_accessible_by_user(
            user=self.author
        )

        project = project_id_map.get(project_id)
        assert project
        self.assertEqual(project.name, g)


class TestProjectAccess(DbIsolatedTest):
    """Test project access methods directly"""

    @run_as_sync
    async def setUp(self):
        """Setup tests"""
        super().setUp()

        # specifically required to test permissions
        self.pttable = ProjectPermissionsTable(self.connection)

    async def _add_group_member_direct(
        self,
        group_name: str,
    ):
        """
        Helper method to directly add members to group with name
        """
        members_admin_group = await self.connection.connection.fetch_val(
            'SELECT id FROM `group` WHERE name = :name',
            {'name': group_name},
        )
        await self.connection.connection.execute(
            """
            INSERT INTO group_member (group_id, member, audit_log_id)
            VALUES (:group_id, :member, :audit_log_id);
            """,
            {
                'group_id': members_admin_group,
                'member': self.author,
                'audit_log_id': await self.audit_log_id(),
            },
        )

    @run_as_sync
    async def test_no_project_access(self):
        """
        Test that a user without permission cannot access a project
        """
        await self._add_group_member_direct(GROUP_NAME_PROJECT_CREATORS)
        g = str(uuid.uuid4())

        project_id = await self.pttable.create_project(g, g, self.author)
        with self.assertRaises(Forbidden):
            self.connection.check_access_to_projects_for_ids(
                project_ids=[project_id], allowed_roles=ReadAccessRoles
            )

        with self.assertRaises(Forbidden):
            self.connection.get_and_check_access_to_projects_for_names(
                project_names=[g], allowed_roles=ReadAccessRoles
            )

    @run_as_sync
    async def test_project_access_success(self):
        """
        Test that a user with permission CAN access a project
        """
        await self._add_group_member_direct(GROUP_NAME_PROJECT_CREATORS)
        await self._add_group_member_direct(GROUP_NAME_MEMBERS_ADMIN)

        g = str(uuid.uuid4())

        pid = await self.pttable.create_project(g, g, self.author)

        project_id_map, _ = await self.pttable.get_projects_accessible_by_user(
            user=self.author
        )
        project = project_id_map.get(pid)
        assert project
        await self.pttable.set_project_members(
            project=project,
            members=[ProjectMemberUpdate(member=self.author, roles=['reader'])],
        )

        project_for_id = self.connection.get_and_check_access_to_projects_for_ids(
            project_ids=[pid], allowed_roles=ReadAccessRoles
        )
        user_project_for_id = next(p for p in project_for_id)
        self.assertEqual(pid, user_project_for_id.id)

        project_for_name = self.connection.get_and_check_access_to_projects_for_names(
            project_names=[g], allowed_roles=ReadAccessRoles
        )
        user_project_for_name = next(p for p in project_for_name)
        self.assertEqual(g, user_project_for_name.name)

    @run_as_sync
    async def test_project_access_insufficient(self):
        """
        Test that a user with access to a project will be disallowed if their access is
        not sufficient
        """
        await self._add_group_member_direct(GROUP_NAME_PROJECT_CREATORS)
        await self._add_group_member_direct(GROUP_NAME_MEMBERS_ADMIN)

        g = str(uuid.uuid4())

        pid = await self.pttable.create_project(g, g, self.author)

        project_id_map, _ = await self.pttable.get_projects_accessible_by_user(
            user=self.author
        )
        project = project_id_map.get(pid)
        assert project
        # Give the user read access to the project
        await self.pttable.set_project_members(
            project=project,
            members=[ProjectMemberUpdate(member=self.author, roles=['reader'])],
        )

        # But require Write access

        with self.assertRaises(Forbidden):
            self.connection.check_access_to_projects_for_ids(
                project_ids=[project.id], allowed_roles=FullWriteAccessRoles
            )

        with self.assertRaises(Forbidden):
            self.connection.get_and_check_access_to_projects_for_names(
                project_names=[g], allowed_roles=FullWriteAccessRoles
            )

    @run_as_sync
    async def test_get_my_projects(self):
        """
        Test that a user with permission only has MY projects
        """
        await self._add_group_member_direct(GROUP_NAME_PROJECT_CREATORS)
        await self._add_group_member_direct(GROUP_NAME_MEMBERS_ADMIN)

        g = str(uuid.uuid4())

        pid = await self.pttable.create_project(g, g, self.author)

        project_id_map, _ = await self.pttable.get_projects_accessible_by_user(
            user=self.author
        )
        project = project_id_map.get(pid)
        assert project
        # Give the user read access to the project
        await self.pttable.set_project_members(
            project=project,
            members=[ProjectMemberUpdate(member=self.author, roles=['contributor'])],
        )

        project_id_map, project_name_map = (
            await self.pttable.get_projects_accessible_by_user(user=self.author)
        )

        # Get projects with at least a read access role
        my_projects = self.connection.projects_with_role(
            {ProjectMemberRole.contributor}
        )
        print(my_projects)

        self.assertEqual(len(project_id_map), len(project_name_map))
        self.assertEqual(len(my_projects), 1)
        self.assertEqual(pid, my_projects[0].id)<|MERGE_RESOLUTION|>--- conflicted
+++ resolved
@@ -1,21 +1,18 @@
 import uuid
-from test.testbase import DbIsolatedTest, run_as_sync
 
 from db.python.tables.project import (
     GROUP_NAME_MEMBERS_ADMIN,
     GROUP_NAME_PROJECT_CREATORS,
     ProjectPermissionsTable,
 )
-<<<<<<< HEAD
+from db.python.utils import Forbidden
 from models.models.project import (
     FullWriteAccessRoles,
     ProjectMemberRole,
     ProjectMemberUpdate,
     ReadAccessRoles,
 )
-=======
-from db.python.utils import Forbidden, NotFoundError
->>>>>>> 7ef8905a
+from test.testbase import DbIsolatedTest, run_as_sync
 
 
 class TestGroupAccess(DbIsolatedTest):
