--- conflicted
+++ resolved
@@ -58,13 +58,13 @@
         self.assertDictEqual({}, participants[0].samples[0].meta)
         expected_sequence_dict = {
             'reads': [
-<<<<<<< HEAD
                 {
                     'location': 'gs://BUCKET/FAKE/<sample-id>.filename-R1.fastq.gz',
                     'basename': '<sample-id>.filename-R1.fastq.gz',
                     'class': 'File',
                     'checksum': None,
                     'size': None,
+                    'datetime_added': None,
                 },
                 {
                     'location': 'gs://BUCKET/FAKE/<sample-id>.filename-R2.fastq.gz',
@@ -72,27 +72,8 @@
                     'class': 'File',
                     'checksum': None,
                     'size': None,
+                    'datetime_added': None,
                 },
-=======
-                [
-                    {
-                        'location': 'gs://BUCKET/FAKE/<sample-id>.filename-R1.fastq.gz',
-                        'basename': '<sample-id>.filename-R1.fastq.gz',
-                        'class': 'File',
-                        'checksum': None,
-                        'size': None,
-                        'datetime_added': None,
-                    },
-                    {
-                        'location': 'gs://BUCKET/FAKE/<sample-id>.filename-R2.fastq.gz',
-                        'basename': '<sample-id>.filename-R2.fastq.gz',
-                        'class': 'File',
-                        'checksum': None,
-                        'size': None,
-                        'datetime_added': None,
-                    },
-                ]
->>>>>>> a17888c2
             ],
             'reads_type': 'fastq',
             'sequencing_type': 'genome',
