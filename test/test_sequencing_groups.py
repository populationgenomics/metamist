from datetime import date

from test.testbase import DbIsolatedTest, run_as_sync

from db.python.layers import SampleLayer, SequencingGroupLayer
from db.python.tables.sequencing_group import SequencingGroupFilter
<<<<<<< HEAD
from db.python.layers import SequencingGroupLayer, SampleLayer, AnalysisLayer
from models.enums.analysis import AnalysisStatus
=======
from db.python.utils import GenericFilter
>>>>>>> 866123ca
from models.models import (
    AssayUpsertInternal,
    SampleUpsertInternal,
<<<<<<< HEAD
    AnalysisInternal,
=======
    SequencingGroupUpsertInternal,
>>>>>>> 866123ca
)


def get_sample_model():
    """
    Get sample model with sequencing-groups, return in a function
    to protect against any mutation to this model
    """
    return SampleUpsertInternal(
        meta={},
        external_id='EX_ID',
        sequencing_groups=[
            SequencingGroupUpsertInternal(
                type='genome',
                technology='short-read',
                platform='ILLUMINA',
                meta={
                    'meta-key': 'meta-value',
                },
                external_ids={},
                assays=[
                    AssayUpsertInternal(
                        type='sequencing',
                        external_ids={},
                        meta={
                            'sequencing_type': 'genome',
                            'sequencing_platform': 'short-read',
                            'sequencing_technology': 'illumina',
                        },
                    )
                ],
            )
        ],
    )


class TestSequencingGroup(DbIsolatedTest):
    """Test sequencing groups business logic"""

    @run_as_sync
    async def setUp(self) -> None:
        super().setUp()
        self.sglayer = SequencingGroupLayer(self.connection)
        self.slayer = SampleLayer(self.connection)
        self.alayer = AnalysisLayer(self.connection)

    @run_as_sync
    async def test_insert_sequencing_group(self):
        """Test inserting and fetching a sequencing group"""
        sample_to_insert = get_sample_model()
        sample = await self.slayer.upsert_sample(sample_to_insert)
        sg_id = sample.sequencing_groups[0].id
        sg = await self.sglayer.get_sequencing_group_by_id(sg_id)

        inserted_sg = sample_to_insert.sequencing_groups[0]
        self.assertEqual(inserted_sg.id, sg_id)
        self.assertEqual(inserted_sg.type, sg.type)
        self.assertEqual(inserted_sg.technology, sg.technology)
        self.assertEqual(inserted_sg.platform.lower(), sg.platform.lower())
        self.assertDictEqual(inserted_sg.meta, sg.meta)

    @run_as_sync
    async def test_update_sequencing_group(self):
        """Test updating metadata on a sequencing group"""
        sample = await self.slayer.upsert_sample(get_sample_model())

        upsert_sg = SequencingGroupUpsertInternal(
            id=sample.sequencing_groups[0].id,
            meta={'another-meta': 'field'},
        )
        await self.sglayer.upsert_sequencing_groups([upsert_sg])

        sg = await self.sglayer.get_sequencing_group_by_id(
            sample.sequencing_groups[0].id
        )

        self.assertDictEqual(
            {'another-meta': 'field', 'meta-key': 'meta-value'}, sg.meta
        )

    @run_as_sync
    async def test_auto_deprecation_of_old_sequencing_group(self):
        """Test creating a sequencing-group, and test the old one is archived"""
        sample = await self.slayer.upsert_sample(get_sample_model())

        # self.sglayer.get_sequencing_groups_by_ids()

        new_upsert = SampleUpsertInternal(
            id=sample.id,
            sequencing_groups=[
                SequencingGroupUpsertInternal(
                    type='genome',
                    technology='short-read',
                    platform='ILLUMINA',
                    meta={
                        'meta-key': 'meta-value',
                    },
                    external_ids={},
                    assays=[
                        # include an empty assay with ID to ensure it gets added to the sg
                        AssayUpsertInternal(
                            id=sample.sequencing_groups[0].assays[0].id,
                        ),
                        # new assay to trigger deprecation
                        AssayUpsertInternal(
                            type='sequencing',
                            external_ids={'second-key': 'second-sequencing-object'},
                            meta={
                                'second-sequencing-object' 'sequencing_type': 'genome',
                                'sequencing_platform': 'short-read',
                                'sequencing_technology': 'illumina',
                                'sequencing_type': 'genome',
                            },
                        ),
                    ],
                )
            ],
        )

        updated_sample = await self.slayer.upsert_sample(new_upsert)

        old_sg = await self.sglayer.get_sequencing_group_by_id(
            sample.sequencing_groups[0].id
        )
        # now check the existing sequencing group was archived
        self.assertTrue(old_sg.archived)

        # check that the "active" sequencing group is the new one
        active_sgs = await self.sglayer.query(
            SequencingGroupFilter(sample_id=GenericFilter(sample.id))
        )

        self.assertTrue(all(not sg.archived for sg in active_sgs))
        self.assertEqual(len(active_sgs), 1)
        self.assertEqual(updated_sample.sequencing_groups[0].id, active_sgs[0].id)

    @run_as_sync
    async def test_query_with_assay_metadata(self):
        """Test searching with an assay metadata filter"""
        sample_to_insert = get_sample_model()

        # Add extra sequencing group
        sample_to_insert.sequencing_groups.append(
            SequencingGroupUpsertInternal(
                type='exome',
                technology='short-read',
                platform='ILLUMINA',
                meta={
                    'meta-key': 'meta-value',
                },
                external_ids={},
                assays=[
                    AssayUpsertInternal(
                        type='sequencing',
                        external_ids={},
                        meta={
                            'sequencing_type': 'exome',
                            'sequencing_platform': 'short-read',
                            'sequencing_technology': 'illumina',
                        },
                    )
                ],
            )
        )

        # Create in database
        sample = await self.slayer.upsert_sample(sample_to_insert)

        # Query for genome assay metadata
        sgs = await self.sglayer.query(
            SequencingGroupFilter(
                assay_meta={'sequencing_type': GenericFilter(eq='genome')}
            )
        )
        self.assertEqual(len(sgs), 1)
        self.assertEqual(sgs[0].id, sample.sequencing_groups[0].id)

        # Query for exome assay metadata
        sgs = await self.sglayer.query(
            SequencingGroupFilter(
                assay_meta={'sequencing_type': GenericFilter(eq='exome')}
            )
        )
        self.assertEqual(len(sgs), 1)
        self.assertEqual(sgs[0].id, sample.sequencing_groups[1].id)

    @run_as_sync
    async def test_query_with_creation_date(self):
        """Test fetching using a creation date filter"""
        sample_to_insert = get_sample_model()
        await self.slayer.upsert_sample(sample_to_insert)

        # Query for sequencing group with creation date before today
        sgs = await self.sglayer.query(
            SequencingGroupFilter(created_on=GenericFilter(lt=date.today()))
        )
        self.assertEqual(len(sgs), 0)

        # Query for sequencing group with creation date today
        sgs = await self.sglayer.query(
            SequencingGroupFilter(created_on=GenericFilter(eq=date.today()))
        )
        self.assertEqual(len(sgs), 1)

        sgs = await self.sglayer.query(
            SequencingGroupFilter(created_on=GenericFilter(lte=date.today()))
        )
        self.assertEqual(len(sgs), 1)

        sgs = await self.sglayer.query(
            SequencingGroupFilter(created_on=GenericFilter(gte=date.today()))
        )
        self.assertEqual(len(sgs), 1)

        # Query for sequencing group with creation date today
        sgs = await self.sglayer.query(
            SequencingGroupFilter(created_on=GenericFilter(gt=date.today()))
        )
        self.assertEqual(len(sgs), 0)

    @run_as_sync
    async def test_query_finds_sgs_which_have_cram_analysis(self):
        """Test querying for sequencing groups which have a cram or gvcf analysis"""
        sample_to_insert = get_sample_model()

        # Add extra sequencing group
        sample_to_insert.sequencing_groups.append(
            SequencingGroupUpsertInternal(
                type='exome',
                technology='short-read',
                platform='ILLUMINA',
                meta={
                    'meta-key': 'meta-value',
                },
                external_ids={},
                assays=[
                    AssayUpsertInternal(
                        type='sequencing',
                        external_ids={},
                        meta={
                            'sequencing_type': 'exome',
                            'sequencing_platform': 'short-read',
                            'sequencing_technology': 'illumina',
                        },
                    )
                ],
            )
        )

        # Create in database
        sample = await self.slayer.upsert_sample(sample_to_insert)

        # Create analysis for cram and gvcf
        await self.alayer.create_analysis(
            AnalysisInternal(
                type='cram',
                status=AnalysisStatus.COMPLETED,
                sequencing_group_ids=[sample.sequencing_groups[0].id],
                meta={},
            )
        )
        await self.alayer.create_analysis(
            AnalysisInternal(
                type='gvcf',
                status=AnalysisStatus.COMPLETED,
                sequencing_group_ids=[sample.sequencing_groups[1].id],
                meta={},
            )
        )

        # Query for cram analysis
        sgs = await self.sglayer.query(SequencingGroupFilter(has_cram=True))
        self.assertEqual(len(sgs), 1)
        self.assertEqual(sgs[0].id, sample.sequencing_groups[0].id)

        # Query for gvcf analysis
        sgs = await self.sglayer.query(SequencingGroupFilter(has_gvcf=True))
        self.assertEqual(len(sgs), 1)
        self.assertEqual(sgs[0].id, sample.sequencing_groups[1].id)

        # Query for both cram AND gvcf analysis
        sgs = await self.sglayer.query(
            SequencingGroupFilter(has_gvcf=True, has_cram=True)
        )
        self.assertEqual(len(sgs), 0)

        # Add first SG to gvcf analysis
        await self.alayer.create_analysis(
            AnalysisInternal(
                type='gvcf',
                status=AnalysisStatus.COMPLETED,
                sequencing_group_ids=[sample.sequencing_groups[0].id],
                meta={},
            )
        )

        # Query for both cram AND gvcf analysis now that first SG has gvcf analysis
        sgs = await self.sglayer.query(
            SequencingGroupFilter(has_gvcf=True, has_cram=True)
        )
        self.assertEqual(len(sgs), 1)
        self.assertEqual(sgs[0].id, sample.sequencing_groups[0].id)<|MERGE_RESOLUTION|>--- conflicted
+++ resolved
@@ -4,20 +4,14 @@
 
 from db.python.layers import SampleLayer, SequencingGroupLayer
 from db.python.tables.sequencing_group import SequencingGroupFilter
-<<<<<<< HEAD
 from db.python.layers import SequencingGroupLayer, SampleLayer, AnalysisLayer
 from models.enums.analysis import AnalysisStatus
-=======
 from db.python.utils import GenericFilter
->>>>>>> 866123ca
 from models.models import (
     AssayUpsertInternal,
     SampleUpsertInternal,
-<<<<<<< HEAD
     AnalysisInternal,
-=======
     SequencingGroupUpsertInternal,
->>>>>>> 866123ca
 )
 
 
