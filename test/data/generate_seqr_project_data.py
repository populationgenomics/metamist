#!/usr/bin/env python3
# pylint: disable=too-many-locals,unsubscriptable-object
import asyncio
import csv
import datetime
import logging
import os
import random
import sys
import tempfile
from typing import List, Set

from metamist.apis import AnalysisApi, FamilyApi, ParticipantApi, ProjectApi, SampleApi
from metamist.graphql import gql, query_async
from metamist.model.analysis import Analysis
from metamist.models import AssayUpsert, SampleUpsert, SequencingGroupUpsert
from metamist.parser.generic_parser import chunk
from models.enums import AnalysisStatus

PRIMARY_EXTERNAL_ORG = ''

NAMES = [
    'SOLAR',
    'LUNAR',
    'MARS',
    'VENUS',
    'PLUTO',
    'COMET',
    'METEOR',
    'ORION',
    'VIRGO',
    'LEO',
    'ARIES',
    'LIBRA',
    'PHEON',
    'CYGNUS',
    'CRUX',
    'CANIS',
    'HYDRA',
    'LYNX',
    'INDUS',
    'RIGEL',
    'PERSE',
    'QUASAR',
    'PULSAR',
    'HALO',
    'NOVA',
]

PROJECTS = [
    'SIGMA',
    'DELTA',
    'ALPHA',
    'BETA',
    'GAMMA',
    'ZETA',
    'ETA',
    'THETA',
    'PHI',
    'CHI',
    'PSI',
    'OMEGA',
]

LOCI = [
    'ABCD',
    'EFGH',
    'IJKL',
]

QUERY_PROJECT_SGS = gql(
    """
    query MyQuery($project: String!) {
        project(name: $project) {
            sequencingGroups {
                id
                type
            }
        }
    }
    """
)

QUERY_ENUMS = gql(
    """
    query EnumsQuery {
        enum {
            analysisType
            assayType
            sampleType
            sequencingPlatform
            sequencingTechnology
            sequencingType
        }
    }
    """
)


class ped_row:
    """The pedigree row class"""

    def __init__(self, values):
        (
            self.family_id,
            self.individual_id,
            self.paternal_id,
            self.maternal_id,
            self.sex,
            self.affected,
        ) = values

    def __iter__(self):
        yield self.family_id
        yield self.individual_id
        yield self.paternal_id
        yield self.maternal_id
        yield self.sex
        yield self.affected


def generate_random_id(used_ids: set):
    """Generate a random ID using the NAMES list."""
    random_id = f'{random.choice(NAMES)}_{random.randint(1, 9999):04}'
    if random_id in used_ids:
        return generate_random_id(used_ids)
    used_ids.add(random_id)
    return random_id


def generate_pedigree_rows(num_families=1):
    """
    Generate rows for a pedigree file with random data.

    Parameters:
    - num_families: The number of families to generate.

    Returns:
    A list of ped_row objects representing a project's pedigree.
    """
    used_ids: Set[str] = set()
    rows: List[ped_row] = []
    for _ in range(num_families):
        num_individuals_in_family = random.randint(1, 5)
        family_id = generate_random_id(used_ids)
        founders = []

        if num_individuals_in_family == 1:  # Singleton
            individual_id = generate_random_id(used_ids)
            rows.append(
                ped_row([family_id, individual_id, '', '', random.choice([0, 1]), 2])
            )
            continue

        if num_individuals_in_family == 2:  # Duo
            parent_id = generate_random_id(used_ids)
            parent_sex = random.choice([1, 2])
            parent_affected = random.choices([0, 1, 2], weights=[0.05, 0.8, 0.15], k=1)[
                0
            ]
            rows.append(
                ped_row([family_id, parent_id, '', '', parent_sex, parent_affected])
            )

            individual_id = generate_random_id(used_ids)
            if parent_sex == 1:
                rows.append(
                    ped_row(
                        [
                            family_id,
                            individual_id,
                            parent_id,
                            '',
                            random.choice([0, 1]),
                            2,
                        ]
                    )
                )
            else:
                rows.append(
                    ped_row(
                        [
                            family_id,
                            individual_id,
                            '',
                            parent_id,
                            random.choice([0, 1]),
                            2,
                        ]
                    )
                )

        else:  # trio family or larger
            for i in range(2):
                founder_id = generate_random_id(used_ids)
                sex = i + 1
                affected = random.choices([0, 1, 2], weights=[0.05, 0.8, 0.15], k=1)[0]
                founders.append(ped_row([family_id, founder_id, '', '', sex, affected]))

            rows.extend(founders)
            # Generate remaining individuals in the family
            for _ in range(num_individuals_in_family - len(founders)):
                individual_id = generate_random_id(used_ids)
                paternal_id = random.choices(
                    ['', founders[0].individual_id], weights=[0.2, 0.8], k=1
                )[0]
                maternal_id = random.choices(
                    ['', founders[1].individual_id], weights=[0.2, 0.8], k=1
                )[0]
                sex = random.choices([0, 1, 2], weights=[0.05, 0.475, 0.475], k=1)[
                    0
                ]  # Randomly assign sex
                affected = random.choices([0, 1, 2], weights=[0.05, 0.05, 0.9], k=1)[
                    0
                ]  # Randomly assign affected status
                rows.append(
                    ped_row(
                        [
                            family_id,
                            individual_id,
                            paternal_id,
                            maternal_id,
                            sex,
                            affected,
                        ]
                    )
                )

    return rows


def generate_sequencing_type(
    count_distribution: dict[int, float], sequencing_types: list[str]
):
    """Return a random length of random sequencing types"""
    k = random.choices(
        list(count_distribution.keys()),
        list(count_distribution.values()),
    )[0]
    return random.choices(sequencing_types, weights=[0.49, 0.49, 0.02], k=k)


def generate_seq_platform(sequencing_platforms: list[str], technology: str):
    """Return a random sequencing platforms, always pacbio for long-reads, biased towards illumina for short-reads"""
    if technology == 'long-read':
        return 'pacbio'
    return random.choices(sequencing_platforms, weights=[0.90, 0.8, 0.02], k=1)[0]


def generate_seq_technology(sequencing_technologies: list[str], sequencing_type: str):
    """Return a random sequencing technology, biased towards illumina for short-reads"""
    if sequencing_type == 'genome':
        return random.choices(['short-read', 'long-read'], weights=[0.95, 0.05], k=1)[0]
    if sequencing_type == 'exome':
        return 'short-read'
    return random.choice([t for t in sequencing_technologies if 'rna' in t])


def generate_random_number_within_distribution(count_distribution: dict[int, float]):
    """Return a random number within a distribution"""
    return random.choices(
        list(count_distribution.keys()), list(count_distribution.values())
    )[0]


async def generate_project_pedigree(project: str):
    """
    Generates a pedigree file for a project with random families and participants
    Returns the participant internal - external id map for the project
    """
    project_pedigree = generate_pedigree_rows(num_families=random.randint(1, 100))
    participant_eids = [row.individual_id for row in project_pedigree]

    pedfile = tempfile.NamedTemporaryFile(mode='w')  # pylint: disable=consider-using-with
    ped_writer = csv.writer(pedfile, delimiter='\t')
    for row in project_pedigree:
        ped_writer.writerow(row)
    pedfile.flush()

    with open(pedfile.name) as f:
        await FamilyApi().import_pedigree_async(
            project=project, file=f, has_header=False, create_missing_participants=True
        )

    id_map = await ParticipantApi().get_participant_id_map_by_external_ids_async(
        project=project, request_body=participant_eids
    )

    return id_map


async def generate_sample_entries(
    project: str,
    participant_id_map: dict[str, int],
    metamist_enums: dict[str, dict[str, list[str]]],
    sapi: SampleApi,
):
    """
    Generates a number of samples for each participant in the input id map.
    Generates sequencing groups with random sequencing types, and then
    assays for each sequencing group.
    Combines and inserts the entries into the project through the sample API.
    """

    sample_types = metamist_enums['enum']['sampleType']
    sequencing_technologies = [
        'short-read',
        'long-read',
        'bulk-rna-seq',
        'single-cell-rna-seq'
    ]
    sequencing_platforms = [
        'illumina',
        'oxford-nanopore',
        'pacbio'
    ]
    sequencing_types = ['genome', 'exome', 'transcriptome']

    # Arbitrary distribution for number of samples, sequencing groups, assays
    default_count_probabilities = {1: 0.78, 2: 0.16, 3: 0.05, 4: 0.01}

    samples = []
    for participant_eid, participant_id in participant_id_map.items():
        nsamples = generate_random_number_within_distribution(
            default_count_probabilities
        )
        for i in range(nsamples):
            sample = SampleUpsert(
                external_ids={PRIMARY_EXTERNAL_ORG: f'{participant_eid}_{i+1}'},
                type=random.choice(sample_types),
                meta={
                    'collection_date': datetime.datetime.now()
                    - datetime.timedelta(minutes=random.randint(-100, 10000)),
                    'specimen': random.choice(
                        ['blood', 'phlegm', 'yellow bile', 'black bile']
                    ),
                },
                participant_id=participant_id,
                sequencing_groups=[],
            )
            samples.append(sample)

            for stype in generate_sequencing_type(
                default_count_probabilities, sequencing_types
            ):
                facility = random.choice(
                    [
                        'Amazing sequence centre',
                        'Sequence central',
                        'Dept of Seq.',
                    ]
                )
                stechnology = generate_seq_technology(sequencing_technologies, stype)
                splatform = generate_seq_platform(sequencing_platforms, stechnology)
                sg = SequencingGroupUpsert(
                    type=stype,
                    technology=stechnology,
                    platform=splatform,
                    meta={
                        'facility': facility,
                    },
                    assays=[],
                )
                sample.sequencing_groups.append(sg)
                for _ in range(
                    generate_random_number_within_distribution(
                        default_count_probabilities
                    )
                ):
                    sg.assays.append(
                        AssayUpsert(
                            type='sequencing',
                            meta={
                                'facility': facility,
                                'reads': [],
                                'coverage': f'{random.choice([30, 90, 300, 9000, "?"])}x',
                                'sequencing_type': stype,
                                'sequencing_technology': stechnology,
                                'sequencing_platform': splatform,
                            },
                        )
                    )

    await sapi.upsert_samples_async(project, samples)


async def generate_cram_analyses(project: str, analyses_to_insert: list[Analysis]) -> list[dict]:
    """
    Queries the list of sequencing groups for a project and randomly selects some
    to generate CRAM analysis entries for.
    """
    logging.getLogger().setLevel(logging.WARN)
    sgid_response = await query_async(QUERY_PROJECT_SGS, {'project': project})
    logging.getLogger().setLevel(logging.INFO)
    sequencing_groups = list(sgid_response['project']['sequencingGroups'])

    # Randomly allocate some of the sequencing groups to be aligned
    aligned_sgs = random.sample(
        sequencing_groups,
        k=random.randint(int(len(sequencing_groups) / 2), len(sequencing_groups)),
    )

    # Insert completed CRAM analyses for the aligned sequencing groups
    analyses_to_insert.extend(
        [
            Analysis(
                sequencing_group_ids=[sg['id']],
                type='cram',
                status=AnalysisStatus('completed'),
                output=f'FAKE://{project}/crams/{sg["id"]}.cram',
                timestamp_completed=(
                    datetime.datetime.now()
                    - datetime.timedelta(days=random.randint(1, 15))
                ).isoformat(),
                meta={
                    # random size between 5, 25 GB
                    'size': random.randint(5 * 1024, 25 * 1024)
                    * 1024
                    * 1024,
                },
            )
            for sg in aligned_sgs
        ]
    )

    return aligned_sgs


<<<<<<< HEAD
async def generate_web_report_analyses(project: str,
                                       aligned_sequencing_groups: list[dict],
                                       analyses_to_insert: list[Analysis]
                                       ):
    """
    Queries the list of sequencing groups for a project and generates web analysis (STRipy
    and MITO report) entries for those with completed a CRAM analysis.
    Stripy analyses have a random chance of having outliers detected, and a random number
    of loci flagged as outliers.
    """
    def get_stripy_outliers():
        """
        Generate a the outliers_detected bool, and then the outlier_loci dict
        """
        outlier_loci = {}
        outliers_detected = random.choice([True, False])
        if outliers_detected:
            for loci in random.sample(LOCI, k=random.randint(1, len(LOCI))):
                outlier_loci[loci] = random.choice(['1', '2', '3'])

        return {
            'outliers_detected': outliers_detected,
            'outlier_loci': outlier_loci
        }

    # Insert completed web analyses for the aligned sequencing groups
    for sg in aligned_sequencing_groups:
        stripy_outliers = get_stripy_outliers()
        analyses_to_insert.extend(
            [
                Analysis(
                    sequencing_group_ids=[sg['id']],
                    type='web',
                    status=AnalysisStatus('completed'),
                    output=f'FAKE://{project}/stripy/{sg["id"]}.stripy.html',
                    timestamp_completed=(
                        datetime.datetime.now() - datetime.timedelta(days=random.randint(1, 15))
                    ).isoformat(),
                    meta={
                        'stage': 'Stripy',
                        'sequencing_type': sg['type'],
                        # random size between 5, 50 MB
                        'size': random.randint(5 * 1024, 25 * 1024) * 1024,
                        'outliers_detected': stripy_outliers['outliers_detected'],
                        'outlier_loci': stripy_outliers['outlier_loci']
                    },
                ),
                Analysis(
                    sequencing_group_ids=[sg['id']],
                    type='web',
                    status=AnalysisStatus('completed'),
                    output=f'FAKE://{project}/mito/mitoreport-{sg["id"]}/index.html',
                    timestamp_completed=(
                        datetime.datetime.now() - datetime.timedelta(days=random.randint(1, 15))
                    ).isoformat(),
                    meta={
                        'stage': 'MitoReport',
                        'sequencing_type': sg['type'],
                        # random size between 5, 50 MB
                        'size': random.randint(5 * 1024, 25 * 1024) * 1024,
                    },
                )
            ]
        )


async def generate_joint_called_analyses(project: str, aligned_sgs: list[dict], analyses_to_insert: list[Analysis]):
=======
async def generate_joint_called_analyses(
    project: str, aligned_sgs: list[dict], analyses_to_insert: list[Analysis]
):
>>>>>>> ec54f431
    """
    Selects a subset of the aligned sequencing groups for the input project and
    generates joint-called AnnotateDataset and ES-index analysis entries for them.
    """
    seq_type_to_sg_list = {
        'genome': [sg['id'] for sg in aligned_sgs if sg['type'] == 'genome'],
        'exome': [sg['id'] for sg in aligned_sgs if sg['type'] == 'exome'],
        'transcriptome': [
            sg['id'] for sg in aligned_sgs if sg['type'] == 'transcriptome'
        ],
    }
    for seq_type, sg_list in seq_type_to_sg_list.items():
        if not sg_list:
            continue
        joint_called_sgs = random.sample(sg_list, k=random.randint(1, len(sg_list)))

        analyses_to_insert.extend(
            [
                Analysis(
                    sequencing_group_ids=joint_called_sgs,
                    type='custom',
                    status=AnalysisStatus('completed'),
                    output=f'FAKE::{project}-{seq_type}-{datetime.date.today()}.mt',
                    meta={'stage': 'AnnotateDataset', 'sequencing_type': seq_type},
                ),
                Analysis(
                    sequencing_group_ids=joint_called_sgs,
                    type='es-index',
                    status=AnalysisStatus('completed'),
                    output=f'FAKE::{project}-{seq_type}-es-{datetime.date.today()}',
                    meta={'stage': 'MtToEs', 'sequencing_type': seq_type},
                ),
            ]
        )

        if seq_type == 'genome':
            analyses_to_insert.extend(
                [
                    Analysis(
                        sequencing_group_ids=joint_called_sgs,
                        type='es-index',
                        status=AnalysisStatus('completed'),
                        output=f'FAKE::{project}-{seq_type}-sv-{datetime.date.today()}',
                        meta={'stage': 'MtToEsSv', 'sequencing_type': seq_type},
                    ),
                ]
            )
        elif seq_type == 'exome':
            analyses_to_insert.extend(
                [
                    Analysis(
                        sequencing_group_ids=joint_called_sgs,
                        type='es-index',
                        status=AnalysisStatus('completed'),
                        output=f'FAKE::{project}-{seq_type}-gcnv-{datetime.date.today()}',
                        meta={'stage': 'MtToEsCNV', 'sequencing_type': seq_type},
                    ),
                ]
            )


async def main():
    """
    Generates a number of projects and populates them with randomly generated pedigrees.
    Sets each project as a seqr project via the project's meta field.
    Creates family, participant, sample, and sequencing group records for the projects.
    Upserts a number of analyses for each project to test seqr related endpoints.
    The upserted analyses include CRAMs, joint-called AnnotateDatasets, and ES-indexes.
    """
    aapi = AnalysisApi()
    papi = ProjectApi()
    sapi = SampleApi()
    metamist_enums: dict[str, dict[str, list[str]]] = await query_async(QUERY_ENUMS)

    existing_projects = await papi.get_my_projects_async()
    for project in PROJECTS:
        analyses_to_insert: list[Analysis] = []
        if project not in existing_projects:
            await papi.create_project_async(
                name=project, dataset=project, create_test_project=False
            )

            default_user = os.getenv('SM_LOCALONLY_DEFAULTUSER')
            if not default_user:
                print(
                    'SM_LOCALONLY_DEFAULTUSER env var is not set, please set it before generating data'
                )
                sys.exit(1)

            await papi.update_project_members_async(
                project=project,
                project_member_update=[
                    {'member': default_user, 'roles': ['reader', 'writer']}
                ],
            )

            logging.info(f'Created project "{project}"')
            await papi.update_project_async(
                project=project,
                body={'meta': {'is_seqr': 'true'}},
            )
            logging.info(f'Set {project} as seqr project')

        participant_id_map = await generate_project_pedigree(project)

        await generate_sample_entries(project, participant_id_map, metamist_enums, sapi)

        aligned_sgs = await generate_cram_analyses(project, analyses_to_insert)

        await generate_web_report_analyses(project, aligned_sgs, analyses_to_insert)

        await generate_joint_called_analyses(project, aligned_sgs, analyses_to_insert)

        for analyses in chunk(analyses_to_insert, 50):
<<<<<<< HEAD
            logging.info(f'Inserting {len(analyses)} analysis entries into {project}')
            await asyncio.gather(*[aapi.create_analysis_async(project, a) for a in analyses])
=======
            logging.info(f'Inserting {len(analyses)} analysis entries')
            await asyncio.gather(
                *[aapi.create_analysis_async(project, a) for a in analyses]
            )
>>>>>>> ec54f431


if __name__ == '__main__':
    logging.basicConfig(
        level=logging.INFO,
        format='%(asctime)s %(levelname)s %(module)s:%(lineno)d - %(message)s',
        datefmt='%Y-%m-%d %H:%M:%S',
        stream=sys.stderr,
    )
    logging.getLogger().setLevel(logging.INFO)
    asyncio.new_event_loop().run_until_complete(main())<|MERGE_RESOLUTION|>--- conflicted
+++ resolved
@@ -426,7 +426,6 @@
     return aligned_sgs
 
 
-<<<<<<< HEAD
 async def generate_web_report_analyses(project: str,
                                        aligned_sequencing_groups: list[dict],
                                        analyses_to_insert: list[Analysis]
@@ -494,11 +493,6 @@
 
 
 async def generate_joint_called_analyses(project: str, aligned_sgs: list[dict], analyses_to_insert: list[Analysis]):
-=======
-async def generate_joint_called_analyses(
-    project: str, aligned_sgs: list[dict], analyses_to_insert: list[Analysis]
-):
->>>>>>> ec54f431
     """
     Selects a subset of the aligned sequencing groups for the input project and
     generates joint-called AnnotateDataset and ES-index analysis entries for them.
@@ -613,15 +607,10 @@
         await generate_joint_called_analyses(project, aligned_sgs, analyses_to_insert)
 
         for analyses in chunk(analyses_to_insert, 50):
-<<<<<<< HEAD
             logging.info(f'Inserting {len(analyses)} analysis entries into {project}')
-            await asyncio.gather(*[aapi.create_analysis_async(project, a) for a in analyses])
-=======
-            logging.info(f'Inserting {len(analyses)} analysis entries')
             await asyncio.gather(
                 *[aapi.create_analysis_async(project, a) for a in analyses]
             )
->>>>>>> ec54f431
 
 
 if __name__ == '__main__':
