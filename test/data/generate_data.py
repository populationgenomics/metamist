#!/usr/bin/env python3
# pylint: disable=too-many-locals,unsubscriptable-object
import argparse
import asyncio
import datetime
import random
from pathlib import Path
from pprint import pprint

from metamist.apis import (
    AnalysisApi,
    AnalysisRunnerApi,
    FamilyApi,
    ParticipantApi,
    ProjectApi,
    SampleApi,
)
from metamist.graphql import gql, query_async
from metamist.model.analysis import Analysis
from metamist.model.analysis_status import AnalysisStatus
from metamist.models import AssayUpsert, SampleUpsert, SequencingGroupUpsert
from metamist.parser.generic_parser import chunk

EMOJIS = [':)', ':(', ':/', ':\'(']

default_ped_location = str(Path(__file__).parent / 'greek-myth-forgeneration.ped')

QUERY_SG_ID = gql(
    """
query MyQuery($project: String!) {
  project(name: $project) {
    sequencingGroups {
      id
    }
  }
}"""
)

QUERY_ENUMS = gql(
    """
query EnumsQuery {
  enum {
    analysisType
    assayType
    sampleType
    sequencingPlatform
    sequencingTechnology
    sequencingType
  }
}"""
)


async def main(ped_path=default_ped_location, project='greek-myth'):
    """Doing the generation for you"""

    papi = ProjectApi()
    sapi = SampleApi()
    aapi = AnalysisApi()
    ar_api = AnalysisRunnerApi()

    enum_resp: dict[str, dict[str, list[str]]] = await query_async(QUERY_ENUMS)
    # analysis_types = enum_resp['enum']['analysisType']
    sample_types = enum_resp['enum']['sampleType']
    sequencing_technologies = enum_resp['enum']['sequencingTechnology']
    sequencing_platforms = enum_resp['enum']['sequencingPlatform']
    sequencing_types = enum_resp['enum']['sequencingType']

    assay_type = 'sequencing'

    existing_projects = await papi.get_my_projects_async()
    if project not in existing_projects:
        await papi.create_project_async(
            name=project, dataset=project, create_test_project=False
        )

    with open(ped_path, encoding='utf-8') as f:
        # skip the first line
        _ = f.readline()
        participant_eids = [line.split('\t')[1] for line in f]

    with open(ped_path) as f:
        await FamilyApi().import_pedigree_async(
            project=project, file=f, has_header=True, create_missing_participants=True
        )

    id_map = await ParticipantApi().get_participant_id_map_by_external_ids_async(
        project=project, request_body=participant_eids
    )

    how_many_samples = {1: 0.78, 2: 0.16, 3: 0.05, 4: 0.01}
    how_many_sequencing_groups = {1: 0.78, 2: 0.16, 3: 0.05}

    def get_sequencing_types():
        """Return a random length of random sequencing types"""
        k = random.choices(
            list(how_many_sequencing_groups.keys()),
            list(how_many_sequencing_groups.values()),
        )[0]
        return random.choices(sequencing_types, k=k)

    def generate_random_number_within_distribution():
        return random.choices(
            list(how_many_samples.keys()), list(how_many_samples.values())
        )[0]

    samples = []
    sample_id_index = 1003

    for participant_eid in participant_eids:
        pid = id_map[participant_eid]

        nsamples = generate_random_number_within_distribution()
        for _ in range(nsamples):
            sample = SampleUpsert(
                external_id=f'GRK{sample_id_index}',
                type=random.choice(sample_types),
                meta={
                    'collection_date': datetime.datetime.now()
                    - datetime.timedelta(minutes=random.randint(-100, 10000)),
                    'specimen': random.choice(
                        ['blood', 'phlegm', 'yellow bile', 'black bile']
                    ),
                },
                participant_id=pid,
                assays=[],
                sequencing_groups=[],
                active=True,
            )
            samples.append(sample)

            sample_id_index += random.randint(1, 4)
            for stype in get_sequencing_types():
                facility = random.choice(
                    [
                        'Amazing sequence centre',
                        'Sequence central',
                        'Dept of Seq.',
                    ]
                )
                stechnology = random.choice(sequencing_technologies)
                splatform = random.choice(sequencing_platforms)
                sg = SequencingGroupUpsert(
                    type=stype,
                    technology=stechnology,
                    platform=splatform,
                    meta={
                        'facility': facility,
                    },
                    assays=[],
                )
                sample.sequencing_groups.append(sg)
                for _ in range(generate_random_number_within_distribution()):
                    sg.assays.append(
                        AssayUpsert(
                            type=assay_type,
                            meta={
                                'facility': facility,
                                'emoji': random.choice(EMOJIS),
                                'coverage': f'{random.choice([30, 90, 300, 9000, "?"])}x',
                                'sequencing_type': stype,
                                'sequencing_technology': stechnology,
                                'sequencing_platform': splatform,
                            },
                        )
                    )

    response = await sapi.upsert_samples_async(project, samples)
    pprint(response)

    sgid_response = await query_async(QUERY_SG_ID, {'project': project})
    sequencing_group_ids = [
        sg['id'] for sg in sgid_response['project']['sequencingGroups']
    ]

    analyses_to_insert = [
        Analysis(
            sequencing_group_ids=[s],
            type='cram',
            status=AnalysisStatus('completed'),
            output=f'FAKE://greek-myth/crams/{s}.cram',
            timestamp_completed=(
                datetime.datetime.now() - datetime.timedelta(days=random.randint(1, 15))
            ).isoformat(),
            meta={
                'sequencing_type': 'genome',
                # random size between 5, 25 GB
                'size': random.randint(5 * 1024, 25 * 1024) * 1024 * 1024,
            },
        )
        for s in sequencing_group_ids
    ]
<<<<<<< HEAD

    analyses_to_insert.extend(
        [
            Analysis(
                sequencing_group_ids=[s],
                type='web',
                status=AnalysisStatus('completed'),
                output=f'FAKE://greek-myth/web/stripy/{s}.html',
                meta={'sequencing_type': 'genome', 'stage': 'stripy'},
            )
            for s in random.choices(sequencing_group_ids, k=10)
        ]
    )

    analyses_to_insert.extend(
        [
            Analysis(
                sequencing_group_ids=[s],
                type='web',
                status=AnalysisStatus('completed'),
                output=f'FAKE://greek-myth/web/mito/{s}.html',
                meta={'sequencing_type': 'genome', 'stage': 'mitoreport'},
            )
            for s in random.choices(sequencing_group_ids, k=10)
        ]
    )

    analyses_to_insert.extend(
        [
            Analysis(
                sample_ids=[],
                type='analysis-runner',
                status=AnalysisStatus('completed'),
                output=f'FAKE://greek-myth-test/joint-calling/{s}.joint',
                active=True,
                meta={
                    'accessLevel': 'full',
                    'commit': 'some-hash',
                    'script': 'myFakeScript.py',
                    'description': 'just analysis things',
                    'hailVersion': '1.0',
                    'source': 'analysis-runner',
                    'cwd': 'scripts',
                    'repo': 'some-repo',
                    'driverImage': 'fake-australia-southeast1-fake-docker.pkg',
                    'batch_url': f'FAKE://batch.hail.populationgenomics.org.au/batches/fake_{s}',
                },
            )
            for s in random.choices(sequencing_group_ids, k=10)
        ]
=======
    ar_entries_inserted = len(
        await asyncio.gather(
            *[
                ar_api.create_analysis_runner_log_async(
                    project=project,
                    ar_guid=f'fake-guid-{s}',
                    output_path=f'FAKE://greek-myth-test/output-dir/{s}',
                    access_level=random.choice(['full', 'standard', 'test']),
                    repository='metamist',
                    config_path='gs://path/to/config.toml',
                    environment='gcp',
                    submitting_user='fake-user',
                    # meta
                    request_body={},
                    commit='some-hash',
                    script='myFakeScript.py',
                    description='just analysis things',
                    hail_version='1.0',
                    cwd='scripts',
                    driver_image='fake-australia-southeast1-fake-docker.pkg',
                    batch_url=f'FAKE://batch.hail.populationgenomics.org.au/batches/fake_{s}',
                )
                for s in range(15)
            ]
        )
>>>>>>> ef79c7fc
    )
    print(f'Inserted {ar_entries_inserted} analysis runner entries')

    # es-index
    analyses_to_insert.append(
        Analysis(
            sequencing_group_ids=random.sample(
                sequencing_group_ids, len(sequencing_group_ids) // 2
            ),
            type='es-index',
            status=AnalysisStatus('completed'),
            output=f'FAKE::greek-myth-genome-{datetime.date.today()}',
            meta={'stage': 'MtToEs', 'sequencing_type': 'genome'},
        )
    )

    # joint-call / AnnotateDataset
    analyses_to_insert.append(
        Analysis(
            sequencing_group_ids=random.sample(
                sequencing_group_ids, len(sequencing_group_ids) // 2
            ),
            type='custom',
            status=AnalysisStatus('completed'),
            output=f'FAKE::greek-myth-genome-{datetime.date.today()}',
            meta={'stage': 'AnnotateDataset', 'sequencing_type': 'genome'},
        )
    )

    for ans in chunk(analyses_to_insert, 50):
        print(f'Inserting {len(ans)} analysis entries')
        await asyncio.gather(*[aapi.create_analysis_async(project, a) for a in ans])


if __name__ == '__main__':
    parser = argparse.ArgumentParser(
        description='Script for generating data in the greek-myth project'
    )
    parser.add_argument(
        '--ped-path',
        type=str,
        default=default_ped_location,
        help='Path to the pedigree file',
    )
    parser.add_argument('--project', type=str, default='greek-myth')
    args = vars(parser.parse_args())
    asyncio.new_event_loop().run_until_complete(main(**args))<|MERGE_RESOLUTION|>--- conflicted
+++ resolved
@@ -190,58 +190,6 @@
         )
         for s in sequencing_group_ids
     ]
-<<<<<<< HEAD
-
-    analyses_to_insert.extend(
-        [
-            Analysis(
-                sequencing_group_ids=[s],
-                type='web',
-                status=AnalysisStatus('completed'),
-                output=f'FAKE://greek-myth/web/stripy/{s}.html',
-                meta={'sequencing_type': 'genome', 'stage': 'stripy'},
-            )
-            for s in random.choices(sequencing_group_ids, k=10)
-        ]
-    )
-
-    analyses_to_insert.extend(
-        [
-            Analysis(
-                sequencing_group_ids=[s],
-                type='web',
-                status=AnalysisStatus('completed'),
-                output=f'FAKE://greek-myth/web/mito/{s}.html',
-                meta={'sequencing_type': 'genome', 'stage': 'mitoreport'},
-            )
-            for s in random.choices(sequencing_group_ids, k=10)
-        ]
-    )
-
-    analyses_to_insert.extend(
-        [
-            Analysis(
-                sample_ids=[],
-                type='analysis-runner',
-                status=AnalysisStatus('completed'),
-                output=f'FAKE://greek-myth-test/joint-calling/{s}.joint',
-                active=True,
-                meta={
-                    'accessLevel': 'full',
-                    'commit': 'some-hash',
-                    'script': 'myFakeScript.py',
-                    'description': 'just analysis things',
-                    'hailVersion': '1.0',
-                    'source': 'analysis-runner',
-                    'cwd': 'scripts',
-                    'repo': 'some-repo',
-                    'driverImage': 'fake-australia-southeast1-fake-docker.pkg',
-                    'batch_url': f'FAKE://batch.hail.populationgenomics.org.au/batches/fake_{s}',
-                },
-            )
-            for s in random.choices(sequencing_group_ids, k=10)
-        ]
-=======
     ar_entries_inserted = len(
         await asyncio.gather(
             *[
@@ -267,7 +215,6 @@
                 for s in range(15)
             ]
         )
->>>>>>> ef79c7fc
     )
     print(f'Inserted {ar_entries_inserted} analysis runner entries')
 
@@ -280,23 +227,11 @@
             type='es-index',
             status=AnalysisStatus('completed'),
             output=f'FAKE::greek-myth-genome-{datetime.date.today()}',
-            meta={'stage': 'MtToEs', 'sequencing_type': 'genome'},
-        )
-    )
-
-    # joint-call / AnnotateDataset
-    analyses_to_insert.append(
-        Analysis(
-            sequencing_group_ids=random.sample(
-                sequencing_group_ids, len(sequencing_group_ids) // 2
-            ),
-            type='custom',
-            status=AnalysisStatus('completed'),
-            output=f'FAKE::greek-myth-genome-{datetime.date.today()}',
-            meta={'stage': 'AnnotateDataset', 'sequencing_type': 'genome'},
-        )
-    )
-
+            meta={},
+        )
+    )
+
+    aapi = AnalysisApi()
     for ans in chunk(analyses_to_insert, 50):
         print(f'Inserting {len(ans)} analysis entries')
         await asyncio.gather(*[aapi.create_analysis_async(project, a) for a in ans])
