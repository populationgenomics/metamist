import unittest
<<<<<<< HEAD
from collections import namedtuple
from unittest.mock import MagicMock, patch
=======
import unittest.mock
from collections import namedtuple
>>>>>>> 57ca4d3c

from metamist.audit.generic_auditor import GenericAuditor

# noqa: B006


class TestGenericAuditor(unittest.TestCase):
    """Test the audit helper functions"""

    @unittest.mock.patch('metamist.audit.generic_auditor.query')
    def test_get_participant_data_for_dataset(self, mock_query):
        """Only participants with a non-empty samples field should be returned"""
        auditor = GenericAuditor(
            dataset='dev', sequencing_type=['genome'], file_types=('fastq',)
        )
        mock_query.return_value = {
            'project': {
                'dataset': 'test',
                'participants': [
                    {
                        'id': 1,
                        'externalId': 'P01',
                        'samples': [
                            {
                                'id': 'XPG123',
                                'sequencingGroups': [
                                    {'id': 'CPG123', 'assays': [{'id': 1}]}
                                ],
                            }
                        ],
                    },
                    {
                        'id': 2,
                        'externalId': 'P02',
                        'samples': [
                            {
                                'id': 'XPG456',
                                'sequencingGroups': [
                                    {'id': 'CPG456', 'assays': [{'id': 2}, {'id': 3}]}
                                ],
                            }
                        ],
                    },
                    {'id': 3, 'externalId': 'P01', 'samples': []},
                ],
            }
        }

        expected_participants = [
            {
                'id': 1,
                'externalId': 'P01',
                'samples': [
                    {
                        'id': 'XPG123',
                        'sequencingGroups': [{'id': 'CPG123', 'assays': [{'id': 1}]}],
                    }
                ],
            },
            {
                'id': 2,
                'externalId': 'P02',
                'samples': [
                    {
                        'id': 'XPG456',
                        'sequencingGroups': [
                            {'id': 'CPG456', 'assays': [{'id': 2}, {'id': 3}]}
                        ],
                    }
                ],
            },
        ]

        participant_data = auditor.get_participant_data_for_dataset()

        self.assertListEqual(expected_participants, participant_data)

    def test_get_assay_map_from_participants_genome(self):
        """Only genome sequences should be mapped to the sample ID"""
        auditor = GenericAuditor(
            dataset='dev', sequencing_type=['genome'], file_types=('fastq',)
        )
        participants = [
            {
                'externalId': 'EX01',
                'id': 1,
                'samples': [
                    {
                        'id': 'XPG123',
                        'externalId': 'EX01',
                        'sequencingGroups': [
                            {
                                'id': 'CPG123',
                                'type': 'genome',
                                'assays': [
                                    {
                                        'id': 1,
                                        'meta': {
                                            'reads': [
                                                {
                                                    'location': 'gs://cpg-dataset-main-upload/read.fq',
                                                    'size': 11,
                                                }
                                            ]
                                        },
                                    },
                                    {
                                        'id': 2,
                                        'meta': {
                                            'reads': [
                                                {
                                                    'location': 'gs://cpg-dataset-main-upload/R1.fq',
                                                    'size': 12,
                                                },
                                                {
                                                    'location': 'gs://cpg-dataset-main-upload/R2.fq',
                                                    'size': 13,
                                                },
                                            ]
                                        },
                                    },
                                    {
                                        'id': 3,
                                        'meta': {
                                            'reads': [{'location': 'test', 'size': 0}]
                                        },
                                    },
                                ],
                            },
                            {
                                'id': 'CPG456',
                                'type': 'exome',
                                'assays': [
                                    {
                                        'id': 4,
                                        'meta': {
                                            'reads': [
                                                {
                                                    'location': 'gs://cpg-dataset-main-upload/exome/read.fq',
                                                    'size': 14,
                                                }
                                            ]
                                        },
                                    }
                                ],
                            },
                        ],
                    },
                ],
            }
        ]

        (
            sg_sample_id_map,
            assay_sg_id_map,
            assay_paths_sizes,
        ) = auditor.get_assay_map_from_participants(participants)

        expected_sg_sample_mapping = {'CPG123': 'XPG123'}
        expected_assay_sg_mapping = {1: 'CPG123', 2: 'CPG123', 3: 'CPG123'}
        expected_read_sizes = {
            1: [
                ('gs://cpg-dataset-main-upload/read.fq', 11),
            ],
            2: [
                ('gs://cpg-dataset-main-upload/R1.fq', 12),
                ('gs://cpg-dataset-main-upload/R2.fq', 13),
            ],
            3: [
                ('test', 0),
            ],
        }

        self.assertDictEqual(sg_sample_id_map, expected_sg_sample_mapping)
        self.assertDictEqual(assay_sg_id_map, expected_assay_sg_mapping)
        self.assertDictEqual(assay_paths_sizes, expected_read_sizes)

    def test_get_assay_map_from_participants_all(self):
        """Both genome and exome sequences should be mapped to the sample IDs"""
        auditor = GenericAuditor(
            dataset='dev', sequencing_type=['genome', 'exome'], file_types=('fastq',)
        )
        participants = [
            {
                'externalId': 'EX01',
                'id': 1,
                'samples': [
                    {
                        'id': 'XPG123',
                        'externalId': 'EX01',
                        'sequencingGroups': [
                            {
                                'id': 'CPG123',
                                'type': 'genome',
                                'assays': [
                                    {
                                        'id': 1,
                                        'meta': {
                                            'reads': [
                                                {
                                                    'location': 'gs://cpg-dataset-main-upload/read.fq',
                                                    'size': 11,
                                                }
                                            ]
                                        },
                                    },
                                    {
                                        'id': 2,
                                        'meta': {
                                            'reads': [
                                                {
                                                    'location': 'gs://cpg-dataset-main-upload/R1.fq',
                                                    'size': 12,
                                                },
                                                {
                                                    'location': 'gs://cpg-dataset-main-upload/R2.fq',
                                                    'size': 13,
                                                },
                                            ]
                                        },
                                    },
                                    {
                                        'id': 3,
                                        'meta': {
                                            'reads': [{'location': 'test', 'size': 0}]
                                        },
                                    },
                                ],
                            },
                            {
                                'id': 'CPG456',
                                'type': 'exome',
                                'assays': [
                                    {
                                        'id': 4,
                                        'meta': {
                                            'reads': [
                                                {
                                                    'location': 'gs://cpg-dataset-main-upload/exome/read.fq',
                                                    'size': 14,
                                                }
                                            ]
                                        },
                                    }
                                ],
                            },
                        ],
                    },
                ],
            }
        ]
        (
            sg_sample_id_map,
            assay_sg_id_map,
            assay_paths_sizes,
        ) = auditor.get_assay_map_from_participants(participants)

        expected_sg_sample_mapping = {'CPG123': 'XPG123', 'CPG456': 'XPG123'}
        expected_assay_sg_mapping = {1: 'CPG123', 2: 'CPG123', 3: 'CPG123', 4: 'CPG456'}
        expected_read_sizes = {
            1: [
                ('gs://cpg-dataset-main-upload/read.fq', 11),
            ],
            2: [
                ('gs://cpg-dataset-main-upload/R1.fq', 12),
                ('gs://cpg-dataset-main-upload/R2.fq', 13),
            ],
            3: [
                ('test', 0),
            ],
            4: [
                ('gs://cpg-dataset-main-upload/exome/read.fq', 14),
            ],
        }

        self.assertDictEqual(sg_sample_id_map, expected_sg_sample_mapping)
        self.assertDictEqual(assay_sg_id_map, expected_assay_sg_mapping)
        self.assertDictEqual(assay_paths_sizes, expected_read_sizes)

    def test_get_sequence_mapping_error_logging(self):
        """If the sequence reads meta field maps to a raw string, logging.error triggers"""
        auditor = GenericAuditor(
            dataset='dev', sequencing_type=['genome'], file_types=('fastq',)
        )
        participants = [
            {
                'externalId': 'EX01',
                'id': 1,
                'samples': [
                    {
                        'id': 'XPG123',
                        'externalId': 'EX01',
                        'sequencingGroups': [
                            {
                                'id': 'CPG123',
                                'type': 'genome',
                                'assays': [
                                    {
                                        'id': 1,
                                        'meta': {
                                            'reads': [
                                                'gs://cpg-dataset-main-upload/read.fq',
                                            ]
                                        },
                                    },
                                ],
                            },
                        ],
                    },
                ],
            },
        ]
        with self.assertLogs(level='ERROR') as log:
            _, _, _ = auditor.get_assay_map_from_participants(participants)
            self.assertEqual(len(log.output), 1)
            self.assertEqual(len(log.records), 1)
            self.assertIn(
                "ERROR:root:dev :: Got <class 'str'> read for SG CPG123, expected dict: gs://cpg-dataset-main-upload/read.fq",
                log.output[0],
            )

    def test_get_sequence_mapping_warning_logging(self):
        """If the sequence reads meta field is missing, logging.warning triggers"""
        auditor = GenericAuditor(
            dataset='dev', sequencing_type=['genome'], file_types=('fastq',)
        )
        participants = [
            {
                'externalId': 'EX01',
                'id': 1,
                'samples': [
                    {
                        'id': 'XPG123',
                        'externalId': 'EX01',
                        'sequencingGroups': [
                            {
                                'id': 'CPG123',
                                'type': 'genome',
                                'assays': [
                                    {
                                        'id': 1,
                                        'meta': {},
                                    },
                                ],
                            },
                        ],
                    },
                ],
            },
        ]
        with self.assertLogs(level='WARNING') as log:
            _, _, _ = auditor.get_assay_map_from_participants(participants)
            self.assertEqual(len(log.output), 1)
            self.assertEqual(len(log.records), 1)
            self.assertIn(
                'WARNING:root:dev :: SG CPG123 assay 1 has no reads field',
                log.output[0],
            )

    @unittest.mock.patch('metamist.audit.generic_auditor.query')
    def test_query_genome_analyses_crams(self, mock_query):
        """Test that only the genome analysis crams for a sample map dictionary are returned"""
        auditor = GenericAuditor(
            dataset='dev', sequencing_type=['genome'], file_types=('fastq',)
        )
        mock_query.side_effect = [
            {
                'sequencingGroups': [
                    {
                        'id': 'CPG123',
                        'type': 'genome',
                        'analyses': [
                            {
                                'id': 1,
                                'meta': {
                                    'sequencing_type': 'genome',
                                    'sample_ids': [
                                        'CPG123',
                                    ],
                                },
                                'output': 'gs://cpg-dataset-main/cram/CPG123.cram',
                            },
                        ],
                    },
                    {
                        'id': 'CPG456',
                        'type': 'exome',
                        'analyses': [
                            {
                                'id': 2,
                                'meta': {
                                    'sequencing_type': 'exome',
                                    'sample_ids': [
                                        'CPG456',
                                    ],
                                },
                                'output': 'gs://cpg-dataset-main/exome/cram/CPG123.cram',
                            },
                        ],
                    },
                ]
            }
        ]

        test_result = auditor.get_analysis_cram_paths_for_dataset_sgs(
            assay_sg_id_map={1: 'CPG123'}
        )
        expected_result = {'CPG123': {1: 'gs://cpg-dataset-main/cram/CPG123.cram'}}

        self.assertDictEqual(test_result, expected_result)

    @unittest.mock.patch('metamist.audit.generic_auditor.query')
    def test_query_genome_and_exome_analyses_crams(self, mock_query):
        """Test that both the genome and exome analysis crams for a sample map dictionary are returned"""
        auditor = GenericAuditor(
            dataset='dev', sequencing_type=['genome', 'exome'], file_types=('fastq',)
        )
        mock_query.side_effect = [
            {
                'sequencingGroups': [
                    {
                        'id': 'CPG123',
                        'type': 'genome',
                        'analyses': [
                            {
                                'id': 1,
                                'meta': {
                                    'sequencing_type': 'genome',
                                    'sample_ids': [
                                        'CPG123',
                                    ],
                                },
                                'output': 'gs://cpg-dataset-main/cram/CPG123.cram',
                            },
                        ],
                    }
                ]
            },
            {
                'sequencingGroups': [
                    {
                        'id': 'CPG456',
                        'type': 'exome',
                        'analyses': [
                            {
                                'id': 2,
                                'meta': {
                                    'sequencing_type': 'exome',
                                    'sample_ids': [
                                        'CPG456',
                                    ],
                                },
                                'output': 'gs://cpg-dataset-main/exome/cram/CPG123.cram',
                            },
                        ],
                    },
                ]
            },
        ]

        test_result = auditor.get_analysis_cram_paths_for_dataset_sgs(
            assay_sg_id_map={1: 'CPG123', 2: 'CPG456'}
        )

        expected_result = {
            'CPG123': {1: 'gs://cpg-dataset-main/cram/CPG123.cram'},
            'CPG456': {2: 'gs://cpg-dataset-main/exome/cram/CPG123.cram'},
        }

        self.assertDictEqual(test_result, expected_result)

    @unittest.mock.patch('metamist.audit.generic_auditor.query')
    def test_query_broken_analyses_crams(self, mock_query):
        """
        All analysis crams must have 'sequencing_type' meta field,
        ValueError raised if not
        """
        auditor = GenericAuditor(
            dataset='dev', sequencing_type=['genome'], file_types=('fastq',)
        )
        mock_query.return_value = {
            'sequencingGroups': [
                {
                    'id': 'CPG123',
                    'analyses': [
                        {
                            'id': 1,
                            'meta': {
                                'sequence_type': 'genome',
                            },
                            'sample_ids': [
                                'CPG123',
                            ],
                            'output': '',
                        },
                    ],
                },
            ]
        }

        with self.assertRaises(ValueError):
            auditor.get_analysis_cram_paths_for_dataset_sgs(
                assay_sg_id_map={1: 'CPG123'}
            )

    @unittest.mock.patch('metamist.audit.generic_auditor.query')
    def test_query_analyses_crams_warning(self, mock_query):
        """Warn if the sample_ids field is absent and the sample meta field is used instead"""
        auditor = GenericAuditor(
            dataset='dev', sequencing_type=['genome'], file_types=('fastq',)
        )
        mock_query.return_value = {
            'sequencingGroups': [
                {
                    'id': 'CPG123',
                    'analyses': [
                        {
                            'id': 1,
                            'meta': {
                                'sequencing_type': 'genome',
                                'sampling_id': 'CPG123',
                            },
                            'output': 'gs://cpg-dataset-main/cram/CPG123.cram',
                        },
                    ],
                }
            ]
        }

        with self.assertLogs(level='WARNING') as log:
            _ = auditor.get_analysis_cram_paths_for_dataset_sgs(
                assay_sg_id_map={1: 'CPG123'}
            )
            self.assertEqual(len(log.output), 1)
            self.assertEqual(len(log.records), 1)
            self.assertIn(
                'WARNING:root:Analysis 1 missing sample or sequencing group field.',
                log.output[0],
            )

    @unittest.mock.patch('metamist.audit.generic_auditor.query')
    def test_analyses_for_sgs_without_crams(self, mock_query):
        """Log any analyses found for samples without completed CRAMs"""
        auditor = GenericAuditor(
            dataset='dev', sequencing_type=['genome'], file_types=('fastq',)
        )
        sgs_without_crams = [  # noqa: B006
            'CPG123',
        ]

        mock_query.return_value = {
            'sequencingGroups': [
                {
                    'id': 'CPG123',
                    'analyses': [
                        {
                            'id': 1,
                            'meta': {'sequencing_type': 'genome', 'sample': 'CPG123'},
                            'output': 'gs://cpg-dataset-main/gvcf/CPG123.g.vcf.gz',
                            'type': 'gvcf',
                            'timestampCompleted': '2023-05-11T16:33:00',
                        }
                    ],
                }
            ]
        }

        with self.assertLogs(level='WARNING') as log:
            # catch the warning logs from here and check below
            auditor.analyses_for_sgs_without_crams(sgs_without_crams)

            self.assertEqual(len(log.output), 8)  # 8 analysis types checked
            self.assertEqual(len(log.records), 8)
            self.assertIn(
                "WARNING:root:dev :: SG CPG123 missing CRAM but has analysis {'analysis_id': 1, 'analysis_type': 'gvcf', 'analysis_output': 'gs://cpg-dataset-main/gvcf/CPG123.g.vcf.gz', 'timestamp_completed': '2023-05-11T16:33:00'}",
                log.output[0],
            )

    @unittest.mock.patch(
        'metamist.audit.generic_auditor.GenericAuditor.get_gcs_bucket_subdirs_to_search'
    )
    @unittest.mock.patch(
        'metamist.audit.generic_auditor.GenericAuditor.find_files_in_gcs_buckets_subdirs'
    )
    @unittest.mock.patch(
        'metamist.audit.generic_auditor.GenericAuditor.analyses_for_sgs_without_crams'
    )
    def test_get_complete_and_incomplete_sgs(
        self,
        mock_analyses_for_sgs_without_crams,
        mock_find_files_in_gcs_buckets_subdirs,
        mock_get_gcs_bucket_subdirs,
    ):
        """Report on samples that have completed CRAMs and those that dont"""
        assay_sg_id_map = {  # noqa: B006
            1: 'CPG123',
            2: 'CPG456',
            3: 'CPG789',
        }
        sg_cram_paths = {  # noqa: B006
            'CPG123': {1: 'gs://cpg-dataset-main/cram/CPG123.cram'},
            'CPG456': {2: 'gs://cpg-dataset-main/exome/cram/CPG456.cram'},
        }
        auditor = GenericAuditor(
            dataset='dev', sequencing_type=['genome', 'exome'], file_types=('fastq',)
        )

        mock_get_gcs_bucket_subdirs.return_value = {
            'cpg-dataset-main': ['cram', 'exome/cram']
        }
        mock_find_files_in_gcs_buckets_subdirs.return_value = [
            'gs://cpg-dataset-main/cram/CPG123.cram',
            'gs://cpg-dataset-main/exome/cram/CPG456.cram',
        ]
        mock_analyses_for_sgs_without_crams.return_value = None

        result = auditor.get_complete_and_incomplete_sgs(
            assay_sg_id_map=assay_sg_id_map,
            sg_cram_paths=sg_cram_paths,
        )

        expected_result = {
            'complete': {'CPG123': [1], 'CPG456': [2]},
            'incomplete': ['CPG789'],
        }

        self.assertDictEqual(result, expected_result)

    @unittest.mock.patch('metamist.audit.generic_auditor.GenericAuditor.file_size')
    @unittest.mock.patch(
        'metamist.audit.generic_auditor.GenericAuditor.find_sequence_files_in_gcs_bucket'
    )
    async def test_check_for_uningested_or_moved_assays(
        self, mock_find_sequence_files_in_gcs_bucket, mock_file_size
    ):
        """
        Test 2 ingested reads, one ingested and moved read, and one uningested read
        """
        auditor = GenericAuditor(
            dataset='dev', sequencing_type=['genome'], file_types=('fastq',)
        )
        assay_reads_sizes = {  # noqa: B006
            1: [('read1.fq', 10), ('read2.fq', 11), ('dir1/read3.fq', 12)]
        }
        completed_sgs = {'CPG123': [1]}
        sg_sample_id_map = {'CPG123': 'EXT123'}
        assay_sg_id_map = {1: 'CPG123'}
        sample_internal_external_id_map = {'CPG123': 'EXT123'}
        mock_find_sequence_files_in_gcs_bucket.return_value = [
            'read1.fq',
            'read2.fq',
            'dir2/read3.fq',
            'read4.fq',
        ]

        mock_file_size.return_value = 12

        (
            uningested_sequence_paths,
            sequences_moved_paths,
            _,
        ) = await auditor.check_for_uningested_or_moved_assays(
            bucket_name='gs://cpg-test-upload',
            assay_filepaths_filesizes=assay_reads_sizes,
            completed_sgs=completed_sgs,
            sg_sample_id_map=sg_sample_id_map,
            assay_sg_id_map=assay_sg_id_map,
            sample_internal_external_id_map=sample_internal_external_id_map,
        )

        AssayReportEntry = namedtuple(
            'AssayReportEntry',
            'sg_id assay_id assay_file_path analysis_ids filesize',
        )
        self.assertEqual(uningested_sequence_paths, {'read4.fq'})
        self.assertEqual(
            sequences_moved_paths,
            [
                AssayReportEntry(
                    sg_id='CPG123',
                    assay_id=1,
                    assay_file_path='dir2/read3.fq',
                    analysis_ids=[1],
                    filesize=12,
                ),
            ],
        )

    def test_get_gcs_bucket_subdirs_to_search(self):
        """
        Takes a list of paths and extracts the bucket name and subdirectory, returning all unique pairs
        of buckets/subdirectories
        """
        paths = [
            'gs://cpg-dataset-main-upload/transfer/data.cram',
            'gs://cpg-dataset-main-upload/transfer/transfer2/data2.cram',
            'gs://cpg-dataset-main-upload/transfer/transfer2/transfer3/data3.cram',
            'gs://cpg-dataset-main-upload/transfer4/data4.cram',
            'gs://cpg-dataset-main-upload/data5.cram',
        ]
        auditor = GenericAuditor(
            dataset='dev', sequencing_type=['genome'], file_types=('fastq',)
        )
        buckets_subdirs = auditor.get_gcs_bucket_subdirs_to_search(paths)

        expected_result = {
            'cpg-dataset-main-upload': [
                'transfer/',
                'transfer/transfer2/',
                'transfer/transfer2/transfer3/',
                'transfer4/',
            ]
        }

        self.assertDictEqual(buckets_subdirs, expected_result)<|MERGE_RESOLUTION|>--- conflicted
+++ resolved
@@ -1,11 +1,6 @@
 import unittest
-<<<<<<< HEAD
-from collections import namedtuple
-from unittest.mock import MagicMock, patch
-=======
 import unittest.mock
 from collections import namedtuple
->>>>>>> 57ca4d3c
 
 from metamist.audit.generic_auditor import GenericAuditor
 
