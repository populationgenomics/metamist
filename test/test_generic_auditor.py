import unittest
import unittest.mock
from collections import namedtuple

from metamist.audit.generic_auditor import GenericAuditor

# noqa: B006


class TestGenericAuditor(unittest.TestCase):
    """Test the audit helper functions"""

    @unittest.mock.patch('metamist.audit.generic_auditor.query')
    def test_get_participant_data_for_dataset(self, mock_query):
        """Only participants with a non-empty samples field should be returned"""
        auditor = GenericAuditor(
            dataset='dev', sequencing_types=['genome'], file_types=('fastq',)
        )
        mock_query.return_value = {
            'project': {
                'dataset': 'test',
                'participants': [
                    {
                        'id': 1,
                        'externalId': 'P01',
                        'samples': [
                            {
                                'id': 'XPG123',
                                'sequencingGroups': [
                                    {'id': 'CPG123', 'assays': [{'id': 1}]}
                                ],
                            }
                        ],
                    },
                    {
                        'id': 2,
                        'externalId': 'P02',
                        'samples': [
                            {
                                'id': 'XPG456',
                                'sequencingGroups': [
                                    {'id': 'CPG456', 'assays': [{'id': 2}, {'id': 3}]}
                                ],
                            }
                        ],
                    },
                    {'id': 3, 'externalId': 'P01', 'samples': []},
                ],
            }
        }

        expected_participants = [
            {
                'id': 1,
                'externalId': 'P01',
                'samples': [
                    {
                        'id': 'XPG123',
                        'sequencingGroups': [{'id': 'CPG123', 'assays': [{'id': 1}]}],
                    }
                ],
            },
            {
                'id': 2,
                'externalId': 'P02',
                'samples': [
                    {
                        'id': 'XPG456',
                        'sequencingGroups': [
                            {'id': 'CPG456', 'assays': [{'id': 2}, {'id': 3}]}
                        ],
                    }
                ],
            },
        ]

        participant_data = auditor.get_participant_data_for_dataset()

        self.assertListEqual(expected_participants, participant_data)

    def test_get_assay_map_from_participants_genome(self):
        """Only genome sequences should be mapped to the sample ID"""
        auditor = GenericAuditor(
            dataset='dev', sequencing_types=['genome'], file_types=('fastq',)
        )
        participants = [
            {
                'externalId': 'EX01',
                'id': 1,
                'samples': [
                    {
                        'id': 'XPG123',
                        'externalId': 'EX01',
                        'sequencingGroups': [
                            {
                                'id': 'CPG123',
                                'type': 'genome',
                                'assays': [
                                    {
                                        'id': 1,
                                        'meta': {
                                            'reads': [
                                                {
                                                    'location': 'gs://cpg-dataset-main-upload/read.fq',
                                                    'size': 11,
                                                }
                                            ]
                                        },
                                    },
                                    {
                                        'id': 2,
                                        'meta': {
                                            'reads': [
                                                {
                                                    'location': 'gs://cpg-dataset-main-upload/R1.fq',
                                                    'size': 12,
                                                },
                                                {
                                                    'location': 'gs://cpg-dataset-main-upload/R2.fq',
                                                    'size': 13,
                                                },
                                            ]
                                        },
                                    },
                                    {
                                        'id': 3,
                                        'meta': {
                                            'reads': [{'location': 'test', 'size': 0}]
                                        },
                                    },
                                ],
                            },
                            {
                                'id': 'CPG456',
                                'type': 'exome',
                                'assays': [
                                    {
                                        'id': 4,
                                        'meta': {
                                            'reads': [
                                                {
                                                    'location': 'gs://cpg-dataset-main-upload/exome/read.fq',
                                                    'size': 14,
                                                }
                                            ]
                                        },
                                    }
                                ],
                            },
                        ],
                    },
                ],
            }
        ]

        (
            sg_sample_id_map,
            assay_sg_id_map,
            assay_paths_sizes,
        ) = auditor.get_assay_map_from_participants(participants)

        expected_sg_sample_mapping = {'CPG123': 'XPG123'}
        expected_assay_sg_mapping = {1: 'CPG123', 2: 'CPG123', 3: 'CPG123'}
        expected_read_sizes = {
            1: [
                ('gs://cpg-dataset-main-upload/read.fq', 11),
            ],
            2: [
                ('gs://cpg-dataset-main-upload/R1.fq', 12),
                ('gs://cpg-dataset-main-upload/R2.fq', 13),
            ],
            3: [
                ('test', 0),
            ],
        }

        self.assertDictEqual(sg_sample_id_map, expected_sg_sample_mapping)
        self.assertDictEqual(assay_sg_id_map, expected_assay_sg_mapping)
        self.assertDictEqual(assay_paths_sizes, expected_read_sizes)

    def test_get_assay_map_from_participants_all(self):
        """Both genome and exome sequences should be mapped to the sample IDs"""
        auditor = GenericAuditor(
            dataset='dev', sequencing_types=['genome', 'exome'], file_types=('fastq',)
        )
        participants = [
            {
                'externalId': 'EX01',
                'id': 1,
                'samples': [
                    {
                        'id': 'XPG123',
                        'externalId': 'EX01',
                        'sequencingGroups': [
                            {
                                'id': 'CPG123',
                                'type': 'genome',
                                'assays': [
                                    {
                                        'id': 1,
                                        'meta': {
                                            'reads': [
                                                {
                                                    'location': 'gs://cpg-dataset-main-upload/read.fq',
                                                    'size': 11,
                                                }
                                            ]
                                        },
                                    },
                                    {
                                        'id': 2,
                                        'meta': {
                                            'reads': [
                                                {
                                                    'location': 'gs://cpg-dataset-main-upload/R1.fq',
                                                    'size': 12,
                                                },
                                                {
                                                    'location': 'gs://cpg-dataset-main-upload/R2.fq',
                                                    'size': 13,
                                                },
                                            ]
                                        },
                                    },
                                    {
                                        'id': 3,
                                        'meta': {
                                            'reads': [{'location': 'test', 'size': 0}]
                                        },
                                    },
                                ],
                            },
                            {
                                'id': 'CPG456',
                                'type': 'exome',
                                'assays': [
                                    {
                                        'id': 4,
                                        'meta': {
                                            'reads': [
                                                {
                                                    'location': 'gs://cpg-dataset-main-upload/exome/read.fq',
                                                    'size': 14,
                                                }
                                            ]
                                        },
                                    }
                                ],
                            },
                        ],
                    },
                ],
            }
        ]
        (
            sg_sample_id_map,
            assay_sg_id_map,
            assay_paths_sizes,
        ) = auditor.get_assay_map_from_participants(participants)

        expected_sg_sample_mapping = {'CPG123': 'XPG123', 'CPG456': 'XPG123'}
        expected_assay_sg_mapping = {1: 'CPG123', 2: 'CPG123', 3: 'CPG123', 4: 'CPG456'}
        expected_read_sizes = {
            1: [
                ('gs://cpg-dataset-main-upload/read.fq', 11),
            ],
            2: [
                ('gs://cpg-dataset-main-upload/R1.fq', 12),
                ('gs://cpg-dataset-main-upload/R2.fq', 13),
            ],
            3: [
                ('test', 0),
            ],
            4: [
                ('gs://cpg-dataset-main-upload/exome/read.fq', 14),
            ],
        }

        self.assertDictEqual(sg_sample_id_map, expected_sg_sample_mapping)
        self.assertDictEqual(assay_sg_id_map, expected_assay_sg_mapping)
        self.assertDictEqual(assay_paths_sizes, expected_read_sizes)

    def test_get_sequence_mapping_error_logging(self):
        """If the sequence reads meta field maps to a raw string, logging.error triggers"""
        auditor = GenericAuditor(
            dataset='dev', sequencing_types=['genome'], file_types=('fastq',)
        )
        participants = [
            {
                'externalId': 'EX01',
                'id': 1,
                'samples': [
                    {
                        'id': 'XPG123',
                        'externalId': 'EX01',
                        'sequencingGroups': [
                            {
                                'id': 'CPG123',
                                'type': 'genome',
                                'assays': [
                                    {
                                        'id': 1,
                                        'meta': {
                                            'reads': [
                                                'gs://cpg-dataset-main-upload/read.fq',
                                            ]
                                        },
                                    },
                                ],
                            },
                        ],
                    },
                ],
            },
        ]
        with self.assertLogs(level='ERROR') as log:
            _, _, _ = auditor.get_assay_map_from_participants(participants)
            self.assertEqual(len(log.output), 1)
            self.assertEqual(len(log.records), 1)
            self.assertIn(
                "ERROR:root:dev :: Got <class 'str'> read for SG CPG123, expected dict: gs://cpg-dataset-main-upload/read.fq",
                log.output[0],
            )

    def test_get_sequence_mapping_warning_logging(self):
        """If the sequence reads meta field is missing, logging.warning triggers"""
        auditor = GenericAuditor(
            dataset='dev', sequencing_types=['genome'], file_types=('fastq',)
        )
        participants = [
            {
                'externalId': 'EX01',
                'id': 1,
                'samples': [
                    {
                        'id': 'XPG123',
                        'externalId': 'EX01',
                        'sequencingGroups': [
                            {
                                'id': 'CPG123',
                                'type': 'genome',
                                'assays': [
                                    {
                                        'id': 1,
                                        'meta': {},
                                    },
                                ],
                            },
                        ],
                    },
                ],
            },
        ]
        with self.assertLogs(level='WARNING') as log:
            _, _, _ = auditor.get_assay_map_from_participants(participants)
            self.assertEqual(len(log.output), 1)
            self.assertEqual(len(log.records), 1)
            self.assertIn(
                'WARNING:root:dev :: SG CPG123 assay 1 has no reads field',
                log.output[0],
            )

    @unittest.mock.patch('metamist.audit.generic_auditor.query')
    def test_query_genome_analyses_crams(self, mock_query):
        """Test that only the genome analysis crams for a sample map dictionary are returned"""
        auditor = GenericAuditor(
            dataset='dev', sequencing_types=['genome'], file_types=('fastq',)
        )
        mock_query.side_effect = [
            {
                'sequencingGroups': [
                    {
                        'id': 'CPG123',
                        'type': 'genome',
                        'analyses': [
                            {
                                'id': 1,
                                'meta': {
                                    'sequencing_type': 'genome',
                                    'sample_ids': [
                                        'CPG123',
                                    ],
                                },
                                'output': 'gs://cpg-dataset-main/cram/CPG123.cram',
                            },
                        ],
                    },
                ]
            }
        ]

        test_result = auditor.get_analysis_cram_paths_for_dataset_sgs(
            assay_sg_id_map={1: 'CPG123'}
        )
        expected_result = {
            'CPG123': {1: 'gs://cpg-dataset-main/cram/CPG123.cram'},
        }
        print(test_result)
        print(expected_result)
        self.assertDictEqual(test_result, expected_result)

    @unittest.mock.patch('metamist.audit.generic_auditor.query')
    def test_query_genome_and_exome_analyses_crams(self, mock_query):
        """Test that both the genome and exome analysis crams for a sample map dictionary are returned"""
        auditor = GenericAuditor(
            dataset='dev', sequencing_types=['genome', 'exome'], file_types=('fastq',)
        )
        mock_query.side_effect = [
            {
                'sequencingGroups': [
                    {
                        'id': 'CPG123',
                        'type': 'genome',
                        'analyses': [
                            {
                                'id': 1,
                                'meta': {
                                    'sequencing_type': 'genome',
                                },
                                'output': 'gs://cpg-dataset-main/cram/CPG123.cram',
                            },
                        ],
                    },
                    {
                        'id': 'CPG456',
                        'type': 'exome',
                        'analyses': [
                            {
                                'id': 2,
                                'meta': {
                                    'sequencing_type': 'exome',
                                },
                                'output': 'gs://cpg-dataset-main/exome/cram/CPG456.cram',
                            },
                        ],
                    },
                ]
            },
        ]

        test_result = auditor.get_analysis_cram_paths_for_dataset_sgs(
            assay_sg_id_map={1: 'CPG123', 2: 'CPG456'}
        )

        expected_result = {
            'CPG123': {1: 'gs://cpg-dataset-main/cram/CPG123.cram'},
            'CPG456': {2: 'gs://cpg-dataset-main/exome/cram/CPG456.cram'},
        }

        self.assertDictEqual(test_result, expected_result)

    @unittest.mock.patch('metamist.audit.generic_auditor.query')
    def test_query_broken_analyses_crams(self, mock_query):
        """
        All analysis crams must have 'sequencing_type' meta field,
        ValueError raised if not
        """
        auditor = GenericAuditor(
            dataset='dev', sequencing_types=['genome'], file_types=('fastq',)
        )
        mock_query.return_value = {
            'sequencingGroups': [
                {
                    'id': 'CPG123',
                    'analyses': [
                        {
                            'id': 1,
                            'meta': {
                                'sequence_type': 'genome',
                            },
                            'sample_ids': [
                                'CPG123',
                            ],
                            'output': '',
                        },
                    ],
                },
            ]
        }

        with self.assertRaises(ValueError):
            auditor.get_analysis_cram_paths_for_dataset_sgs(
                assay_sg_id_map={1: 'CPG123'}
            )

<<<<<<< HEAD
    @patch('metamist.audit.generic_auditor.query')
=======
    @unittest.mock.patch('metamist.audit.generic_auditor.query')
    def test_query_analyses_crams_warning(self, mock_query):
        """Warn if the sample_ids field is absent and the sample meta field is used instead"""
        auditor = GenericAuditor(
            dataset='dev', sequencing_type=['genome'], file_types=('fastq',)
        )
        mock_query.return_value = {
            'sequencingGroups': [
                {
                    'id': 'CPG123',
                    'analyses': [
                        {
                            'id': 1,
                            'meta': {
                                'sequencing_type': 'genome',
                                'sampling_id': 'CPG123',
                            },
                            'output': 'gs://cpg-dataset-main/cram/CPG123.cram',
                        },
                    ],
                }
            ]
        }

        with self.assertLogs(level='WARNING') as log:
            _ = auditor.get_analysis_cram_paths_for_dataset_sgs(
                assay_sg_id_map={1: 'CPG123'}
            )
            self.assertEqual(len(log.output), 1)
            self.assertEqual(len(log.records), 1)
            self.assertIn(
                'WARNING:root:Analysis 1 missing sample or sequencing group field.',
                log.output[0],
            )

    @unittest.mock.patch('metamist.audit.generic_auditor.query')
>>>>>>> d6f9bb44
    def test_analyses_for_sgs_without_crams(self, mock_query):
        """Log any analyses found for samples without completed CRAMs"""
        auditor = GenericAuditor(
            dataset='dev', sequencing_types=['genome'], file_types=('fastq',)
        )
        sgs_without_crams = [  # noqa: B006
            'CPG123',
        ]

        mock_query.return_value = {
            'sequencingGroups': [
                {
                    'id': 'CPG123',
                    'analyses': [
                        {
                            'id': 1,
                            'meta': {'sequencing_type': 'genome', 'sample': 'CPG123'},
                            'output': 'gs://cpg-dataset-main/gvcf/CPG123.g.vcf.gz',
                            'type': 'gvcf',
                            'timestampCompleted': '2023-05-11T16:33:00',
                        }
                    ],
                }
            ]
        }

        with self.assertLogs(level='WARNING') as log:
            # catch the warning logs from here and check below
            auditor.analyses_for_sgs_without_crams(sgs_without_crams)

            self.assertEqual(len(log.output), 8)  # 8 analysis types checked
            self.assertEqual(len(log.records), 8)
            self.assertIn(
                "WARNING:root:dev :: SG CPG123 missing CRAM but has analysis {'analysis_id': 1, 'analysis_type': 'gvcf', 'analysis_output': 'gs://cpg-dataset-main/gvcf/CPG123.g.vcf.gz', 'timestamp_completed': '2023-05-11T16:33:00'}",
                log.output[0],
            )

    @unittest.mock.patch(
        'metamist.audit.generic_auditor.GenericAuditor.get_gcs_bucket_subdirs_to_search'
    )
    @unittest.mock.patch(
        'metamist.audit.generic_auditor.GenericAuditor.find_files_in_gcs_buckets_subdirs'
    )
    @unittest.mock.patch(
        'metamist.audit.generic_auditor.GenericAuditor.analyses_for_sgs_without_crams'
    )
    def test_get_complete_and_incomplete_sgs(
        self,
        mock_analyses_for_sgs_without_crams,
        mock_find_files_in_gcs_buckets_subdirs,
        mock_get_gcs_bucket_subdirs,
    ):
        """Report on samples that have completed CRAMs and those that dont"""
        assay_sg_id_map = {  # noqa: B006
            1: 'CPG123',
            2: 'CPG456',
            3: 'CPG789',
        }
        sg_cram_paths = {  # noqa: B006
            'CPG123': {1: 'gs://cpg-dataset-main/cram/CPG123.cram'},
            'CPG456': {2: 'gs://cpg-dataset-main/exome/cram/CPG456.cram'},
        }
        auditor = GenericAuditor(
            dataset='dev', sequencing_types=['genome', 'exome'], file_types=('fastq',)
        )

        mock_get_gcs_bucket_subdirs.return_value = {
            'cpg-dataset-main': ['cram', 'exome/cram']
        }
        mock_find_files_in_gcs_buckets_subdirs.return_value = [
            'gs://cpg-dataset-main/cram/CPG123.cram',
            'gs://cpg-dataset-main/exome/cram/CPG456.cram',
        ]
        mock_analyses_for_sgs_without_crams.return_value = None

        result = auditor.get_complete_and_incomplete_sgs(
            assay_sg_id_map=assay_sg_id_map,
            sg_cram_paths=sg_cram_paths,
        )

        expected_result = {
            'complete': {'CPG123': 1, 'CPG456': 2},
            'incomplete': ['CPG789'],
        }

        self.assertDictEqual(result, expected_result)

    @unittest.mock.patch('metamist.audit.generic_auditor.GenericAuditor.file_size')
    @unittest.mock.patch(
        'metamist.audit.generic_auditor.GenericAuditor.find_sequence_files_in_gcs_bucket'
    )
    async def test_check_for_uningested_or_moved_assays(
        self, mock_find_sequence_files_in_gcs_bucket, mock_file_size
    ):
        """
        Test 2 ingested reads, one ingested and moved read, and one uningested read
        """
        auditor = GenericAuditor(
            dataset='dev', sequencing_types=['genome'], file_types=('fastq',)
        )
        assay_reads_sizes = {  # noqa: B006
            1: [('read1.fq', 10), ('read2.fq', 11), ('dir1/read3.fq', 12)]
        }
        completed_sgs = {'CPG123': [1]}
        sg_sample_id_map = {'CPG123': 'EXT123'}
        assay_sg_id_map = {1: 'CPG123'}
        sample_internal_external_id_map = {'CPG123': 'EXT123'}
        mock_find_sequence_files_in_gcs_bucket.return_value = [
            'read1.fq',
            'read2.fq',
            'dir2/read3.fq',
            'read4.fq',
        ]

        mock_file_size.return_value = 12

        (
            uningested_sequence_paths,
            sequences_moved_paths,
            _,
        ) = await auditor.check_for_uningested_or_moved_assays(
            bucket_name='gs://cpg-test-upload',
            assay_filepaths_filesizes=assay_reads_sizes,
            completed_sgs=completed_sgs,
            sg_sample_id_map=sg_sample_id_map,
            assay_sg_id_map=assay_sg_id_map,
            sample_internal_external_id_map=sample_internal_external_id_map,
        )

        AssayReportEntry = namedtuple(
            'AssayReportEntry',
            'sg_id assay_id assay_file_path analysis_ids filesize',
        )
        self.assertEqual(uningested_sequence_paths, {'read4.fq'})
        self.assertEqual(
            sequences_moved_paths,
            [
                AssayReportEntry(
                    sg_id='CPG123',
                    assay_id=1,
                    assay_file_path='dir2/read3.fq',
                    analysis_ids=[1],
                    filesize=12,
                ),
            ],
        )

    def test_get_gcs_bucket_subdirs_to_search(self):
        """
        Takes a list of paths and extracts the bucket name and subdirectory, returning all unique pairs
        of buckets/subdirectories
        """
        paths = [
            'gs://cpg-dataset-main-upload/transfer/data.cram',
            'gs://cpg-dataset-main-upload/transfer/transfer2/data2.cram',
            'gs://cpg-dataset-main-upload/transfer/transfer2/transfer3/data3.cram',
            'gs://cpg-dataset-main-upload/transfer4/data4.cram',
            'gs://cpg-dataset-main-upload/data5.cram',
        ]
        auditor = GenericAuditor(
            dataset='dev', sequencing_types=['genome'], file_types=('fastq',)
        )
        buckets_subdirs = auditor.get_gcs_bucket_subdirs_to_search(paths)

        expected_result = {
            'cpg-dataset-main-upload': [
                'transfer/',
                'transfer/transfer2/',
                'transfer/transfer2/transfer3/',
                'transfer4/',
            ]
        }

        self.assertDictEqual(buckets_subdirs, expected_result)<|MERGE_RESOLUTION|>--- conflicted
+++ resolved
@@ -483,9 +483,6 @@
                 assay_sg_id_map={1: 'CPG123'}
             )
 
-<<<<<<< HEAD
-    @patch('metamist.audit.generic_auditor.query')
-=======
     @unittest.mock.patch('metamist.audit.generic_auditor.query')
     def test_query_analyses_crams_warning(self, mock_query):
         """Warn if the sample_ids field is absent and the sample meta field is used instead"""
@@ -522,7 +519,6 @@
             )
 
     @unittest.mock.patch('metamist.audit.generic_auditor.query')
->>>>>>> d6f9bb44
     def test_analyses_for_sgs_without_crams(self, mock_query):
         """Log any analyses found for samples without completed CRAMs"""
         auditor = GenericAuditor(
