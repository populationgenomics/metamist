--- conflicted
+++ resolved
@@ -80,27 +80,18 @@
             )
 
     @run_as_sync
-<<<<<<< HEAD
-    @patch('from metamist.apis.SampleApi.get_sample_id_map_by_external')
-    @patch('from metamist.apis.AssayApi.get_assay_ids_for_sample_ids_by_type')
-    @patch('from metamist.parser.cloudhelper.CloudHelper.file_exists')
-    @patch('from metamist.parser.cloudhelper.CloudHelper.file_size')
-    async def test_single_row(
-        self, mock_filesize, mock_fileexists, mock_get_assay_ids, mock_get_sample_id
-=======
-    @patch('sample_metadata.apis.SampleApi.get_sample_id_map_by_external')
-    @patch('sample_metadata.apis.SequenceApi.get_sequence_ids_for_sample_ids_by_type')
-    @patch('sample_metadata.parser.cloudhelper.CloudHelper.datetime_added')
-    @patch('sample_metadata.parser.cloudhelper.CloudHelper.file_exists')
-    @patch('sample_metadata.parser.cloudhelper.CloudHelper.file_size')
+    @patch('metamist.apis.SampleApi.get_sample_id_map_by_external')
+    @patch('metamist.apis.AssayApi.get_assay_ids_for_sample_ids_by_type')
+    @patch('metamist.parser.cloudhelper.CloudHelper.datetime_added')
+    @patch('metamist.parser.cloudhelper.CloudHelper.file_exists')
+    @patch('metamist.parser.cloudhelper.CloudHelper.file_size')
     async def test_single_row(
         self,
         mock_filesize,
         mock_fileexists,
         mock_datetime_added,
-        mock_get_sequence_ids,
+        mock_get_assay_ids,
         mock_get_sample_id,
->>>>>>> a17888c2
     ):
         """
         Test importing a single row, forms objects and checks response
@@ -164,19 +155,6 @@
                 'freemix': '0.01',
                 'pct_chimeras': '0.01',
             },
-<<<<<<< HEAD
-=======
-            'reads': [
-                {
-                    'location': '/path/to/<sample-id>.bam',
-                    'basename': '<sample-id>.bam',
-                    'class': 'File',
-                    'checksum': None,
-                    'size': 111,
-                    'datetime_added': '2022-02-02T22:22:22',
-                }
-            ],
->>>>>>> a17888c2
             'reads_type': 'bam',
             'reads': {
                 'location': '/path/to/<sample-id>.bam',
@@ -184,6 +162,7 @@
                 'class': 'File',
                 'checksum': None,
                 'size': 111,
+                'datetime_added': '2022-02-02T22:22:22',
             },
             'sequencing_platform': None,
             'sequencing_technology': 'short-read',
@@ -294,13 +273,13 @@
 
         expected_assay_dict = {
             'reads': [
-<<<<<<< HEAD
                 {
                     'basename': 'sample_id001.filename-R1.fastq.gz',
                     'checksum': None,
                     'class': 'File',
                     'location': '/path/to/sample_id001.filename-R1.fastq.gz',
                     'size': None,
+                    'datetime_added': None,
                 },
                 {
                     'basename': 'sample_id001.filename-R2.fastq.gz',
@@ -308,27 +287,8 @@
                     'class': 'File',
                     'location': '/path/to/sample_id001.filename-R2.fastq.gz',
                     'size': None,
+                    'datetime_added': None,
                 },
-=======
-                [
-                    {
-                        'basename': 'sample_id001.filename-R1.fastq.gz',
-                        'checksum': None,
-                        'class': 'File',
-                        'location': '/path/to/sample_id001.filename-R1.fastq.gz',
-                        'size': None,
-                        'datetime_added': None,
-                    },
-                    {
-                        'basename': 'sample_id001.filename-R2.fastq.gz',
-                        'checksum': None,
-                        'class': 'File',
-                        'location': '/path/to/sample_id001.filename-R2.fastq.gz',
-                        'size': None,
-                        'datetime_added': None,
-                    },
-                ]
->>>>>>> a17888c2
             ],
             'reads_type': 'fastq',
             'sequencing_platform': None,
