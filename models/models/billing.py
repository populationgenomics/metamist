import datetime
from enum import Enum

from db.python.tables.bq.billing_filter import BillingFilter
from db.python.tables.bq.generic_bq_filter import GenericBQFilter
from models.base import SMBase
from models.enums.billing import BillingSource, BillingTimeColumn, BillingTimePeriods


class BillingInternal(SMBase):
    """Model for Analysis"""

    id: str | None
    ar_guid: str | None
    gcp_project: str | None
    topic: str | None
    batch_id: str | None
    cost_category: str | None
    cost: float | None
    day: datetime.date | None

    @staticmethod
    def from_db(**kwargs):
        """
        Convert from db keys, mainly converting id to id_
        """
        return BillingInternal(
            id=kwargs.get('id'),
            ar_guid=kwargs.get('ar_guid', kwargs.get('ar-guid')),
            gcp_project=kwargs.get('gcp_project'),
            topic=kwargs.get('topic'),
            batch_id=kwargs.get('batch_id'),
            cost_category=kwargs.get('cost_category'),
            cost=kwargs.get('cost'),
            day=kwargs.get('day'),
        )


class BillingColumn(str, Enum):
    """List of billing columns"""

    # raw view columns
    ID = 'id'
    TOPIC = 'topic'
    SERVICE = 'service'
    SKU = 'sku'
    USAGE_START_TIME = 'usage_start_time'
    USAGE_END_TIME = 'usage_end_time'
    PROJECT = 'project'
    LABELS = 'labels'
    SYSTEM_LABELS = 'system_labels'
    LOCATION = 'location'
    EXPORT_TIME = 'export_time'
    COST = 'cost'
    CURRENCY = 'currency'
    CURRENCY_CONVERSION_RATE = 'currency_conversion_rate'
    USAGE = 'usage'
    CREDITS = 'credits'
    INVOICE = 'invoice'
    COST_TYPE = 'cost_type'
    ADJUSTMENT_INFO = 'adjustment_info'

    # base view columns
    # TOPIC = 'topic'
    # SKU = 'sku'
    # CURRENCY = 'currency'
    # COST = 'cost'
    # LABELS = 'labels'
    GCP_PROJECT = 'gcp_project'
    DAY = 'day'
    COST_CATEGORY = 'cost_category'
    AR_GUID = 'ar_guid'
    INVOICE_MONTH = 'invoice_month'

    # extended, filtered view columns
    DATASET = 'dataset'
    BATCH_ID = 'batch_id'
    SEQUENCING_TYPE = 'sequencing_type'
    STAGE = 'stage'
    SEQUENCING_GROUP = 'sequencing_group'
    COMPUTE_CATEGORY = 'compute_category'
    CROMWELL_SUB_WORKFLOW_NAME = 'cromwell_sub_workflow_name'
    CROMWELL_WORKFLOW_ID = 'cromwell_workflow_id'
    GOOG_PIPELINES_WORKER = 'goog_pipelines_worker'
    WDL_TASK_NAME = 'wdl_task_name'
    NAMESPACE = 'namespace'

    @classmethod
    def can_group_by(cls, value: 'BillingColumn') -> bool:
        """
        Return True if column can be grouped by
        TODO: If any new columns are added above and cannot be in a group by, add them here
        This could be record, array or struct type
        """
        return value not in (
            BillingColumn.COST,
            BillingColumn.SERVICE,
            # BillingColumn.SKU,
            BillingColumn.PROJECT,
            BillingColumn.LABELS,
            BillingColumn.SYSTEM_LABELS,
            BillingColumn.LOCATION,
            BillingColumn.USAGE,
            BillingColumn.CREDITS,
            BillingColumn.INVOICE,
            BillingColumn.ADJUSTMENT_INFO,
        )

    @classmethod
    def is_extended_column(cls, value: 'BillingColumn') -> bool:
        """Return True if column is extended"""
        return value in (
            BillingColumn.DATASET,
            BillingColumn.BATCH_ID,
            BillingColumn.SEQUENCING_TYPE,
            BillingColumn.STAGE,
            BillingColumn.SEQUENCING_GROUP,
            BillingColumn.COMPUTE_CATEGORY,
            BillingColumn.CROMWELL_SUB_WORKFLOW_NAME,
            BillingColumn.CROMWELL_WORKFLOW_ID,
            BillingColumn.GOOG_PIPELINES_WORKER,
            BillingColumn.WDL_TASK_NAME,
            BillingColumn.NAMESPACE,
        )

    @classmethod
    def str_to_enum(cls, value: str) -> 'BillingColumn':
        """Convert string to enum"""
        # all column names have underscore in SQL, but dash in UI / stored data
        adjusted_value = value.replace('-', '_')
        str_to_enum = {v.value: v for k, v in BillingColumn.__members__.items()}
        return str_to_enum[adjusted_value]

    @classmethod
    def raw_cols(cls) -> list[str]:
        """Return list of raw column names"""
        return [
<<<<<<< HEAD
            'id',
            'topic',
            'service',
            'sku',
            'usage_start_time',
            'usage_end_time',
            'project',
            'labels',
            'system_labels',
            'location',
            'export_time',
            'cost',
            'currency',
            'currency_conversion_rate',
            'usage',
            'credits',
            'invoice',
            'cost_type',
            'adjustment_info',
=======
            BillingColumn.ID.value,
            BillingColumn.TOPIC.value,
            BillingColumn.SERVICE.value,
            BillingColumn.SKU.value,
            BillingColumn.USAGE_START_TIME.value,
            BillingColumn.USAGE_END_TIME.value,
            BillingColumn.PROJECT.value,
            BillingColumn.LABELS.value,
            BillingColumn.SYSTEM_LABELS.value,
            BillingColumn.LOCATION.value,
            BillingColumn.EXPORT_TIME.value,
            BillingColumn.COST.value,
            BillingColumn.CURRENCY.value,
            BillingColumn.CURRENCY_CONVERSION_RATE.value,
            BillingColumn.USAGE.value,
            BillingColumn.CREDITS.value,
            BillingColumn.INVOICE.value,
            BillingColumn.COST_TYPE.value,
            BillingColumn.ADJUSTMENT_INFO.value,
>>>>>>> 6134af94
        ]

    @classmethod
    def standard_cols(cls) -> list[str]:
        """Return list of standard column names"""
        return [
<<<<<<< HEAD
            'topic',
            'gcp_project',
            'sku',
            'currency',
            'cost',
            'labels',
            'day',
            'cost_category',
            'ar_guid',
            'invoice_month',
=======
            BillingColumn.TOPIC.value,
            BillingColumn.GCP_PROJECT.value,
            BillingColumn.SKU.value,
            BillingColumn.CURRENCY.value,
            BillingColumn.COST.value,
            BillingColumn.LABELS.value,
            BillingColumn.DAY.value,
            BillingColumn.COST_CATEGORY.value,
            BillingColumn.AR_GUID.value,
            BillingColumn.INVOICE_MONTH.value,
>>>>>>> 6134af94
        ]

    @classmethod
    def extended_cols(cls) -> list[str]:
        """Return list of extended column names"""
        return [
<<<<<<< HEAD
            'dataset',
            'batch_id',
            'sequencing_type',
            'stage',
            'sequencing_group',
            'ar_guid',
            'compute_category',
            'cromwell_sub_workflow_name',
            'cromwell_workflow_id',
            'goog_pipelines_worker',
            'wdl_task_name',
            'namespace',
=======
            BillingColumn.DATASET.value,
            BillingColumn.BATCH_ID.value,
            BillingColumn.SEQUENCING_TYPE.value,
            BillingColumn.STAGE.value,
            BillingColumn.SEQUENCING_GROUP.value,
            BillingColumn.AR_GUID.value,
            BillingColumn.COMPUTE_CATEGORY.value,
            BillingColumn.CROMWELL_SUB_WORKFLOW_NAME.value,
            BillingColumn.CROMWELL_WORKFLOW_ID.value,
            BillingColumn.GOOG_PIPELINES_WORKER.value,
            BillingColumn.WDL_TASK_NAME.value,
            BillingColumn.NAMESPACE.value,
>>>>>>> 6134af94
        ]

    @staticmethod
    def generate_all_title(record) -> str:
        """Generate Column as All Title"""
        if record == BillingColumn.GCP_PROJECT:
            return 'All GCP Projects'

        return f'All {record.title()}s'


class BillingTotalCostQueryModel(SMBase):
    """
    Used to query for billing total cost
    TODO: needs to be fully implemented, esp. to_filter
    """

    # required
    fields: list[BillingColumn]
    start_date: str
    end_date: str
    # optional, can be raw, aggregate or gcp_billing
    source: BillingSource | None = None

    # optional
    filters: dict[BillingColumn, str | list | dict] | None = None
    # optional, AND or OR
    filters_op: str | None = None
    group_by: bool = True

    # order by, reverse= TRUE for DESC, FALSE for ASC
    order_by: dict[BillingColumn, bool] | None = None
    limit: int | None = None
    offset: int | None = None

    # default to day, can be day, week, month, invoice_month
    time_column: BillingTimeColumn | None = None
    time_periods: BillingTimePeriods | None = None

    # optional, show the min cost, e.g. 0.01, if not set, will show all
    min_cost: float | None = None

    def __hash__(self):
        """Create hash for this object to use in caching"""
        return hash(self.json())

    def to_filter(self) -> BillingFilter:
        """
        Convert to internal analysis filter
        """
        billing_filter = BillingFilter()
        if self.filters:
            # add filters as attributes
            for fk, fv in self.filters.items():
                # fk is BillColumn, fv is value
                setattr(billing_filter, fk.value, GenericBQFilter(eq=fv))

        return billing_filter


class BillingTotalCostRecord(SMBase):
    """Return class for the Billing Total Cost record"""

    day: datetime.date | None
    topic: str | None
    gcp_project: str | None
    cost_category: str | None
    sku: str | dict | None
    invoice_month: str | None
    ar_guid: str | None

    # extended columns
    dataset: str | None
    batch_id: str | None
    sequencing_type: str | None
    stage: str | None
    sequencing_group: str | None
    compute_category: str | None
    cromwell_sub_workflow_name: str | None
    cromwell_workflow_id: str | None
    goog_pipelines_worker: str | None
    wdl_task_name: str | None
    namespace: str | None

    cost: float
    currency: str | None

    @staticmethod
    def from_json(record):
        """Create BillingTopicCostCategoryRecord from json"""
        return BillingTotalCostRecord(
            day=record.get('day'),
            topic=record.get('topic'),
            gcp_project=record.get('gcp_project'),
            cost_category=record.get('cost_category'),
            sku=record.get('sku'),
            invoice_month=record.get('invoice_month'),
            ar_guid=record.get('ar_guid'),
            dataset=record.get('dataset'),
            batch_id=record.get('batch_id'),
            sequencing_type=record.get('sequencing_type'),
            stage=record.get('stage'),
            sequencing_group=record.get('sequencing_group'),
            compute_category=record.get('compute_category'),
            cromwell_sub_workflow_name=record.get('cromwell_sub_workflow_name'),
            cromwell_workflow_id=record.get('cromwell_workflow_id'),
            goog_pipelines_worker=record.get('goog_pipelines_worker'),
            wdl_task_name=record.get('wdl_task_name'),
            namespace=record.get('namespace'),
            cost=record.get('cost'),
            currency=record.get('currency'),
        )


class BillingCostDetailsRecord(SMBase):
    """_summary_"""

    cost_group: str
    cost_category: str
    daily_cost: float | None
    monthly_cost: float | None

    @staticmethod
    def from_json(record):
        """Create BillingCostDetailsRecord from json"""
        return BillingCostDetailsRecord(
            cost_group=record.get('cost_group'),
            cost_category=record.get('cost_category'),
            daily_cost=record.get('daily_cost'),
            monthly_cost=record.get('monthly_cost'),
        )


class BillingCostBudgetRecord(SMBase):
    """Return class for the Billing Total Budget / Cost record"""

    field: str | None
    total_monthly: float | None
    total_daily: float | None

    compute_monthly: float | None
    compute_daily: float | None
    storage_monthly: float | None
    storage_daily: float | None
    details: list[BillingCostDetailsRecord] | None
    budget_spent: float | None
    budget: float | None

    last_loaded_day: str | None

    @staticmethod
    def from_json(record):
        """Create BillingTopicCostCategoryRecord from json"""
        return BillingCostBudgetRecord(
            field=record.get('field'),
            total_monthly=record.get('total_monthly'),
            total_daily=record.get('total_daily'),
            compute_monthly=record.get('compute_monthly'),
            compute_daily=record.get('compute_daily'),
            storage_monthly=record.get('storage_monthly'),
            storage_daily=record.get('storage_daily'),
            details=[
                BillingCostDetailsRecord.from_json(row) for row in record.get('details')
            ],
            budget_spent=record.get('budget_spent'),
            budget=record.get('budget'),
            last_loaded_day=record.get('last_loaded_day'),
        )


class BillingHailBatchCostRecord(SMBase):
    """Return class for the Billing Cost by batch_id/ar_guid"""

    ar_guid: str | None
    batch_ids: list[str] | None
    costs: list[dict] | None<|MERGE_RESOLUTION|>--- conflicted
+++ resolved
@@ -135,27 +135,6 @@
     def raw_cols(cls) -> list[str]:
         """Return list of raw column names"""
         return [
-<<<<<<< HEAD
-            'id',
-            'topic',
-            'service',
-            'sku',
-            'usage_start_time',
-            'usage_end_time',
-            'project',
-            'labels',
-            'system_labels',
-            'location',
-            'export_time',
-            'cost',
-            'currency',
-            'currency_conversion_rate',
-            'usage',
-            'credits',
-            'invoice',
-            'cost_type',
-            'adjustment_info',
-=======
             BillingColumn.ID.value,
             BillingColumn.TOPIC.value,
             BillingColumn.SERVICE.value,
@@ -175,25 +154,12 @@
             BillingColumn.INVOICE.value,
             BillingColumn.COST_TYPE.value,
             BillingColumn.ADJUSTMENT_INFO.value,
->>>>>>> 6134af94
         ]
 
     @classmethod
     def standard_cols(cls) -> list[str]:
         """Return list of standard column names"""
         return [
-<<<<<<< HEAD
-            'topic',
-            'gcp_project',
-            'sku',
-            'currency',
-            'cost',
-            'labels',
-            'day',
-            'cost_category',
-            'ar_guid',
-            'invoice_month',
-=======
             BillingColumn.TOPIC.value,
             BillingColumn.GCP_PROJECT.value,
             BillingColumn.SKU.value,
@@ -204,27 +170,12 @@
             BillingColumn.COST_CATEGORY.value,
             BillingColumn.AR_GUID.value,
             BillingColumn.INVOICE_MONTH.value,
->>>>>>> 6134af94
         ]
 
     @classmethod
     def extended_cols(cls) -> list[str]:
         """Return list of extended column names"""
         return [
-<<<<<<< HEAD
-            'dataset',
-            'batch_id',
-            'sequencing_type',
-            'stage',
-            'sequencing_group',
-            'ar_guid',
-            'compute_category',
-            'cromwell_sub_workflow_name',
-            'cromwell_workflow_id',
-            'goog_pipelines_worker',
-            'wdl_task_name',
-            'namespace',
-=======
             BillingColumn.DATASET.value,
             BillingColumn.BATCH_ID.value,
             BillingColumn.SEQUENCING_TYPE.value,
@@ -237,7 +188,6 @@
             BillingColumn.GOOG_PIPELINES_WORKER.value,
             BillingColumn.WDL_TASK_NAME.value,
             BillingColumn.NAMESPACE.value,
->>>>>>> 6134af94
         ]
 
     @staticmethod
