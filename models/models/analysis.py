--- conflicted
+++ resolved
@@ -23,15 +23,10 @@
     id: int | None = None
     type: str
     status: AnalysisStatus
-<<<<<<< HEAD
     active: bool | None = None
     output: str | None = None
-    sequencing_group_ids: list[int] = []
-=======
-    output: str = None
     sequencing_group_ids: list[int] | None = None
     cohort_ids: list[int] | None = None
->>>>>>> 6f46082f
     timestamp_completed: datetime | None = None
     project: int | None = None
     meta: dict[str, Any] = {}
