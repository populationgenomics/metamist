--- conflicted
+++ resolved
@@ -1,12 +1,7 @@
-<<<<<<< HEAD
-import json
 from enum import Enum
 from typing import Any, Optional
 
 from pydantic import field_serializer
-=======
-from typing import Optional
->>>>>>> 7ef8905a
 
 from models.base import SMBase, parse_sql_dict
 
@@ -55,8 +50,7 @@
     def from_db(kwargs):
         """From DB row, with db keys"""
         kwargs = dict(kwargs)
-<<<<<<< HEAD
-        kwargs['meta'] = json.loads(kwargs['meta']) if kwargs.get('meta') else {}
+        kwargs['meta'] = parse_sql_dict(kwargs.get('meta')) or {}
 
         # Sanitise role names and convert to enum members
         role_list: list[str] = kwargs['roles'].split(',') if kwargs.get('roles') else []
@@ -70,8 +64,4 @@
     """Item included in list of project member updates"""
 
     member: str
-    roles: list[str]
-=======
-        kwargs['meta'] = parse_sql_dict(kwargs.get('meta')) or {}
-        return Project(**kwargs)
->>>>>>> 7ef8905a
+    roles: list[str]