--- conflicted
+++ resolved
@@ -58,10 +58,7 @@
     ProjectSummary,
     ProjectSummaryInternal,
     WebProject,
-<<<<<<< HEAD
     ProjectSummary,
     PagingLinks,
     ProjectsSummaryInternal,
-=======
->>>>>>> e0194fa4
 )