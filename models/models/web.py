# pylint: disable=too-many-instance-attributes,too-many-locals
import dataclasses
from enum import Enum
from typing import Any, Sequence

from db.python.filters.web import ProjectParticipantGridFilter
from models.base import SMBase
from models.enums.web import MetaSearchEntityPrefix
from models.models.participant import NestedParticipant, NestedParticipantInternal


class WebProject(SMBase):
    """Return class for Project, minimal fields"""

    id: int
    name: str
    dataset: str
    meta: dict


@dataclasses.dataclass
class ProjectSummaryInternal:
    """Return class for the project summary endpoint"""

    project: WebProject

    # stats
    total_samples: int
    total_participants: int
    total_sequencing_groups: int
    total_assays: int
    cram_seqr_stats: dict[str, dict[str, str]]
    batch_sequencing_group_stats: dict[str, dict[str, str]]

    # seqr
    seqr_links: dict[str, str]
    seqr_sync_types: list[str]

    def to_external(self):
        """Convert to transport model"""
        return ProjectSummary(
            project=self.project,
            total_samples=self.total_samples,
            total_participants=self.total_participants,
            total_sequencing_groups=self.total_sequencing_groups,
            total_assays=self.total_assays,
            cram_seqr_stats=self.cram_seqr_stats,
            batch_sequencing_group_stats=self.batch_sequencing_group_stats,
            seqr_links=self.seqr_links,
            seqr_sync_types=self.seqr_sync_types,
        )

    @classmethod
    def empty(cls, project: WebProject):
        """Get an empty project summary"""
        return cls(
            project=project,
            total_samples=0,
            total_participants=0,
            total_sequencing_groups=0,
            total_assays=0,
            cram_seqr_stats={},
            batch_sequencing_group_stats={},
            seqr_links={},
            seqr_sync_types=[],
        )


class ProjectSummary(SMBase):
    """Return class for the project summary endpoint"""

    project: WebProject

    # stats
    total_samples: int
    total_participants: int
    total_sequencing_groups: int
    total_assays: int
    cram_seqr_stats: dict[str, dict[str, str]]
    batch_sequencing_group_stats: dict[str, dict[str, str]]

    # seqr
    seqr_links: dict[str, str]
    seqr_sync_types: list[str]


class ProjectParticipantGridFilterType(Enum):
    """Filter types for grid response"""

    eq = 'eq'
    neq = 'neq'
    startswith = 'startswith'
    icontains = 'icontains'
    gt = 'gt'
    gte = 'gte'
    lt = 'lt'
    lte = 'lte'


class ProjectParticipantGridField(SMBase):
    """Field for grid response"""

    key: str
    label: str
    is_visible: bool
    # use this key when you want to filter
    filter_key: str | None = None
    # assume all if filter_key provided and is None
    filter_types: list[ProjectParticipantGridFilterType] | None = None


def has_value_worth_displaying(value: Any) -> bool:
    """
    Check if the value is worth displaying on the UI, otherwise hide the column
    """
    if value is None:
        return False
    if isinstance(value, (bool, int)):
        return True

    return bool(value)


class ProjectParticipantGridResponse(SMBase):
    """
    Web GridResponse including keys
    """

    # grid
    participants: list[NestedParticipant]
    total_results: int

    fields: dict[MetaSearchEntityPrefix, list[ProjectParticipantGridField]]

    @staticmethod
    def from_params(
        participants: list[NestedParticipantInternal],
        filter_fields: ProjectParticipantGridFilter,
        total_results: int,
    ):
        """Convert to transport model"""
        fields = ProjectParticipantGridResponse.get_entity_keys(
            participants, filter_fields=filter_fields
        )

        return ProjectParticipantGridResponse(
            participants=[p.to_external() for p in participants],
            total_results=total_results,
            fields=fields,
        )

    @staticmethod
    def get_entity_keys(
        participants: Sequence[NestedParticipantInternal | NestedParticipant],
        # useful for showing fields that are not in the response, but in the filter
        filter_fields: ProjectParticipantGridFilter,
    ) -> dict[MetaSearchEntityPrefix, list[ProjectParticipantGridField]]:
        """
        Read through nested participants and full out the keys for the grid response
        """
        hidden_participant_meta_keys: set[str] = set()
        hidden_sample_meta_keys = {'reads', 'vcfs', 'gvcf'}
        hidden_assay_meta_keys = {
            'reads',
            'vcfs',
            'gvcf',
            'sequencing_platform',
            'sequencing_technology',
            'sequencing_type',
        }
        hidden_sg_meta_keys: set[str] = set()

        # we should put the field in the list, but hide it if there's no actual value
        # dict[key, has_any_value]
        family_meta_keys: dict[str, bool] = {}
        participant_meta_keys: dict[str, bool] = {}
        sample_meta_keys: dict[str, bool] = {}
        sg_meta_keys: dict[str, bool] = {}
        assay_meta_keys: dict[str, bool] = {}
        has_nested_samples = False

        if filter_fields.family and filter_fields.family.meta:
            family_meta_keys.update({k: True for k in filter_fields.family.meta.keys()})
        if filter_fields.participant and filter_fields.participant.meta:
            participant_meta_keys.update(
                {k: True for k in filter_fields.participant.meta.keys()}
            )
            hidden_participant_meta_keys -= set(filter_fields.participant.meta.keys())
        if filter_fields.sample and filter_fields.sample.meta:
            sample_meta_keys.update({k: True for k in filter_fields.sample.meta.keys()})
            hidden_participant_meta_keys -= set(filter_fields.sample.meta.keys())
        if filter_fields.sequencing_group and filter_fields.sequencing_group.meta:
            # sg_meta_keys.update(filter_fields.sequencing_group.meta.keys())
            sg_meta_keys.update(
                {k: True for k in filter_fields.sequencing_group.meta.keys()}
            )
            hidden_sg_meta_keys -= set(filter_fields.sequencing_group.meta.keys())
        if filter_fields.assay and filter_fields.assay.meta:
            assay_meta_keys.update({k: True for k in filter_fields.assay.meta.keys()})
            hidden_assay_meta_keys -= set(filter_fields.assay.meta.keys())

        def update_d_from_meta(d: dict[str, bool], meta: dict[str, Any]):
            for k, v in meta.items():
                worth_displaying = has_value_worth_displaying(v)
                if k in d:
                    d[k] |= worth_displaying
                else:
                    d[k] = worth_displaying

        for p in participants:
            if p.meta:
                update_d_from_meta(participant_meta_keys, p.meta)
            if not p.samples:
                continue
            for s in p.samples:
                if s.meta:
                    update_d_from_meta(sample_meta_keys, s.meta)
                if s.sample_parent_id is not None:
                    has_nested_samples = True

                if not s.sequencing_groups:
                    continue
                for sg in s.sequencing_groups or []:
                    if sg.meta:
                        update_d_from_meta(sg_meta_keys, sg.meta)

                    if not sg.assays:
                        continue
                    for a in sg.assays:
                        if a.meta:
                            update_d_from_meta(assay_meta_keys, a.meta)

        has_reported_sex = any(p.reported_sex is not None for p in participants)
        has_reported_gender = any(p.reported_gender is not None for p in participants)
        has_karyotype = any(p.karyotype is not None for p in participants)

        # dumb alias
        Field = ProjectParticipantGridField

        family_fields: list[ProjectParticipantGridField] = [
            Field(
                key='external_id',
                label='Family ID',
                is_visible=True,
                filter_key='external_id',
            )
        ]
        family_fields.extend(
            Field(
                key='meta.' + k, label=k, is_visible=has_value, filter_key='meta.' + k
            )
            for k, has_value in family_meta_keys.items()
        )
        participant_fields = [
            Field(
                key='id',
<<<<<<< HEAD
                label='Participant ID',
                is_visible=True,
                filter_key='id',
                filter_types=[
                    ProjectParticipantGridFilterType.eq,
                    ProjectParticipantGridFilterType.neq,
                ],
            ),
            Field(
                key='external_ids',
=======
>>>>>>> f72850bf
                label='Participant ID',
                is_visible=True,
                filter_key='id',
                filter_types=[
                    ProjectParticipantGridFilterType.eq,
                    ProjectParticipantGridFilterType.neq,
                    ProjectParticipantGridFilterType.gt,
                    ProjectParticipantGridFilterType.gte,
                    ProjectParticipantGridFilterType.lt,
                    ProjectParticipantGridFilterType.lte,
                ],
            ),
            Field(
                key='external_ids',
                label='External Participant ID',
                is_visible=True,
                filter_key='external_id',
            ),
            Field(
                key='reported_sex',
                label='Reported sex',
                is_visible=has_reported_sex,
                filter_key='reported_sex',
            ),
            Field(
                key='reported_gender',
                label='Reported gender',
                is_visible=has_reported_gender,
                filter_key='reported_gender',
            ),
            Field(
                key='karyotype',
                label='Karyotype',
                is_visible=has_karyotype,
                filter_key='karyotype',
            ),
        ]
        participant_fields.extend(
            Field(
                key='meta.' + k,
                label=k,
                is_visible=has_value and k not in hidden_participant_meta_keys,
                filter_key='meta.' + k,
            )
            for k, has_value in participant_meta_keys.items()
        )

        sample_fields = [
            Field(
                key='id',
                label='Sample ID',
                is_visible=True,
                filter_key='id',
                filter_types=[
                    ProjectParticipantGridFilterType.eq,
                    ProjectParticipantGridFilterType.neq,
                ],
            ),
            Field(
                key='external_ids',
                label='External Sample ID',
                is_visible=True,
                filter_key='external_id',
            ),
            Field(
                key='sample_root_id',
                label='Root Sample ID',
                is_visible=has_nested_samples,
                filter_key='sample_root_id',
            ),
            Field(
                key='sample_parent_id',
                label='Parent Sample ID',
                is_visible=has_nested_samples,
                filter_key='sample_root_id',
            ),
            Field(
                key='created_date',
                label='Created date',
                is_visible=True,
                # filter_key='created_date',
            ),
        ]
        sample_fields.extend(
            Field(
                key='meta.' + k,
                label=k,
                is_visible=has_value and k not in hidden_sample_meta_keys,
                filter_key='meta.' + k,
            )
            for k, has_value in sample_meta_keys.items()
        )
        assay_fields = [
            Field(
                key='type',
                label='Type',
                is_visible=True,
                filter_key='type',
            )
        ]
        assay_fields.extend(
            Field(
                key='meta.' + k,
                label=k,
                is_visible=has_value and k not in hidden_assay_meta_keys,
                filter_key='meta.' + k,
            )
            for k, has_value in assay_meta_keys.items()
        )

        sequencing_group_fields = [
            Field(
                key='id',
                label='Sequencing Group ID',
                is_visible=True,
                filter_key='id',
                filter_types=[
                    ProjectParticipantGridFilterType.eq,
                    ProjectParticipantGridFilterType.neq,
                ],
            ),
            Field(
                key='type',
                label='Type',
                is_visible=True,
                filter_key='type',
            ),
            Field(
                key='technology',
                label='Technology',
                is_visible=True,
                filter_key='technology',
            ),
            Field(
                key='platform',
                label='Platform',
                is_visible=True,
                filter_key='platform',
            ),
        ]

        sequencing_group_fields.extend(
            Field(
                key='meta.' + k,
                label=k,
                is_visible=has_value and k not in hidden_sg_meta_keys,
                filter_key='meta.' + k,
            )
            for k, has_value in sg_meta_keys.items()
        )

        return {
            MetaSearchEntityPrefix.FAMILY: family_fields,
            MetaSearchEntityPrefix.PARTICIPANT: participant_fields,
            MetaSearchEntityPrefix.SAMPLE: sample_fields,
            MetaSearchEntityPrefix.SEQUENCING_GROUP: sequencing_group_fields,
            MetaSearchEntityPrefix.ASSAY: assay_fields,
        }<|MERGE_RESOLUTION|>--- conflicted
+++ resolved
@@ -87,14 +87,14 @@
 class ProjectParticipantGridFilterType(Enum):
     """Filter types for grid response"""
 
-    eq = 'eq'
-    neq = 'neq'
-    startswith = 'startswith'
-    icontains = 'icontains'
-    gt = 'gt'
-    gte = 'gte'
-    lt = 'lt'
-    lte = 'lte'
+    eq = "eq"
+    neq = "neq"
+    startswith = "startswith"
+    icontains = "icontains"
+    gt = "gt"
+    gte = "gte"
+    lt = "lt"
+    lte = "lte"
 
 
 class ProjectParticipantGridField(SMBase):
@@ -159,14 +159,14 @@
         Read through nested participants and full out the keys for the grid response
         """
         hidden_participant_meta_keys: set[str] = set()
-        hidden_sample_meta_keys = {'reads', 'vcfs', 'gvcf'}
+        hidden_sample_meta_keys = {"reads", "vcfs", "gvcf"}
         hidden_assay_meta_keys = {
-            'reads',
-            'vcfs',
-            'gvcf',
-            'sequencing_platform',
-            'sequencing_technology',
-            'sequencing_type',
+            "reads",
+            "vcfs",
+            "gvcf",
+            "sequencing_platform",
+            "sequencing_technology",
+            "sequencing_type",
         }
         hidden_sg_meta_keys: set[str] = set()
 
@@ -239,37 +239,34 @@
 
         family_fields: list[ProjectParticipantGridField] = [
             Field(
-                key='external_id',
-                label='Family ID',
-                is_visible=True,
-                filter_key='external_id',
+                key="external_id",
+                label="Family ID",
+                is_visible=True,
+                filter_key="external_id",
             )
         ]
         family_fields.extend(
             Field(
-                key='meta.' + k, label=k, is_visible=has_value, filter_key='meta.' + k
+                key="meta." + k, label=k, is_visible=has_value, filter_key="meta." + k
             )
             for k, has_value in family_meta_keys.items()
         )
         participant_fields = [
             Field(
-                key='id',
-<<<<<<< HEAD
-                label='Participant ID',
-                is_visible=True,
-                filter_key='id',
+                key="id",
+                label="Participant ID",
+                is_visible=True,
+                filter_key="id",
                 filter_types=[
                     ProjectParticipantGridFilterType.eq,
                     ProjectParticipantGridFilterType.neq,
                 ],
             ),
             Field(
-                key='external_ids',
-=======
->>>>>>> f72850bf
-                label='Participant ID',
-                is_visible=True,
-                filter_key='id',
+                key="id",
+                label="Participant ID",
+                is_visible=True,
+                filter_key="id",
                 filter_types=[
                     ProjectParticipantGridFilterType.eq,
                     ProjectParticipantGridFilterType.neq,
@@ -280,140 +277,140 @@
                 ],
             ),
             Field(
-                key='external_ids',
-                label='External Participant ID',
-                is_visible=True,
-                filter_key='external_id',
-            ),
-            Field(
-                key='reported_sex',
-                label='Reported sex',
+                key="external_ids",
+                label="External Participant ID",
+                is_visible=True,
+                filter_key="external_id",
+            ),
+            Field(
+                key="reported_sex",
+                label="Reported sex",
                 is_visible=has_reported_sex,
-                filter_key='reported_sex',
-            ),
-            Field(
-                key='reported_gender',
-                label='Reported gender',
+                filter_key="reported_sex",
+            ),
+            Field(
+                key="reported_gender",
+                label="Reported gender",
                 is_visible=has_reported_gender,
-                filter_key='reported_gender',
-            ),
-            Field(
-                key='karyotype',
-                label='Karyotype',
+                filter_key="reported_gender",
+            ),
+            Field(
+                key="karyotype",
+                label="Karyotype",
                 is_visible=has_karyotype,
-                filter_key='karyotype',
+                filter_key="karyotype",
             ),
         ]
         participant_fields.extend(
             Field(
-                key='meta.' + k,
+                key="meta." + k,
                 label=k,
                 is_visible=has_value and k not in hidden_participant_meta_keys,
-                filter_key='meta.' + k,
+                filter_key="meta." + k,
             )
             for k, has_value in participant_meta_keys.items()
         )
 
         sample_fields = [
             Field(
-                key='id',
-                label='Sample ID',
-                is_visible=True,
-                filter_key='id',
+                key="id",
+                label="Sample ID",
+                is_visible=True,
+                filter_key="id",
                 filter_types=[
                     ProjectParticipantGridFilterType.eq,
                     ProjectParticipantGridFilterType.neq,
                 ],
             ),
             Field(
-                key='external_ids',
-                label='External Sample ID',
-                is_visible=True,
-                filter_key='external_id',
-            ),
-            Field(
-                key='sample_root_id',
-                label='Root Sample ID',
+                key="external_ids",
+                label="External Sample ID",
+                is_visible=True,
+                filter_key="external_id",
+            ),
+            Field(
+                key="sample_root_id",
+                label="Root Sample ID",
                 is_visible=has_nested_samples,
-                filter_key='sample_root_id',
-            ),
-            Field(
-                key='sample_parent_id',
-                label='Parent Sample ID',
+                filter_key="sample_root_id",
+            ),
+            Field(
+                key="sample_parent_id",
+                label="Parent Sample ID",
                 is_visible=has_nested_samples,
-                filter_key='sample_root_id',
-            ),
-            Field(
-                key='created_date',
-                label='Created date',
+                filter_key="sample_root_id",
+            ),
+            Field(
+                key="created_date",
+                label="Created date",
                 is_visible=True,
                 # filter_key='created_date',
             ),
         ]
         sample_fields.extend(
             Field(
-                key='meta.' + k,
+                key="meta." + k,
                 label=k,
                 is_visible=has_value and k not in hidden_sample_meta_keys,
-                filter_key='meta.' + k,
+                filter_key="meta." + k,
             )
             for k, has_value in sample_meta_keys.items()
         )
         assay_fields = [
             Field(
-                key='type',
-                label='Type',
-                is_visible=True,
-                filter_key='type',
+                key="type",
+                label="Type",
+                is_visible=True,
+                filter_key="type",
             )
         ]
         assay_fields.extend(
             Field(
-                key='meta.' + k,
+                key="meta." + k,
                 label=k,
                 is_visible=has_value and k not in hidden_assay_meta_keys,
-                filter_key='meta.' + k,
+                filter_key="meta." + k,
             )
             for k, has_value in assay_meta_keys.items()
         )
 
         sequencing_group_fields = [
             Field(
-                key='id',
-                label='Sequencing Group ID',
-                is_visible=True,
-                filter_key='id',
+                key="id",
+                label="Sequencing Group ID",
+                is_visible=True,
+                filter_key="id",
                 filter_types=[
                     ProjectParticipantGridFilterType.eq,
                     ProjectParticipantGridFilterType.neq,
                 ],
             ),
             Field(
-                key='type',
-                label='Type',
-                is_visible=True,
-                filter_key='type',
-            ),
-            Field(
-                key='technology',
-                label='Technology',
-                is_visible=True,
-                filter_key='technology',
-            ),
-            Field(
-                key='platform',
-                label='Platform',
-                is_visible=True,
-                filter_key='platform',
+                key="type",
+                label="Type",
+                is_visible=True,
+                filter_key="type",
+            ),
+            Field(
+                key="technology",
+                label="Technology",
+                is_visible=True,
+                filter_key="technology",
+            ),
+            Field(
+                key="platform",
+                label="Platform",
+                is_visible=True,
+                filter_key="platform",
             ),
         ]
 
         sequencing_group_fields.extend(
             Field(
-                key='meta.' + k,
+                key="meta." + k,
                 label=k,
                 is_visible=has_value and k not in hidden_sg_meta_keys,
-                filter_key='meta.' + k,
+                filter_key="meta." + k,
             )
             for k, has_value in sg_meta_keys.items()
         )
