--- conflicted
+++ resolved
@@ -166,14 +166,6 @@
         }
         hidden_sg_meta_keys: set[str] = set()
 
-<<<<<<< HEAD
-        family_meta_keys: set[str] = set()
-        participant_meta_keys: set[str] = set()
-        sample_meta_keys: set[str] = set()
-        sg_meta_keys: set[str] = set()
-        assay_meta_keys: set[str] = set()
-        has_nested_samples = False
-=======
         # we should put the field in the list, but hide it if there's no actual value
         # dict[key, has_any_value]
         family_meta_keys: dict[str, bool] = {}
@@ -181,7 +173,7 @@
         sample_meta_keys: dict[str, bool] = {}
         sg_meta_keys: dict[str, bool] = {}
         assay_meta_keys: dict[str, bool] = {}
->>>>>>> 7ef8905a
+        has_nested_samples = False
 
         if filter_fields.family and filter_fields.family.meta:
             family_meta_keys.update({k: True for k in filter_fields.family.meta.keys()})
