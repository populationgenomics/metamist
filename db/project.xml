<?xml version="1.1" encoding="UTF-8" standalone="no"?>
<databaseChangeLog xmlns="http://www.liquibase.org/xml/ns/dbchangelog"
	xmlns:ext="http://www.liquibase.org/xml/ns/dbchangelog-ext"
	xmlns:pro="http://www.liquibase.org/xml/ns/pro"
	xmlns:xsi="http://www.w3.org/2001/XMLSchema-instance"
	xsi:schemaLocation="http://www.liquibase.org/xml/ns/dbchangelog-ext http://www.liquibase.org/xml/ns/dbchangelog/dbchangelog-ext.xsd
						http://www.liquibase.org/xml/ns/pro http://www.liquibase.org/xml/ns/pro/liquibase-pro-4.1.xsd
						http://www.liquibase.org/xml/ns/dbchangelog http://www.liquibase.org/xml/ns/dbchangelog/dbchangelog-4.1.xsd">
	<changeSet author="michael.franklin" id="2021-08-12-dbrefactor">

		<!-- Project settings -->
		<createTable tableName="project">
			<column name="id" type="INT" autoIncrement="true">
				<constraints primaryKey="true" nullable="false" />
			</column>
			<column name="name" type="VARCHAR(64)">
				<constraints unique="true" nullable="false" />
			</column>
			<column name="author" type="VARCHAR(255)">
				<constraints nullable="false" />
			</column>

		</createTable>

		<!-- Participants -->
		<createTable tableName="participant">
			<column name="id" type="INT" autoIncrement="true">
				<constraints primaryKey="true" nullable="false" />
			</column>
			<column name="external_id" type="VARCHAR(255)">
				<constraints nullable="false" />
			</column>
			<column name="project" type="INT">
				<constraints nullable="false" foreignKeyName="fk_project_participant"
					references="project(id)" />
			</column>
			<!-- Record keeping -->
			<column name="author" type="VARCHAR(255)">
				<constraints nullable="false" />
			</column>
		</createTable>
		<addUniqueConstraint
			columnNames="project,external_id"
			tableName="participant"
			constraintName="UK_PARTICIPANT_SAMPLE_EXTERNALID"
			validate="true"
		/>
		<!-- Samples -->
		<createTable tableName="sample">
			<column name="id" type="INT" autoIncrement="true">
				<constraints primaryKey="true" nullable="false" />
			</column>
			<column name="external_id" type="VARCHAR(255)">
				<constraints nullable="false" />
			</column>
			<column name="project" type="INT">
				<constraints nullable="false" foreignKeyName="fk_project_sample"
					references="project(id)" />
			</column>
			<column name="participant_id" type="INT">
				<constraints nullable="true" foreignKeyName="fk_participant_sample"
					references="participant(id)" />
			</column>
			<column name="active" type="BOOLEAN" />
			<column name="meta" type="JSON" />
			<column name="type" type="ENUM('blood', 'saliva')" />

			<!-- Record keeping -->
			<column name="author" type="VARCHAR(255)">
				<constraints nullable="false" />
			</column>
		</createTable>
		<addUniqueConstraint
			columnNames="project,external_id"
			tableName="sample"
			constraintName="UK_SAMPLE_PROJECT_EXTERNALID"
			validate="true"
		/>

		<!-- Sample Sequencing  -->
		<createTable tableName="sample_sequencing">
			<column name="id" type="INT" autoIncrement="true">
				<constraints primaryKey="true" nullable="false" />
			</column>
			<column name="sample_id" type="INT">
				<constraints nullable="false" foreignKeyName="fk_sample_sequencing"
					references="sample(id)" />
			</column>
			<column name="type" type="ENUM('wgs', 'single-cell')">
				<constraints nullable="true" />
			</column>
			<column name="status"
				type="ENUM('unknown', 'received', 'sent-to-sequencing', 'completed-sequencing', 'completed-qc', 'failed-qc', 'uploaded')">
				<constraints nullable="false" />
			</column>
			<column name="meta" type="json" />
			<column name="author" type="VARCHAR(255)">
				<constraints nullable="false" />
			</column>
		</createTable>

		<!-- Participant Phenotype -->
		<createTable tableName="participant_phenotypes">
			<column name="participant_id" type="INT" autoIncrement="true">
				<constraints nullable="false" foreignKeyName="fk_participant_phenotype"
					references="participant(id)" />
			</column>
			<column name="hpo_term" type="VARCHAR(255)">
				<constraints nullable="true" />
			</column>
			<column name="description" type="TEXT">
				<constraints nullable="true" />
			</column>

			<!-- Record keeping -->
			<column name="author" type="VARCHAR(255)">
				<constraints nullable="false" />
			</column>
		</createTable>
		<!-- <sql>ALTER TABLE participant_phenotypes ADD CONSTRAINT check_description_or_hpo CHECK
		(hpo_term IS NOT NULL or description IS NOT NULL)</sql> -->

		<!-- Analysis -->
		<createTable tableName="analysis">
			<column name="id" type="INT" autoIncrement="true">
				<constraints primaryKey="true" nullable="false" />
			</column>
			<column name="type" type="ENUM('qc', 'joint-calling', 'custom', 'gvcf', 'cram')">
				<constraints nullable="false" />
			</column>
			<column name="output" type="TEXT">
				<constraints nullable="true" />
			</column>
			<column name="status" type="ENUM('queued', 'in-progress', 'failed', 'completed')">
				<constraints nullable="false" />
			</column>
			<column name="timestamp_completed" type="timestamp" />

			<column name="project" type="INT">
				<constraints nullable="false" foreignKeyName="fk_project_analysis"
					references="project(id)" />
			</column>
			<column name="author" type="VARCHAR(255)">
				<constraints nullable="false" />
			</column>

		</createTable>

		<createTable tableName="analysis_sample">
			<column name="analysis_id" type="INT">
				<constraints nullable="false" foreignKeyName="fk_analysis_sample"
					references="analysis(id)" />
			</column>
			<column name="sample_id" type="INT">
				<constraints nullable="false" foreignKeyName="fk_analysis_sample_sample"
					references="sample(id)" />
			</column>

		</createTable>

		<!-- Family -->
		<createTable tableName="family">
			<column name="id" type="INT" autoIncrement="true">
				<constraints primaryKey="true" nullable="false" />
			</column>
			<column name="external_id" type="VARCHAR(255)">
				<constraints nullable="false" />
			</column>
			<column name="project" type="INT">
				<constraints nullable="false" foreignKeyName="fk_project_family"
					references="project(id)" />
			</column>
			<column name="description" type="TEXT">
				<constraints nullable="true" />
			</column>
			<column name="coded_phenotype" type="VARCHAR(255)">
				<constraints nullable="true" />
			</column>
			<column name="author" type="VARCHAR(255)">
				<constraints nullable="false" />
			</column>
		</createTable>
		<addUniqueConstraint
			columnNames="project,external_id"
			tableName="family"
			constraintName="UK_FAMILY_PROJECT_EXTERNALID"
			validate="true"
		/>
		<createTable tableName="family_participant">
			<column name="family_id" type="INT">
				<constraints nullable="false" foreignKeyName="fk_family_participant"
					references="family(id)" />
			</column>
			<column name="participant_id" type="INT">
				<constraints nullable="false" foreignKeyName="fk_family_participant_participant"
					references="participant(id)" />
			</column>
			<column name="paternal_participant_id" type="INT">
				<constraints nullable="true" foreignKeyName="fk_family_participant_paternal"
					references="participant(id)" />
			</column>
			<column name="maternal_participant_id" type="INT">
				<constraints nullable="true" foreignKeyName="fk_family_participant_maternal"
					references="participant(id)" />
			</column>
			<column name="sex" type="INT">
				<constraints nullable="true" />
			</column>
			<column name="affected" type="INT">
				<constraints nullable="true" />
			</column>
			<column name="notes" type="TEXT">
				<constraints nullable="true" />
			</column>
			<column name="author" type="VARCHAR(255)">
				<constraints nullable="false" />
			</column>

		</createTable>

		<sql>ALTER TABLE project ADD SYSTEM VERSIONING;</sql>
		<sql>ALTER TABLE participant ADD SYSTEM VERSIONING;</sql>
		<sql>ALTER TABLE sample ADD SYSTEM VERSIONING;</sql>
		<sql>ALTER TABLE sample_sequencing ADD SYSTEM VERSIONING;</sql>
		<sql>ALTER TABLE participant_phenotypes ADD SYSTEM VERSIONING;</sql>
		<sql>ALTER TABLE analysis ADD SYSTEM VERSIONING;</sql>
		<sql>ALTER TABLE analysis_sample ADD SYSTEM VERSIONING;</sql>
		<sql>ALTER TABLE family ADD SYSTEM VERSIONING;</sql>
		<sql>ALTER TABLE family_participant ADD SYSTEM VERSIONING;</sql>
	</changeSet>
	<changeSet author="michael.franklin" id="2021-08-24_add-participant-key-value">
		<sql>SET @@system_versioning_alter_history = 1;</sql>
		<dropForeignKeyConstraint baseTableName="participant_phenotypes"
			constraintName="fk_participant_phenotype" />
		<sql>ALTER TABLE participant_phenotypes CHANGE participant_id participant_id INT NOT NULL;</sql>
		<sql>ALTER TABLE participant_phenotypes CHANGE description description VARCHAR(255);</sql>

		<addPrimaryKey
			tableName="family_participant"
			columnNames="participant_id"
		/>
		<sql> ALTER TABLE participant_phenotypes ADD CONSTRAINT
			uk_participant_phenotypes_pid_hpo_description UNIQUE
			(`participant_id`,`hpo_term`,`description`) </sql>
		<addForeignKeyConstraint
			constraintName="fk_participant_phenotype"
			baseTableName="participant_phenotypes"
			baseColumnNames="participant_id"
			referencedTableName="participant"
			referencedColumnNames="id"
		/>
		<addColumn
			tableName="participant_phenotypes">
			<column
				name="value"
				type="JSON"
			/>
		</addColumn>

	</changeSet>
	<changeSet author="michael.franklin" id="2021-08-16_add-project-id">
		<sql>SET @@system_versioning_alter_history = 1;</sql>
		<addColumn
			tableName="project">
			<column
				name="dataset"
				type="VARCHAR(255)"
			/>
			<column
				name="gcp_id"
				type="VARCHAR(255)"
			/>
			<column
				name="read_secret_name"
				type="VARCHAR(255)"
			/>
			<column
				name="write_secret_name"
				type="VARCHAR(255)"
			/>
		</addColumn>
	</changeSet>
	<changeSet author="michael.franklin" id="2021-09-13_add-analysis-improvements">
		<sql>SET @@system_versioning_alter_history = 1;</sql>
		<addColumn
			tableName="analysis">
			<column
				name="meta"
				type="JSON"
				defaultValue="{}"
			/>
			<column
				name="active"
				type="BIT NOT NULL"
				defaultValue="1"
			/>
			<column
				name="on_behalf_of"
				type="VARCHAR(255)"
			/>
		</addColumn>
		<sql>ALTER TABLE analysis MODIFY COLUMN status ENUM('queued', 'in-progress', 'failed',
			'completed', 'unknown');</sql>

	</changeSet>
	<changeSet author="michael.franklin" id="2021-09-14_add-exome-sequence-type">
		<sql>SET @@system_versioning_alter_history = 1;</sql>
		<sql>ALTER TABLE sample_sequencing MODIFY COLUMN type ENUM('wgs', 'single-cell', 'exome');</sql>
	</changeSet>
	<changeSet author="michael.franklin" id="2021-11-01_sex-clarification">
		<sql>SET @@system_versioning_alter_history = 1;</sql>
		<addColumn
			tableName="participant">
			<column
				name="reported_sex"
				type="int"
			/>
			<column
				name="reported_gender"
				type="VARCHAR(255)"
			/>
			<column
				name="karyotype"
				type="VARCHAR(255)"
			/>
			<column
				name="meta"
				type="json"
				defaultValue="{}"
			/>
		</addColumn>
		<sql> UPDATE participant p, family_participant fp SET p.reported_sex = fp.sex,
			p.author="michael.franklin@populationgenomics.org.au" WHERE p.id = fp.participant_id; </sql>
		<dropColumn
			tableName="family_participant"
			columnName="sex"
		/>
	</changeSet>
	<changeSet author="michael.franklin" id="2022-01-19_expand-family-coded-phenotype-column">
		<sql>SET @@system_versioning_alter_history = 1;</sql>
		<sql>ALTER TABLE family MODIFY COLUMN coded_phenotype TEXT;</sql>
	</changeSet>
	<changeSet author="sabrina.yan" id="2022-03-07_standardise-sequence-type">
		<sql>SET @@system_versioning_alter_history = 1;</sql>
		<!-- True values 'genome', 'exome', 'single-cell' but maintaining old 'wgs' for system
		version tables -->
		<sql>ALTER TABLE sample_sequencing MODIFY COLUMN type ENUM('genome', 'exome', 'single-cell',
			'wgs');</sql>
		<sql> UPDATE sample_sequencing seq SET seq.type = 'genome',
			seq.author="sabrina.yan@populationgenomics.org.au" WHERE seq.type = 'wgs'; </sql>
	</changeSet>
	<changeSet author="sabrina.yan" id="2022-05-03_add-mtseq-sequence-type">
		<sql>SET @@system_versioning_alter_history = 1;</sql>
		<!-- True values 'genome', 'exome', 'single-cell' and now 'mtseq' but maintaining old 'wgs'
		for system version tables -->
		<sql>ALTER TABLE sample_sequencing MODIFY COLUMN type ENUM('genome', 'exome', 'single-cell',
			'mtseq', 'wgs');</sql>
	</changeSet>
	<changeSet author="michael.franklin" id="2022-05-18_add-es-index-ont-project.meta">
		<sql>SET @@system_versioning_alter_history = 1;</sql>
		<!-- True values 'genome', 'exome', 'single-cell', 'mtseq' and 'ont' but maintaining old
		'wgs' for system version tables -->
		<sql>ALTER TABLE sample_sequencing MODIFY COLUMN type ENUM('genome', 'exome', 'single-cell',
			'mtseq', 'ont', 'wgs');</sql>
		<sql>ALTER TABLE analysis MODIFY COLUMN type ENUM('qc', 'joint-calling', 'custom', 'gvcf',
			'cram', 'es-index');</sql>
		<addColumn
			tableName="project">
			<column
				name="meta"
				type="JSON"
			/>
		</addColumn>
	</changeSet>
	<changeSet author="vivian.bakiris" id="2022-08-22_add-sv-analysis-type">
		<sql>SET @@system_versioning_alter_history = 1;</sql>
		<sql>ALTER TABLE analysis MODIFY COLUMN type ENUM('qc', 'joint-calling', 'custom', 'gvcf',
			'cram', 'es-index', 'sv');</sql>
	</changeSet>
	<changeSet author="michael.franklin" id="2022-10-04_sequence-external-ids">
		<sql>SET @@system_versioning_alter_history = 1;</sql>
		<createTable tableName="sample_sequencing_eid">
			<column name="project" type="INT">
				<constraints nullable="false" foreignKeyName="fk_sample_sequencing_eid_project"
					references="project(id)" />
			</column>
			<column name="sequencing_id" type="INT">
				<constraints nullable="false" foreignKeyName="fk_sample_sequencing_eid_sequence_id"
					references="sample_sequencing(id)" />
			</column>
			<column name="external_id" type="VARCHAR(255)">
				<constraints unique="true" nullable="false" />
			</column>
			<column name="name" type="VARCHAR(255)">
				<constraints nullable="false" />
			</column>
			<column name="author" type="VARCHAR(255)">
				<constraints nullable="false" />
			</column>

		</createTable>
		<addPrimaryKey
			columnNames="sequencing_id,name"
			constraintName="PK_sample_sequencing_eid"
			tableName="sample_sequencing_eid"
			validate="true"
		/>
		<addUniqueConstraint
			columnNames="project,external_id"
			tableName="participant"
			constraintName="UK_SAMPLE_SEQUENCING_EXTERNALID"
			validate="true"
		/>
	</changeSet>
	<changeSet author="michael.franklin" id="2022-10-25_sequence-external-ids-correction">
		<sql>ALTER TABLE sample_sequencing_eid ADD SYSTEM VERSIONING;</sql>

	</changeSet>
	<changeSet author="michael.franklin" id="2022-12-01_sequence-external-ids-pk-correction">
		<sql>SET @@system_versioning_alter_history = 1;</sql>
		<dropUniqueConstraint
			tableName="sample_sequencing_eid"
			constraintName="external_id"
		/>
		<!--		This was incorrect named, so delete and create on correct table -->
		<dropUniqueConstraint
			tableName="participant"
			constraintName="UK_SAMPLE_SEQUENCING_EXTERNALID"
		/>
		<addUniqueConstraint
			columnNames="project,external_id"
			tableName="sample_sequencing_eid"
			constraintName="UK_SAMPLE_SEQUENCING_EXTERNALID"
			validate="true"
		/>
	</changeSet>
	<changeSet author="michael.franklin" id="2022-12-12_more-analysis-types">
		<sql>SET @@system_versioning_alter_history = 1;</sql>
		<sql>ALTER TABLE analysis MODIFY COLUMN type ENUM('qc', 'joint-calling', 'custom', 'gvcf',
			'cram', 'es-index', 'sv', 'web', 'analysis-runner');</sql>
		<sql>UPDATE analysis SET type = 'analysis-runner' WHERE type='custom' AND json_extract(meta,
			'$.source') = 'analysis-runner';</sql>
	</changeSet>
	<changeSet author="michael.franklin" id="2022-11-23_sequencing-technology">
		<sql>SET @@system_versioning_alter_history = 1;</sql>

		<addColumn
			tableName="sample_sequencing">
			<column
				name="technology"
				type="ENUM('short-read', 'long-read', 'single-cell-rna-seq', 'bulk-rna-seq')"
			/>
		</addColumn>
		<sql> ALTER TABLE sample_sequencing MODIFY COLUMN type ENUM('genome', 'exome',
			'single-cell', 'mtseq', 'ont', 'wgs', 'transcriptome', 'chip'); UPDATE sample_sequencing
			SET technology = 'short-read' WHERE type = 'genome' or type = 'exome' or type = 'mtseq';
			UPDATE sample_sequencing SET type = 'genome', technology = 'long-read',
			meta=JSON_MERGE(meta, '{"source": "ont"}') WHERE type = 'ont'; UPDATE sample_sequencing
			SET type = 'transcriptome', technology = 'single-cell-rna-seq' WHERE type =
			'single-cell'; </sql>
	</changeSet>
	<changeSet author="michael.franklin" id="2023-01-25_">
		<sql>SET @@system_versioning_alter_history = 1;</sql>
		<renameColumn
			columnDataType="VARCHAR(255)"
			newColumnName="read_group_name"
			oldColumnName="read_secret_name"
			remarks="Migration of groups membership cache to blobs"
			tableName="project"
		/>
		<renameColumn
			columnDataType="VARCHAR(255)"
			newColumnName="write_group_name"
			oldColumnName="write_secret_name"
			remarks="Migration of groups membership cache to blobs"
			tableName="project"
		/>
		<dropColumn
			tableName="project"
			columnName="gcp_id"
		/>
		<sql> UPDATE project SET read_group_name=SUBSTRING(read_group_name, 1,
			LENGTH(read_group_name) - 14), write_group_name=SUBSTRING(write_group_name, 1,
			LENGTH(write_group_name) - 14) </sql>
	</changeSet>

	<changeSet author="michael.franklin" id="2022-12-13_sequence-groups">
		<sql>SET @@system_versioning_alter_history = 1;</sql>

		<!--		Instead of ENUMs, make some fields FKs -->
		<createTable tableName="assay_type">
			<column name="id" type="VARCHAR(255)">
				<constraints primaryKey="true" nullable="false" />
			</column>
			<column name="name" type="VARCHAR(255)">
				<constraints nullable="false" />
			</column>
		</createTable>

		<createTable tableName="sequencing_technology">
			<column name="id" type="VARCHAR(255)">
				<constraints primaryKey="true" nullable="false" />
			</column>
			<column name="name" type="VARCHAR(255)">
				<constraints nullable="false" />
			</column>
		</createTable>

		<createTable tableName="sequencing_type">
			<column name="id" type="VARCHAR(255)">
				<constraints primaryKey="true" nullable="false" />
			</column>
			<column name="name" type="VARCHAR(255)">
				<constraints nullable="false" />
			</column>
		</createTable>

		<createTable tableName="sequencing_platform">
			<column name="id" type="VARCHAR(255)">
				<constraints primaryKey="true" nullable="false" />
			</column>
			<column name="name" type="VARCHAR(255)">
				<constraints nullable="false" />
			</column>
		</createTable>

		<createTable tableName="sample_type">
			<column name="id" type="VARCHAR(255)">
				<constraints primaryKey="true" nullable="false" />
			</column>
			<column name="name" type="VARCHAR(255)">
				<constraints nullable="false" />
			</column>
		</createTable>

		<createTable tableName="analysis_type">
			<column name="id" type="VARCHAR(255)">
				<constraints primaryKey="true" nullable="false" />
			</column>
			<column name="name" type="VARCHAR(255)">
				<constraints nullable="false" />
			</column>
		</createTable>

		<!--		Create assay table linking to assay_type FK-->
		<createTable tableName="assay">
			<column name="id" type="INT" autoIncrement="true">
				<constraints primaryKey="true" nullable="false" />
			</column>
			<column name="sample_id" type="INT">
				<constraints nullable="false" foreignKeyName="FK_SAMPLE_ASSAY"
					references="sample(id)" />
			</column>
			<column name="type" type="VARCHAR(255)">
				<constraints nullable="false" foreignKeyName="FK_ASSAY_TYPE"
					references="assay_type(id)" />
			</column>
			<column name="meta" type="json" />
			<column name="author" type="VARCHAR(255)">
				<constraints nullable="false" />
			</column>
		</createTable>

		<createTable tableName="assay_external_id">
			<column name="project" type="INT">
				<constraints nullable="false" foreignKeyName="FK_ASSAY_EXTERNAL_ID_PROJECT"
					references="project(id)" />
			</column>
			<column name="assay_id" type="INT">
				<constraints nullable="false" foreignKeyName="FK_ASSAY_EXTERNAL_ID_ASSAY"
					references="assay(id)" />
			</column>
			<column name="external_id" type="VARCHAR(255)">
				<constraints unique="true" nullable="false" />
			</column>
			<column name="name" type="VARCHAR(255)">
				<constraints nullable="false" />
			</column>
			<column name="author" type="VARCHAR(255)">
				<constraints nullable="false" />
			</column>

		</createTable>
		<addPrimaryKey
			columnNames="assay_id,name"
			constraintName="PK_ASSAY_EXTERNAL_ID"
			tableName="assay_external_id"
			validate="true"
		/>
		<addUniqueConstraint
			columnNames="project,external_id"
			tableName="assay_external_id"
			constraintName="UK_PROJECT_ASSAY_EXTERNAL_ID"
			validate="true"
		/>

		<!--		Create sequencing_group tables -->
		<createTable tableName="sequencing_group">
			<column name="id" type="INT" autoIncrement="true">
				<constraints primaryKey="true" nullable="false" />
			</column>
			<!--			<column name="project" type="INT">-->
			<!--				<constraints nullable="false" foreignKeyName="fk_sequencing_group_project"
			references="project(id)" />-->
			<!--			</column>-->
			<column name="sample_id" type="INT">
				<constraints nullable="false" foreignKeyName="fk_sequencing_group_sample"
					references="sample(id)" />
			</column>
			<column name="type" type="VARCHAR(255)">
				<constraints nullable="false" foreignKeyName="fk_sqg_sequencing_type"
					references="sequencing_type(id)" />
			</column>
			<column name="technology" type="VARCHAR(255)">
				<constraints nullable="false" foreignKeyName="fk_sqg_sequencing_technology"
					references="sequencing_technology(id)" />
			</column>
			<column name="platform" type="VARCHAR(255)">
				<!--				<constraints nullable="true" foreignKeyName="fk_sqg_sequencing_platform"
				references="sequencing_platform(id)"/>-->
			</column>
			<column name="meta" type="JSON" />
			<column name="archived" type="BOOLEAN" />
			<column name="author" type="VARCHAR(255)">
				<constraints nullable="false" />
			</column>
		</createTable>

		<createTable tableName="sequencing_group_assay">
			<column name="sequencing_group_id" type="INT">
				<constraints nullable="false" foreignKeyName="fk_sqg_sequencing_group_id"
					references="sequencing_group(id)" />
			</column>
			<column name="assay_id" type="INT">
				<constraints nullable="false" foreignKeyName="fk_sqg_sequencing_group_sequence_id"
					references="assay(id)" />
			</column>
			<column name="author" type="VARCHAR(255)">
				<constraints nullable="false" />
			</column>
		</createTable>

		<!--		In MariaDB, you can do _conditional_ unique values in a sort of hacky way.
			You make a combined key, with one of the fields only NOT NULL when the row should participant in
		the check.
			IE: if you archive a sequencing group, marking the "nullIfInactitve field to NULL will allow
		multiple
			copies - allowing for us to reuse the same external_ids for multiple sequencing groups. 	-->
		<createTable tableName="sequencing_group_external_id">
			<column name="project" type="INT">
				<constraints nullable="false" foreignKeyName="fk_sequencing_group_eid_project"
					references="project(id)" />
			</column>
			<column name="sequencing_group_id" type="INT">
				<constraints nullable="false"
					foreignKeyName="fk_sequencing_group_eid_sequencing_group_id"
					references="sequencing_group(id)" />
			</column>
			<column name="external_id" type="VARCHAR(255)">
				<constraints nullable="false" />
			</column>
			<column name="name" type="VARCHAR(255)">
				<constraints nullable="false" />
			</column>
			<column name="author" type="VARCHAR(255)">
				<constraints nullable="false" />
			</column>
			<column name="nullIfInactive" type="BIT" defaultValue="true">
				<constraints nullable="true" />
			</column>
		</createTable>
		<addUniqueConstraint
			columnNames="project,external_id,nullIfInactive"
			tableName="sequencing_group_external_id"
			constraintName="UK_SEQUENCING_GROUP_EXTERNALID"
			validate="true"
		/>

		<!-- 		Replaces the analysis_sample table.
			We cannot delete the old table, so it's around for legacy purposes. -->
		<createTable tableName="analysis_sequencing_group">
			<column name="analysis_id" type="INT">
				<constraints
					nullable="false"
					foreignKeyName="FK_ANALYSIS_SQG_ANALYSIS"
					references="analysis(id)" />
			</column>
			<column name="sequencing_group_id" type="INT">
				<constraints
					nullable="false"
					foreignKeyName="FK_ANALYSIS_SQG_SEQUENCING_GROUP"
					references="sequencing_group(id)"
				/>
			</column>
		</createTable>


		<!--		Default data -->

		<sql> ALTER TABLE assay ADD SYSTEM VERSIONING; ALTER TABLE assay_external_id ADD SYSTEM
			VERSIONING; ALTER TABLE sequencing_group ADD SYSTEM VERSIONING; ALTER TABLE
			sequencing_group_assay ADD SYSTEM VERSIONING; ALTER TABLE sequencing_group_external_id
			ADD SYSTEM VERSIONING; ALTER TABLE analysis_sequencing_group ADD SYSTEM VERSIONING;
			INSERT INTO assay_type (id, name) VALUES ('sequencing', 'sequencing'); INSERT INTO
			sample_type (id, name) VALUES ('blood', 'blood'); INSERT INTO sample_type (id, name)
			VALUES ('saliva', 'saliva'); INSERT INTO sequencing_type (id, name) VALUES ('genome',
			'genome'); INSERT INTO sequencing_type (id, name) VALUES ('exome', 'exome'); INSERT INTO
			sequencing_type (id, name) VALUES ('transcriptome', 'transcriptome'); INSERT INTO
			sequencing_type (id, name) VALUES ('mtseq', 'mtseq'); INSERT INTO sequencing_type (id,
			name) VALUES ('chip', 'chip'); INSERT INTO sequencing_technology (id, name) VALUES
			('short-read', 'short-read'); INSERT INTO sequencing_technology (id, name) VALUES
			('long-read', 'long-read'); INSERT INTO sequencing_technology (id, name) VALUES
			('single-cell-rna-seq', 'single-cell-rna-seq'); INSERT INTO sequencing_technology (id,
			name) VALUES ('bulk-rna-seq', 'bulk-rna-seq'); INSERT INTO sequencing_platform (id,
			name) VALUES ('illumina', 'illumina'); INSERT INTO sequencing_platform (id, name) VALUES
			('pacbio', 'pacbio'); INSERT INTO sequencing_platform (id, name) VALUES
			('oxford-nanopore', 'oxford-nanopore'); INSERT INTO analysis_type (id, name) VALUES
			('qc', 'qc'); INSERT INTO analysis_type (id, name) VALUES ('joint-calling',
			'joint-calling'); INSERT INTO analysis_type (id, name) VALUES ('gvcf', 'gvcf'); INSERT
			INTO analysis_type (id, name) VALUES ('cram', 'cram'); INSERT INTO analysis_type (id,
			name) VALUES ('custom', 'custom'); INSERT INTO analysis_type (id, name) VALUES
			('es-index', 'es-index'); INSERT INTO analysis_type (id, name) VALUES ('sv', 'sv');
			INSERT INTO analysis_type (id, name) VALUES ('web', 'web'); INSERT INTO analysis_type
			(id, name) VALUES ('analysis-runner', 'analysis-runner'); </sql>
	</changeSet>
	<changeSet id="2023-06-20_cohort-builder" author="michael.franklin">
		<createTable tableName="cohort">
			<column name="id" type="INT" autoIncrement="true">
				<constraints primaryKey="true" nullable="false" />
			</column>
			<column name="derived_from" type="INT">
				<constraints
					nullable="false"
					foreignKeyName="FK_COHORT_DERIVED_FROM_ID_COHORT"
					references="cohort(id)"
				/>
			</column>
			<column name="description" type="VARCHAR(255)">
				<constraints nullable="false" />
			</column>
			<column name="author" type="VARCHAR(255)">
				<constraints nullable="false" />
			</column>
			<column name="timestamp" type="TIMESTAMP">
				<constraints nullable="false" />
			</column>
		</createTable>
		<!--		How SGs belong to a cohort -->
		<createTable tableName="cohort_sequencing_group">
			<column name="cohort_id" type="INT">
				<constraints nullable="false" foreignKeyName="FK_COHORT_SQG_COHORT_ID"
					references="cohort(id)" />
			</column>
			<column name="sequencing_group_id" type="INT">
				<constraints nullable="false" foreignKeyName="FK_COHORT_SQG_SQG_ID"
					references="sequencing_group(id)" />
			</column>
		</createTable>
		<!--		Linking cohort to an analysis -->
		<createTable tableName="analysis_cohort">
			<column name="cohort_id" type="INT">
				<constraints nullable="false" foreignKeyName="FK_COHORT_ANALYSIS_COHORT_ID"
					references="cohort(id)" />
			</column>
			<column name="analysis_id" type="INT">
				<constraints nullable="false" foreignKeyName="FK_COHORT_ANALYSIS_SQG_ID"
					references="analysis(id)" />
			</column>
		</createTable>
	</changeSet>
	<changeSet id="2023-10-04_sample-type" author="michael.franklin">
		<sql>SET @@system_versioning_alter_history = 1;</sql>
		<!-- change the sample.type field from an enum, to reference sample_type.id -->
		<sql>ALTER TABLE sample MODIFY COLUMN type VARCHAR(255);</sql>
		<addForeignKeyConstraint
			constraintName="FK_SAMPLE_SAMPLE_TYPE"
			baseTableName="sample"
			baseColumnNames="type"
			referencedTableName="sample_type"
			referencedColumnNames="id"
		/>
	</changeSet>
	<changeSet id="2023-10-20-analysis-type" author="michael.franklin">
		<sql>SET @@system_versioning_alter_history = 1;</sql>
		<!-- change the sample.type field from an enum, to reference sample_type.id -->
		<sql>ALTER TABLE analysis MODIFY COLUMN type VARCHAR(255);</sql>
		<addForeignKeyConstraint
			constraintName="FK_ANALYSIS_ANALYSIS_TYPE"
			baseTableName="analysis"
			baseColumnNames="type"
			referencedTableName="analysis_type"
			referencedColumnNames="id"
		/>
	</changeSet>

	<changeSet id="2023-10-06_inbuilt-permissions" author="michael.franklin">
		<sql>SET @@system_versioning_alter_history = 1;</sql>
		<createTable tableName="group">
			<column name="id" type="INT" autoIncrement="true">
				<constraints primaryKey="true" nullable="false" />
			</column>
			<column name="name" type="VARCHAR(255)">
				<constraints unique="true" nullable="false" />
			</column>
		</createTable>
		<createTable tableName="group_member">
			<column name="group_id" type="INT">
				<constraints
					nullable="false"
					foreignKeyName="FK_GROUP_MEMBER_GROUP_ID"
					references="group(id)" />
			</column>
			<column name="member" type="VARCHAR(255)">
				<constraints nullable="false" />
			</column>
			<column name="author" type="VARCHAR(255)">
				<constraints nullable="false" />
			</column>
		</createTable>
		<addColumn
			tableName="project">
			<column
				name="read_group_id"
				type="INT"
			>
				<constraints
					nullable="true"
					foreignKeyName="FK_PROJECT_READ_GROUP_GROUP_ID"
					references="group(id)" />
			</column>
			<column
				name="write_group_id"
				type="INT"
			>
				<constraints
					nullable="true"
					foreignKeyName="FK_PROJECT_WRITE_GROUP_GROUP_ID"
					references="group(id)" />
			</column>
		</addColumn>
		<sql>ALTER TABLE `group` ADD SYSTEM VERSIONING;</sql>
		<sql>ALTER TABLE group_member ADD SYSTEM VERSIONING;</sql>
		<sql>INSERT INTO `group` (name) VALUES ('project-creators');</sql>
		<sql>INSERT INTO `group` (name) VALUES ('members-admin');</sql>
	</changeSet>

<changeSet id="2023-10-07_cohort-builder-changes" author="vivian.bakiris">
    <!-- Modify the 'derived_from' column to make it nullable -->
    <modifyDataType tableName="cohort" columnName="derived_from" newDataType="INT" />
	<addColumn tableName="cohort">
		<column name="project" type="INT">
		<constraints nullable="false" foreignKeyName="fk_project_cohort" references="project(id)" />
		</column>
	</addColumn>
</changeSet>

<changeSet id="2023-11-23_cohort-builder-changes" author="daniel.esposito">
	<addColumn tableName="cohort">
		<column name="name" type="VARCHAR(255)">
			<constraints nullable="false" unique="true" />
		</column>
	</addColumn>
</changeSet>

	<changeSet id="2023-11-03_audit_log" author="michael.franklin">
		<sql>SET @@system_versioning_alter_history = 1;</sql>
		<createTable tableName="audit_log">
			<column name="id" type="INT" autoIncrement="true">
				<constraints primaryKey="true" nullable="false" />
			</column>
			<column name="timestamp" type="TIMESTAMP" defaultValue="now()">
				<constraints nullable="false" />
			</column>
			<column name="author" type="VARCHAR(255)">
				<constraints nullable="false" />
			</column>
			<column name="on_behalf_of" type="VARCHAR(255)">
				<constraints nullable="true" />
			</column>
			<column name="ar_guid" type="VARCHAR(255)">
				<constraints nullable="true" />
			</column>
			<column name="comment" type="TEXT">
				<constraints nullable="true" />
			</column>
			<column name="auth_project" type="INT">
				<constraints
					nullable="true"
					foreignKeyName="FK_AUDIT_LOG_PROJECT"
					references="project(id)" />
			</column>
			<column name="meta" type="JSON" />
		</createTable>
		<sql>ALTER TABLE `audit_log` ADD SYSTEM VERSIONING;</sql>

		<addColumn tableName="analysis">
			<column name="audit_log_id" type="INT">
				<constraints
					nullable="true"
					foreignKeyName="FK_ANALYSIS_CHANGELOG_ID"
					references="audit_log(id)" />
			</column>
		</addColumn>
		<addColumn tableName="analysis_cohort">
			<column name="audit_log_id" type="INT">
				<constraints
					nullable="true"
					foreignKeyName="FK_ANALYSIS_COHORT_CHANGELOG_ID"
					references="audit_log(id)" />
			</column>
		</addColumn>
		<addColumn tableName="analysis_sample">
			<column name="audit_log_id" type="INT">
				<constraints
					nullable="true"
					foreignKeyName="FK_ANALYSIS_SAMPLE_CHANGELOG_ID"
					references="audit_log(id)" />
			</column>
		</addColumn>
		<addColumn tableName="analysis_sequencing_group">
			<column name="audit_log_id" type="INT">
				<constraints
					nullable="true"
					foreignKeyName="FK_ANALYSIS_SEQUENCING_GROUP_CHANGELOG_ID"
					references="audit_log(id)" />
			</column>
		</addColumn>
		<addColumn tableName="analysis_type">
			<column name="audit_log_id" type="INT">
				<constraints
					nullable="true"
					foreignKeyName="FK_ANALYSIS_TYPE_CHANGELOG_ID"
					references="audit_log(id)" />
			</column>
		</addColumn>
		<addColumn tableName="assay">
			<column name="audit_log_id" type="INT">
				<constraints
					nullable="true"
					foreignKeyName="FK_ASSAY_CHANGELOG_ID"
					references="audit_log(id)" />
			</column>
		</addColumn>
		<addColumn tableName="assay_external_id">
			<column name="audit_log_id" type="INT">
				<constraints
					nullable="true"
					foreignKeyName="FK_ASSAY_EXTERNAL_ID_CHANGELOG_ID"
					references="audit_log(id)" />
			</column>
		</addColumn>
		<addColumn tableName="assay_type">
			<column name="audit_log_id" type="INT">
				<constraints
					nullable="true"
					foreignKeyName="FK_ASSAY_TYPE_CHANGELOG_ID"
					references="audit_log(id)" />
			</column>
		</addColumn>
		<addColumn tableName="cohort">
			<column name="audit_log_id" type="INT">
				<constraints
					nullable="true"
					foreignKeyName="FK_COHORT_CHANGELOG_ID"
					references="audit_log(id)" />
			</column>
		</addColumn>
		<addColumn tableName="cohort_sequencing_group">
			<column name="audit_log_id" type="INT">
				<constraints
					nullable="true"
					foreignKeyName="FK_COHORT_SEQUENCING_GROUP_CHANGELOG_ID"
					references="audit_log(id)" />
			</column>
		</addColumn>
		<addColumn tableName="family">
			<column name="audit_log_id" type="INT">
				<constraints
					nullable="true"
					foreignKeyName="FK_FAMILY_CHANGELOG_ID"
					references="audit_log(id)" />
			</column>
		</addColumn>
		<addColumn tableName="family_participant">
			<column name="audit_log_id" type="INT">
				<constraints
					nullable="true"
					foreignKeyName="FK_FAMILY_PARTICIPANT_CHANGELOG_ID"
					references="audit_log(id)" />
			</column>
		</addColumn>
		<addColumn tableName="group">
			<column name="audit_log_id" type="INT">
				<constraints
					nullable="true"
					foreignKeyName="FK_GROUP_CHANGELOG_ID"
					references="audit_log(id)" />
			</column>
		</addColumn>
		<addColumn tableName="group_member">
			<column name="audit_log_id" type="INT">
				<constraints
					nullable="true"
					foreignKeyName="FK_GROUP_MEMBER_CHANGELOG_ID"
					references="audit_log(id)" />
			</column>
		</addColumn>
		<addColumn tableName="participant">
			<column name="audit_log_id" type="INT">
				<constraints
					nullable="true"
					foreignKeyName="FK_PARTICIPANT_CHANGELOG_ID"
					references="audit_log(id)" />
			</column>
		</addColumn>
		<addColumn tableName="participant_phenotypes">
			<column name="audit_log_id" type="INT">
				<constraints
					nullable="true"
					foreignKeyName="FK_PARTICIPANT_PHENOTYPES_CHANGELOG_ID"
					references="audit_log(id)" />
			</column>
		</addColumn>
		<addColumn tableName="project">
			<column name="audit_log_id" type="INT">
				<constraints
					nullable="true"
					foreignKeyName="FK_PROJECT_CHANGELOG_ID"
					references="audit_log(id)" />
			</column>
		</addColumn>
		<addColumn tableName="sample">
			<column name="audit_log_id" type="INT">
				<constraints
					nullable="true"
					foreignKeyName="FK_SAMPLE_CHANGELOG_ID"
					references="audit_log(id)" />
			</column>
		</addColumn>
		<addColumn tableName="sample_sequencing">
			<column name="audit_log_id" type="INT">
				<constraints
					nullable="true"
					foreignKeyName="FK_SAMPLE_SEQUENCING_CHANGELOG_ID"
					references="audit_log(id)" />
			</column>
		</addColumn>
		<addColumn tableName="sample_sequencing_eid">
			<column name="audit_log_id" type="INT">
				<constraints
					nullable="true"
					foreignKeyName="FK_SAMPLE_SEQUENCING_EID_CHANGELOG_ID"
					references="audit_log(id)" />
			</column>
		</addColumn>
		<addColumn tableName="sample_type">
			<column name="audit_log_id" type="INT">
				<constraints
					nullable="true"
					foreignKeyName="FK_SAMPLE_TYPE_CHANGELOG_ID"
					references="audit_log(id)" />
			</column>
		</addColumn>
		<addColumn tableName="sequencing_group">
			<column name="audit_log_id" type="INT">
				<constraints
					nullable="true"
					foreignKeyName="FK_SEQUENCING_GROUP_CHANGELOG_ID"
					references="audit_log(id)" />
			</column>
		</addColumn>
		<addColumn tableName="sequencing_group_assay">
			<column name="audit_log_id" type="INT">
				<constraints
					nullable="true"
					foreignKeyName="FK_SEQUENCING_GROUP_ASSAY_CHANGELOG_ID"
					references="audit_log(id)" />
			</column>
		</addColumn>
		<addColumn tableName="sequencing_group_external_id">
			<column name="audit_log_id" type="INT">
				<constraints
					nullable="true"
					foreignKeyName="FK_SEQUENCING_GROUP_EXTERNAL_ID_CHANGELOG_ID"
					references="audit_log(id)" />
			</column>
		</addColumn>
		<addColumn tableName="sequencing_platform">
			<column name="audit_log_id" type="INT">
				<constraints
					nullable="true"
					foreignKeyName="FK_SEQUENCING_PLATFORM_CHANGELOG_ID"
					references="audit_log(id)" />
			</column>
		</addColumn>
		<addColumn tableName="sequencing_technology">
			<column name="audit_log_id" type="INT">
				<constraints
					nullable="true"
					foreignKeyName="FK_SEQUENCING_TECHNOLOGY_CHANGELOG_ID"
					references="audit_log(id)" />
			</column>
		</addColumn>
		<addColumn tableName="sequencing_type">
			<column name="audit_log_id" type="INT">
				<constraints
					nullable="true"
					foreignKeyName="FK_SEQUENCING_TYPE_CHANGELOG_ID"
					references="audit_log(id)" />
			</column>
		</addColumn>
		<sql>ALTER TABLE analysis CHANGE author author VARCHAR(255) NULL;</sql>
		<sql>ALTER TABLE assay CHANGE author author VARCHAR(255) NULL;</sql>
		<sql>ALTER TABLE assay_external_id CHANGE author author VARCHAR(255) NULL;</sql>
		<sql>ALTER TABLE cohort CHANGE author author VARCHAR(255) NULL;</sql>
		<sql>ALTER TABLE family CHANGE author author VARCHAR(255) NULL;</sql>
		<sql>ALTER TABLE family_participant CHANGE author author VARCHAR(255) NULL;</sql>
		<sql>ALTER TABLE group_member CHANGE author author VARCHAR(255) NULL DEFAULT NULL;</sql>
		<sql>ALTER TABLE participant CHANGE author author VARCHAR(255) NULL;</sql>
		<sql>ALTER TABLE participant_phenotypes CHANGE author author VARCHAR(255) NULL;</sql>
		<sql>ALTER TABLE project CHANGE author author VARCHAR(255) NULL;</sql>
		<sql>ALTER TABLE sample CHANGE author author VARCHAR(255) NULL;</sql>
		<sql>ALTER TABLE sample_sequencing CHANGE author author VARCHAR(255) NULL;</sql>
		<sql>ALTER TABLE sample_sequencing_eid CHANGE author author VARCHAR(255) NULL;</sql>
		<sql>ALTER TABLE sequencing_group CHANGE author author VARCHAR(255) NULL;</sql>
		<sql>ALTER TABLE sequencing_group_assay CHANGE author author VARCHAR(255) NULL;</sql>
		<sql>ALTER TABLE sequencing_group_external_id CHANGE author author VARCHAR(255) NULL;</sql>
	</changeSet>
<<<<<<< HEAD
	<changeSet id="2024-04-27_custom-cohorts" author="vivian.bakiris">
		<createTable tableName="cohort_template">
			<column name="id" type="INT" autoIncrement="true">
				<constraints primaryKey="true" nullable="false" />
			</column>
			<column name="name" type="VARCHAR(255)">
=======
	<changeSet id="2024-02-27_analysis-runner-table" author="michael.franklin">
		<sql>SET @@system_versioning_alter_history = 1;</sql>
		<createTable tableName="analysis_runner">
			<column name="ar_guid" type="VARCHAR(255)">
				<constraints nullable="false" unique="true" />
			</column>
			<column name="project" type="int">
				<constraints
					nullable="false"
					foreignKeyName="FK_AR_PROJECT"
					references="project(id)"
				/>

			</column>
			<column name="timestamp" type="timestamp" />
			<column name="access_level" type="VARCHAR(255)">
				<constraints nullable="false" />
			</column>
			<column name="repository" type="VARCHAR(255)">
				<constraints nullable="false" />
			</column>
			<column name="commit" type="VARCHAR(255)">
				<constraints nullable="false" />
			</column>
			<column name="output_path" type="VARCHAR(255)">
				<constraints nullable="false" />
			</column>
			<column name="script" type="VARCHAR(255)">
>>>>>>> a9908ee9
				<constraints nullable="false" />
			</column>
			<column name="description" type="VARCHAR(255)">
				<constraints nullable="false" />
			</column>
<<<<<<< HEAD
			<column name="criteria" type="JSON">
				<constraints nullable="false" />
			</column>
		</createTable>
	</changeSet>
	<changeSet id="2024-02-28_custom-cohorts-templates" author="vivian.bakiris">
		<addColumn tableName="cohort_template">
			<column name="project" type="INT">
				<constraints nullable="false" foreignKeyName="fk_project_cohort_template" references="project(id)" />
			</column>
		</addColumn>
	</changeSet>
	<changeSet author="vivian.bakiris" id="2024-03-19_custom_cohorts_renames">
		<renameColumn
			columnDataType="INT"
			newColumnName="template_id"
			oldColumnName="derived_from"
			remarks="Following user feedback session, we are renaming the derived_from column to template_id to better reflect its purpose."
			tableName="cohort"
		/>
	</changeSet>
	<changeSet author="vivian.bakiris" id="2024-03-19_custom_cohorts_fk_fix">
    <!-- Drop the existing foreign key constraint -->
    <dropForeignKeyConstraint
        baseTableName="cohort"
        constraintName="FK_COHORT_DERIVED_FROM_ID_COHORT"
        />

    <!-- Recreate the foreign key constraint with the new column name -->
    <addForeignKeyConstraint
        baseTableName="cohort"
        constraintName="FK_COHORT_TEMPLATE_ID_COHORT"
        referencedTableName="cohort_template"
        baseColumnNames="template_id"
        referencedColumnNames="id"
        />
    </changeSet>
	<changeSet author="john.marshall" id="2024-03-19_custom_cohorts_system_versioning">
		<sql>ALTER TABLE cohort_template ADD SYSTEM VERSIONING;</sql>
		<sql>ALTER TABLE cohort ADD SYSTEM VERSIONING;</sql>
		<sql>ALTER TABLE cohort_sequencing_group ADD SYSTEM VERSIONING;</sql>
		<sql>ALTER TABLE analysis_cohort ADD SYSTEM VERSIONING;</sql>
=======
			<column name="driver_image" type="VARCHAR(255)">
				<constraints nullable="false" />
			</column>
			<column name="config_path" type="VARCHAR(255)">
				<constraints nullable="false" />
			</column>
			<column name="cwd" type="VARCHAR(255)">
				<constraints nullable="true" />
			</column>
			<column name="environment" type="VARCHAR(255)">
				<constraints nullable="false" />
			</column>
			<column name="hail_version" type="VARCHAR(255)">
				<constraints nullable="true" />
			</column>
			<column name="batch_url" type="VARCHAR(255)">
				<constraints nullable="false" />
			</column>
			<column name="submitting_user" type="VARCHAR(255)" />
			<column name="meta" type="JSON" />
			<column name="audit_log_id" type="INT">
				<constraints
					nullable="false"
					foreignKeyName="FK_ANALYSIS_RUNNER_CHANGELOG_ID"
					references="audit_log(id)"
				/>
			</column>
		</createTable>

		<createIndex indexName="idx_ar_guid" tableName="analysis_runner">
			<column name="ar_guid" />
		</createIndex>
		<createIndex tableName="analysis_runner" indexName="idx_ar_submitting_user">
			<column name="submitting_user" />
		</createIndex>
		<sql> ALTER TABLE analysis_runner ADD SYSTEM VERSIONING; </sql>
	</changeSet>
	<changeSet id="2024-03-15_analysis-runner-table-migration" author="michael.franklin">
	<!-- Migrate all the old analysis_runner records into the new table (don't delete existing ones for now) -->
		<sql> INSERT INTO analysis_runner ( ar_guid, project, timestamp, access_level, repository,
			`commit`, output_path, script, description, driver_image, config_path, cwd, environment,
			hail_version, batch_url, submitting_user, meta, audit_log_id ) SELECT
			COALESCE(JSON_UNQUOTE(JSON_EXTRACT(analysis.meta, '$.ar-guid')), UUID()) as ar_guid,
			analysis.project as project,
			STR_TO_DATE(REPLACE(JSON_UNQUOTE(JSON_EXTRACT(analysis.meta, '$.timestamp')), 'T', ' '),
			'%Y-%m-%d %H:%i:%s.%f') as timestamp, JSON_UNQUOTE(JSON_EXTRACT(analysis.meta,
			'$.accessLevel')) as access_level, JSON_UNQUOTE(JSON_EXTRACT(analysis.meta, '$.repo'))
			as repository, JSON_UNQUOTE(JSON_EXTRACT(analysis.meta, '$.commit')) as `commit`,
			analysis.output as output_path, JSON_UNQUOTE(JSON_EXTRACT(analysis.meta, '$.script')) as
			script, JSON_UNQUOTE(JSON_EXTRACT(analysis.meta, '$.description')) as description,
			JSON_UNQUOTE(JSON_EXTRACT(analysis.meta, '$.driverImage')) as driver_image,
			JSON_UNQUOTE(JSON_EXTRACT(analysis.meta, '$.configPath')) as config_path,
			JSON_UNQUOTE(JSON_EXTRACT(analysis.meta, '$.cwd')) as cwd,
			JSON_UNQUOTE(JSON_EXTRACT(analysis.meta, '$.environment')) as environment,
			JSON_UNQUOTE(JSON_EXTRACT(analysis.meta, '$.hailVersion')) as hail_version,
			JSON_UNQUOTE(JSON_EXTRACT(analysis.meta, '$.batch_url')) as batch_url,
			COALESCE(audit_log.on_behalf_of, analysis.author) as submitting_user, JSON_REMOVE(
			analysis.meta, '$.ar-guid', '$.timestamp', '$.accessLevel', '$.repo', '$.commit',
			'$.script', '$.description', '$.driverImage', '$.configPath', '$.cwd', '$.environment',
			'$.hailVersion', '$.batch_url' ) as meta, analysis.audit_log_id FROM analysis LEFT JOIN
			audit_log ON analysis.audit_log_id = audit_log.id WHERE analysis.type =
			"analysis-runner" </sql>

>>>>>>> a9908ee9
	</changeSet>
</databaseChangeLog><|MERGE_RESOLUTION|>--- conflicted
+++ resolved
@@ -1126,14 +1126,6 @@
 		<sql>ALTER TABLE sequencing_group_assay CHANGE author author VARCHAR(255) NULL;</sql>
 		<sql>ALTER TABLE sequencing_group_external_id CHANGE author author VARCHAR(255) NULL;</sql>
 	</changeSet>
-<<<<<<< HEAD
-	<changeSet id="2024-04-27_custom-cohorts" author="vivian.bakiris">
-		<createTable tableName="cohort_template">
-			<column name="id" type="INT" autoIncrement="true">
-				<constraints primaryKey="true" nullable="false" />
-			</column>
-			<column name="name" type="VARCHAR(255)">
-=======
 	<changeSet id="2024-02-27_analysis-runner-table" author="michael.franklin">
 		<sql>SET @@system_versioning_alter_history = 1;</sql>
 		<createTable tableName="analysis_runner">
@@ -1162,56 +1154,11 @@
 				<constraints nullable="false" />
 			</column>
 			<column name="script" type="VARCHAR(255)">
->>>>>>> a9908ee9
 				<constraints nullable="false" />
 			</column>
 			<column name="description" type="VARCHAR(255)">
 				<constraints nullable="false" />
 			</column>
-<<<<<<< HEAD
-			<column name="criteria" type="JSON">
-				<constraints nullable="false" />
-			</column>
-		</createTable>
-	</changeSet>
-	<changeSet id="2024-02-28_custom-cohorts-templates" author="vivian.bakiris">
-		<addColumn tableName="cohort_template">
-			<column name="project" type="INT">
-				<constraints nullable="false" foreignKeyName="fk_project_cohort_template" references="project(id)" />
-			</column>
-		</addColumn>
-	</changeSet>
-	<changeSet author="vivian.bakiris" id="2024-03-19_custom_cohorts_renames">
-		<renameColumn
-			columnDataType="INT"
-			newColumnName="template_id"
-			oldColumnName="derived_from"
-			remarks="Following user feedback session, we are renaming the derived_from column to template_id to better reflect its purpose."
-			tableName="cohort"
-		/>
-	</changeSet>
-	<changeSet author="vivian.bakiris" id="2024-03-19_custom_cohorts_fk_fix">
-    <!-- Drop the existing foreign key constraint -->
-    <dropForeignKeyConstraint
-        baseTableName="cohort"
-        constraintName="FK_COHORT_DERIVED_FROM_ID_COHORT"
-        />
-
-    <!-- Recreate the foreign key constraint with the new column name -->
-    <addForeignKeyConstraint
-        baseTableName="cohort"
-        constraintName="FK_COHORT_TEMPLATE_ID_COHORT"
-        referencedTableName="cohort_template"
-        baseColumnNames="template_id"
-        referencedColumnNames="id"
-        />
-    </changeSet>
-	<changeSet author="john.marshall" id="2024-03-19_custom_cohorts_system_versioning">
-		<sql>ALTER TABLE cohort_template ADD SYSTEM VERSIONING;</sql>
-		<sql>ALTER TABLE cohort ADD SYSTEM VERSIONING;</sql>
-		<sql>ALTER TABLE cohort_sequencing_group ADD SYSTEM VERSIONING;</sql>
-		<sql>ALTER TABLE analysis_cohort ADD SYSTEM VERSIONING;</sql>
-=======
 			<column name="driver_image" type="VARCHAR(255)">
 				<constraints nullable="false" />
 			</column>
@@ -1275,6 +1222,59 @@
 			audit_log ON analysis.audit_log_id = audit_log.id WHERE analysis.type =
 			"analysis-runner" </sql>
 
->>>>>>> a9908ee9
+	</changeSet>
+	<changeSet id="2024-04-27_custom-cohorts" author="vivian.bakiris">
+		<createTable tableName="cohort_template">
+			<column name="id" type="INT" autoIncrement="true">
+				<constraints primaryKey="true" nullable="false" />
+			</column>
+			<column name="name" type="VARCHAR(255)">
+				<constraints nullable="false" />
+			</column>
+			<column name="description" type="VARCHAR(255)">
+				<constraints nullable="false" />
+			</column>
+			<column name="criteria" type="JSON">
+				<constraints nullable="false" />
+			</column>
+		</createTable>
+	</changeSet>
+	<changeSet id="2024-02-28_custom-cohorts-templates" author="vivian.bakiris">
+		<addColumn tableName="cohort_template">
+			<column name="project" type="INT">
+				<constraints nullable="false" foreignKeyName="fk_project_cohort_template" references="project(id)" />
+			</column>
+		</addColumn>
+	</changeSet>
+	<changeSet author="vivian.bakiris" id="2024-03-19_custom_cohorts_renames">
+		<renameColumn
+			columnDataType="INT"
+			newColumnName="template_id"
+			oldColumnName="derived_from"
+			remarks="Following user feedback session, we are renaming the derived_from column to template_id to better reflect its purpose."
+			tableName="cohort"
+		/>
+	</changeSet>
+	<changeSet author="vivian.bakiris" id="2024-03-19_custom_cohorts_fk_fix">
+    <!-- Drop the existing foreign key constraint -->
+    <dropForeignKeyConstraint
+        baseTableName="cohort"
+        constraintName="FK_COHORT_DERIVED_FROM_ID_COHORT"
+        />
+
+    <!-- Recreate the foreign key constraint with the new column name -->
+    <addForeignKeyConstraint
+        baseTableName="cohort"
+        constraintName="FK_COHORT_TEMPLATE_ID_COHORT"
+        referencedTableName="cohort_template"
+        baseColumnNames="template_id"
+        referencedColumnNames="id"
+        />
+    </changeSet>
+	<changeSet author="john.marshall" id="2024-03-19_custom_cohorts_system_versioning">
+		<sql>ALTER TABLE cohort_template ADD SYSTEM VERSIONING;</sql>
+		<sql>ALTER TABLE cohort ADD SYSTEM VERSIONING;</sql>
+		<sql>ALTER TABLE cohort_sequencing_group ADD SYSTEM VERSIONING;</sql>
+		<sql>ALTER TABLE analysis_cohort ADD SYSTEM VERSIONING;</sql>
 	</changeSet>
 </databaseChangeLog>