<?xml version="1.1" encoding="UTF-8" standalone="no"?>
<databaseChangeLog xmlns="http://www.liquibase.org/xml/ns/dbchangelog"
	xmlns:ext="http://www.liquibase.org/xml/ns/dbchangelog-ext"
	xmlns:pro="http://www.liquibase.org/xml/ns/pro"
	xmlns:xsi="http://www.w3.org/2001/XMLSchema-instance"
	xsi:schemaLocation="http://www.liquibase.org/xml/ns/dbchangelog-ext http://www.liquibase.org/xml/ns/dbchangelog/dbchangelog-ext.xsd
						http://www.liquibase.org/xml/ns/pro http://www.liquibase.org/xml/ns/pro/liquibase-pro-4.1.xsd
						http://www.liquibase.org/xml/ns/dbchangelog http://www.liquibase.org/xml/ns/dbchangelog/dbchangelog-4.1.xsd">
	<changeSet author="michael.franklin" id="2021-08-12-dbrefactor">

		<!-- Project settings -->
		<createTable tableName="project">
			<column name="id" type="INT" autoIncrement="true">
				<constraints primaryKey="true" nullable="false" />
			</column>
			<column name="name" type="VARCHAR(64)">
				<constraints unique="true" nullable="false" />
			</column>
			<column name="author" type="VARCHAR(255)">
				<constraints nullable="false" />
			</column>

		</createTable>

		<!-- Participants -->
		<createTable tableName="participant">
			<column name="id" type="INT" autoIncrement="true">
				<constraints primaryKey="true" nullable="false" />
			</column>
			<column name="external_id" type="VARCHAR(255)">
				<constraints nullable="false" />
			</column>
			<column name="project" type="INT">
				<constraints nullable="false" foreignKeyName="fk_project_participant"
					references="project(id)" />
			</column>
			<!-- Record keeping -->
			<column name="author" type="VARCHAR(255)">
				<constraints nullable="false" />
			</column>
		</createTable>
		<addUniqueConstraint
			columnNames="project,external_id"
			tableName="participant"
			constraintName="UK_PARTICIPANT_SAMPLE_EXTERNALID"
			validate="true"
		/>
		<!-- Samples -->
		<createTable tableName="sample">
			<column name="id" type="INT" autoIncrement="true">
				<constraints primaryKey="true" nullable="false" />
			</column>
			<column name="external_id" type="VARCHAR(255)">
				<constraints nullable="false" />
			</column>
			<column name="project" type="INT">
				<constraints nullable="false" foreignKeyName="fk_project_sample"
					references="project(id)" />
			</column>
			<column name="participant_id" type="INT">
				<constraints nullable="true" foreignKeyName="fk_participant_sample"
					references="participant(id)" />
			</column>
			<column name="active" type="BOOLEAN" />
			<column name="meta" type="JSON" />
			<column name="type" type="ENUM('blood', 'saliva')" />

			<!-- Record keeping -->
			<column name="author" type="VARCHAR(255)">
				<constraints nullable="false" />
			</column>
		</createTable>
		<addUniqueConstraint
			columnNames="project,external_id"
			tableName="sample"
			constraintName="UK_SAMPLE_PROJECT_EXTERNALID"
			validate="true"
		/>

		<!-- Sample Sequencing  -->
		<createTable tableName="sample_sequencing">
			<column name="id" type="INT" autoIncrement="true">
				<constraints primaryKey="true" nullable="false" />
			</column>
			<column name="sample_id" type="INT">
				<constraints nullable="false" foreignKeyName="fk_sample_sequencing"
					references="sample(id)" />
			</column>
			<column name="type" type="ENUM('wgs', 'single-cell')">
				<constraints nullable="true" />
			</column>
			<column name="status"
				type="ENUM('unknown', 'received', 'sent-to-sequencing', 'completed-sequencing', 'completed-qc', 'failed-qc', 'uploaded')">
				<constraints nullable="false" />
			</column>
			<column name="meta" type="json" />
			<column name="author" type="VARCHAR(255)">
				<constraints nullable="false" />
			</column>
		</createTable>

		<!-- Participant Phenotype -->
		<createTable tableName="participant_phenotypes">
			<column name="participant_id" type="INT" autoIncrement="true">
				<constraints nullable="false" foreignKeyName="fk_participant_phenotype"
					references="participant(id)" />
			</column>
			<column name="hpo_term" type="VARCHAR(255)">
				<constraints nullable="true" />
			</column>
			<column name="description" type="TEXT">
				<constraints nullable="true" />
			</column>

			<!-- Record keeping -->
			<column name="author" type="VARCHAR(255)">
				<constraints nullable="false" />
			</column>
		</createTable>
		<!-- <sql>ALTER TABLE participant_phenotypes ADD CONSTRAINT check_description_or_hpo CHECK
		(hpo_term IS NOT NULL or description IS NOT NULL)</sql> -->

		<!-- Analysis -->
		<createTable tableName="analysis">
			<column name="id" type="INT" autoIncrement="true">
				<constraints primaryKey="true" nullable="false" />
			</column>
			<column name="type" type="ENUM('qc', 'joint-calling', 'custom', 'gvcf', 'cram')">
				<constraints nullable="false" />
			</column>
			<column name="output" type="TEXT">
				<constraints nullable="true" />
			</column>
			<column name="status" type="ENUM('queued', 'in-progress', 'failed', 'completed')">
				<constraints nullable="false" />
			</column>
			<column name="timestamp_completed" type="timestamp" />

			<column name="project" type="INT">
				<constraints nullable="false" foreignKeyName="fk_project_analysis"
					references="project(id)" />
			</column>
			<column name="author" type="VARCHAR(255)">
				<constraints nullable="false" />
			</column>

		</createTable>

		<createTable tableName="analysis_sample">
			<column name="analysis_id" type="INT">
				<constraints nullable="false" foreignKeyName="fk_analysis_sample"
					references="analysis(id)" />
			</column>
			<column name="sample_id" type="INT">
				<constraints nullable="false" foreignKeyName="fk_analysis_sample_sample"
					references="sample(id)" />
			</column>

		</createTable>

		<!-- Family -->
		<createTable tableName="family">
			<column name="id" type="INT" autoIncrement="true">
				<constraints primaryKey="true" nullable="false" />
			</column>
			<column name="external_id" type="VARCHAR(255)">
				<constraints nullable="false" />
			</column>
			<column name="project" type="INT">
				<constraints nullable="false" foreignKeyName="fk_project_family"
					references="project(id)" />
			</column>
			<column name="description" type="TEXT">
				<constraints nullable="true" />
			</column>
			<column name="coded_phenotype" type="VARCHAR(255)">
				<constraints nullable="true" />
			</column>
			<column name="author" type="VARCHAR(255)">
				<constraints nullable="false" />
			</column>
		</createTable>
		<addUniqueConstraint
			columnNames="project,external_id"
			tableName="family"
			constraintName="UK_FAMILY_PROJECT_EXTERNALID"
			validate="true"
		/>
		<createTable tableName="family_participant">
			<column name="family_id" type="INT">
				<constraints nullable="false" foreignKeyName="fk_family_participant"
					references="family(id)" />
			</column>
			<column name="participant_id" type="INT">
				<constraints nullable="false" foreignKeyName="fk_family_participant_participant"
					references="participant(id)" />
			</column>
			<column name="paternal_participant_id" type="INT">
				<constraints nullable="true" foreignKeyName="fk_family_participant_paternal"
					references="participant(id)" />
			</column>
			<column name="maternal_participant_id" type="INT">
				<constraints nullable="true" foreignKeyName="fk_family_participant_maternal"
					references="participant(id)" />
			</column>
			<column name="sex" type="INT">
				<constraints nullable="true" />
			</column>
			<column name="affected" type="INT">
				<constraints nullable="true" />
			</column>
			<column name="notes" type="TEXT">
				<constraints nullable="true" />
			</column>
			<column name="author" type="VARCHAR(255)">
				<constraints nullable="false" />
			</column>

		</createTable>

		<sql>ALTER TABLE project ADD SYSTEM VERSIONING;</sql>
		<sql>ALTER TABLE participant ADD SYSTEM VERSIONING;</sql>
		<sql>ALTER TABLE sample ADD SYSTEM VERSIONING;</sql>
		<sql>ALTER TABLE sample_sequencing ADD SYSTEM VERSIONING;</sql>
		<sql>ALTER TABLE participant_phenotypes ADD SYSTEM VERSIONING;</sql>
		<sql>ALTER TABLE analysis ADD SYSTEM VERSIONING;</sql>
		<sql>ALTER TABLE analysis_sample ADD SYSTEM VERSIONING;</sql>
		<sql>ALTER TABLE family ADD SYSTEM VERSIONING;</sql>
		<sql>ALTER TABLE family_participant ADD SYSTEM VERSIONING;</sql>
	</changeSet>
	<changeSet author="michael.franklin" id="2021-08-24_add-participant-key-value">
		<sql>SET @@system_versioning_alter_history = 1;</sql>
		<dropForeignKeyConstraint baseTableName="participant_phenotypes"
			constraintName="fk_participant_phenotype" />
		<sql>ALTER TABLE participant_phenotypes CHANGE participant_id participant_id INT NOT NULL;</sql>
		<sql>ALTER TABLE participant_phenotypes CHANGE description description VARCHAR(255);</sql>

		<addPrimaryKey
			tableName="family_participant"
			columnNames="participant_id"
		/>
		<sql> ALTER TABLE participant_phenotypes ADD CONSTRAINT
			uk_participant_phenotypes_pid_hpo_description UNIQUE
			(`participant_id`,`hpo_term`,`description`) </sql>
		<addForeignKeyConstraint
			constraintName="fk_participant_phenotype"
			baseTableName="participant_phenotypes"
			baseColumnNames="participant_id"
			referencedTableName="participant"
			referencedColumnNames="id"
		/>
		<addColumn
			tableName="participant_phenotypes">
			<column
				name="value"
				type="JSON"
			/>
		</addColumn>

	</changeSet>
	<changeSet author="michael.franklin" id="2021-08-16_add-project-id">
		<sql>SET @@system_versioning_alter_history = 1;</sql>
		<addColumn
			tableName="project">
			<column
				name="dataset"
				type="VARCHAR(255)"
			/>
			<column
				name="gcp_id"
				type="VARCHAR(255)"
			/>
			<column
				name="read_secret_name"
				type="VARCHAR(255)"
			/>
			<column
				name="write_secret_name"
				type="VARCHAR(255)"
			/>
		</addColumn>
	</changeSet>
	<changeSet author="michael.franklin" id="2021-09-13_add-analysis-improvements">
		<sql>SET @@system_versioning_alter_history = 1;</sql>
		<addColumn
			tableName="analysis">
			<column
				name="meta"
				type="JSON"
				defaultValue="{}"
			/>
			<column
				name="active"
				type="BIT NOT NULL"
				defaultValue="1"
			/>
			<column
				name="on_behalf_of"
				type="VARCHAR(255)"
			/>
		</addColumn>
		<sql>ALTER TABLE analysis MODIFY COLUMN status ENUM('queued', 'in-progress', 'failed',
			'completed', 'unknown');</sql>

	</changeSet>
	<changeSet author="michael.franklin" id="2021-09-14_add-exome-sequence-type">
		<sql>SET @@system_versioning_alter_history = 1;</sql>
		<sql>ALTER TABLE sample_sequencing MODIFY COLUMN type ENUM('wgs', 'single-cell', 'exome');</sql>
	</changeSet>
	<changeSet author="michael.franklin" id="2021-11-01_sex-clarification">
		<sql>SET @@system_versioning_alter_history = 1;</sql>
		<addColumn
			tableName="participant">
			<column
				name="reported_sex"
				type="int"
			/>
			<column
				name="reported_gender"
				type="VARCHAR(255)"
			/>
			<column
				name="karyotype"
				type="VARCHAR(255)"
			/>
			<column
				name="meta"
				type="json"
				defaultValue="{}"
			/>
		</addColumn>
		<sql> UPDATE participant p, family_participant fp SET p.reported_sex = fp.sex,
			p.author="michael.franklin@populationgenomics.org.au" WHERE p.id = fp.participant_id; </sql>
		<dropColumn
			tableName="family_participant"
			columnName="sex"
		/>
	</changeSet>
	<changeSet author="michael.franklin" id="2022-01-19_expand-family-coded-phenotype-column">
		<sql>SET @@system_versioning_alter_history = 1;</sql>
		<sql>ALTER TABLE family MODIFY COLUMN coded_phenotype TEXT;</sql>
	</changeSet>
	<changeSet author="sabrina.yan" id="2022-03-07_standardise-sequence-type">
		<sql>SET @@system_versioning_alter_history = 1;</sql>
		<!-- True values 'genome', 'exome', 'single-cell' but maintaining old 'wgs' for system
		version tables -->
		<sql>ALTER TABLE sample_sequencing MODIFY COLUMN type ENUM('genome', 'exome', 'single-cell',
			'wgs');</sql>
		<sql> UPDATE sample_sequencing seq SET seq.type = 'genome',
			seq.author="sabrina.yan@populationgenomics.org.au" WHERE seq.type = 'wgs'; </sql>
	</changeSet>
	<changeSet author="sabrina.yan" id="2022-05-03_add-mtseq-sequence-type">
		<sql>SET @@system_versioning_alter_history = 1;</sql>
		<!-- True values 'genome', 'exome', 'single-cell' and now 'mtseq' but maintaining old 'wgs'
		for system version tables -->
		<sql>ALTER TABLE sample_sequencing MODIFY COLUMN type ENUM('genome', 'exome', 'single-cell',
			'mtseq', 'wgs');</sql>
	</changeSet>
	<changeSet author="michael.franklin" id="2022-05-18_add-es-index-ont-project.meta">
		<sql>SET @@system_versioning_alter_history = 1;</sql>
		<!-- True values 'genome', 'exome', 'single-cell', 'mtseq' and 'ont' but maintaining old
		'wgs' for system version tables -->
		<sql>ALTER TABLE sample_sequencing MODIFY COLUMN type ENUM('genome', 'exome', 'single-cell',
			'mtseq', 'ont', 'wgs');</sql>
		<sql>ALTER TABLE analysis MODIFY COLUMN type ENUM('qc', 'joint-calling', 'custom', 'gvcf',
			'cram', 'es-index');</sql>
		<addColumn
			tableName="project">
			<column
				name="meta"
				type="JSON"
			/>
		</addColumn>
	</changeSet>
	<changeSet author="vivian.bakiris" id="2022-08-22_add-sv-analysis-type">
		<sql>SET @@system_versioning_alter_history = 1;</sql>
		<sql>ALTER TABLE analysis MODIFY COLUMN type ENUM('qc', 'joint-calling', 'custom', 'gvcf',
			'cram', 'es-index', 'sv');</sql>
	</changeSet>
	<changeSet author="michael.franklin" id="2022-10-04_sequence-external-ids">
		<sql>SET @@system_versioning_alter_history = 1;</sql>
		<createTable tableName="sample_sequencing_eid">
			<column name="project" type="INT">
				<constraints nullable="false" foreignKeyName="fk_sample_sequencing_eid_project"
					references="project(id)" />
			</column>
			<column name="sequencing_id" type="INT">
				<constraints nullable="false" foreignKeyName="fk_sample_sequencing_eid_sequence_id"
					references="sample_sequencing(id)" />
			</column>
			<column name="external_id" type="VARCHAR(255)">
				<constraints unique="true" nullable="false" />
			</column>
			<column name="name" type="VARCHAR(255)">
				<constraints nullable="false" />
			</column>
			<column name="author" type="VARCHAR(255)">
				<constraints nullable="false" />
			</column>

		</createTable>
		<addPrimaryKey
			columnNames="sequencing_id,name"
			constraintName="PK_sample_sequencing_eid"
			tableName="sample_sequencing_eid"
			validate="true"
		/>
		<addUniqueConstraint
			columnNames="project,external_id"
			tableName="participant"
			constraintName="UK_SAMPLE_SEQUENCING_EXTERNALID"
			validate="true"
		/>
	</changeSet>
	<changeSet author="michael.franklin" id="2022-10-25_sequence-external-ids-correction">
		<sql>ALTER TABLE sample_sequencing_eid ADD SYSTEM VERSIONING;</sql>

	</changeSet>
	<changeSet author="michael.franklin" id="2022-12-01_sequence-external-ids-pk-correction">
		<sql>SET @@system_versioning_alter_history = 1;</sql>
		<dropUniqueConstraint
			tableName="sample_sequencing_eid"
			constraintName="external_id"
		/>
		<!--		This was incorrect named, so delete and create on correct table -->
		<dropUniqueConstraint
			tableName="participant"
			constraintName="UK_SAMPLE_SEQUENCING_EXTERNALID"
		/>
		<addUniqueConstraint
			columnNames="project,external_id"
			tableName="sample_sequencing_eid"
			constraintName="UK_SAMPLE_SEQUENCING_EXTERNALID"
			validate="true"
		/>
	</changeSet>
	<changeSet author="michael.franklin" id="2022-12-12_more-analysis-types">
		<sql>SET @@system_versioning_alter_history = 1;</sql>
		<sql>ALTER TABLE analysis MODIFY COLUMN type ENUM('qc', 'joint-calling', 'custom', 'gvcf',
			'cram', 'es-index', 'sv', 'web', 'analysis-runner');</sql>
		<sql>UPDATE analysis SET type = 'analysis-runner' WHERE type='custom' AND json_extract(meta,
			'$.source') = 'analysis-runner';</sql>
	</changeSet>
	<changeSet author="michael.franklin" id="2022-11-23_sequencing-technology">
		<sql>SET @@system_versioning_alter_history = 1;</sql>

		<addColumn
			tableName="sample_sequencing">
			<column
				name="technology"
				type="ENUM('short-read', 'long-read', 'single-cell-rna-seq', 'bulk-rna-seq')"
			/>
		</addColumn>
		<sql> ALTER TABLE sample_sequencing MODIFY COLUMN type ENUM('genome', 'exome',
			'single-cell', 'mtseq', 'ont', 'wgs', 'transcriptome', 'chip'); UPDATE sample_sequencing
			SET technology = 'short-read' WHERE type = 'genome' or type = 'exome' or type = 'mtseq';
			UPDATE sample_sequencing SET type = 'genome', technology = 'long-read',
			meta=JSON_MERGE(meta, '{"source": "ont"}') WHERE type = 'ont'; UPDATE sample_sequencing
			SET type = 'transcriptome', technology = 'single-cell-rna-seq' WHERE type =
			'single-cell'; </sql>
	</changeSet>
	<changeSet author="michael.franklin" id="2023-01-25_">
		<sql>SET @@system_versioning_alter_history = 1;</sql>
		<renameColumn
			columnDataType="VARCHAR(255)"
			newColumnName="read_group_name"
			oldColumnName="read_secret_name"
			remarks="Migration of groups membership cache to blobs"
			tableName="project"
		/>
		<renameColumn
			columnDataType="VARCHAR(255)"
			newColumnName="write_group_name"
			oldColumnName="write_secret_name"
			remarks="Migration of groups membership cache to blobs"
			tableName="project"
		/>
		<dropColumn
			tableName="project"
			columnName="gcp_id"
		/>
		<sql> UPDATE project SET read_group_name=SUBSTRING(read_group_name, 1,
			LENGTH(read_group_name) - 14), write_group_name=SUBSTRING(write_group_name, 1,
			LENGTH(write_group_name) - 14) </sql>
	</changeSet>

	<changeSet author="michael.franklin" id="2022-12-13_sequence-groups">
		<sql>SET @@system_versioning_alter_history = 1;</sql>

		<!--		Instead of ENUMs, make some fields FKs -->
		<createTable tableName="assay_type">
			<column name="id" type="VARCHAR(255)">
				<constraints primaryKey="true" nullable="false" />
			</column>
			<column name="name" type="VARCHAR(255)">
				<constraints nullable="false" />
			</column>
		</createTable>

		<createTable tableName="sequencing_technology">
			<column name="id" type="VARCHAR(255)">
				<constraints primaryKey="true" nullable="false" />
			</column>
			<column name="name" type="VARCHAR(255)">
				<constraints nullable="false" />
			</column>
		</createTable>

		<createTable tableName="sequencing_type">
			<column name="id" type="VARCHAR(255)">
				<constraints primaryKey="true" nullable="false" />
			</column>
			<column name="name" type="VARCHAR(255)">
				<constraints nullable="false" />
			</column>
		</createTable>

		<createTable tableName="sequencing_platform">
			<column name="id" type="VARCHAR(255)">
				<constraints primaryKey="true" nullable="false" />
			</column>
			<column name="name" type="VARCHAR(255)">
				<constraints nullable="false" />
			</column>
		</createTable>

		<createTable tableName="sample_type">
			<column name="id" type="VARCHAR(255)">
				<constraints primaryKey="true" nullable="false" />
			</column>
			<column name="name" type="VARCHAR(255)">
				<constraints nullable="false" />
			</column>
		</createTable>

		<createTable tableName="analysis_type">
			<column name="id" type="VARCHAR(255)">
				<constraints primaryKey="true" nullable="false" />
			</column>
			<column name="name" type="VARCHAR(255)">
				<constraints nullable="false" />
			</column>
		</createTable>

		<!--		Create assay table linking to assay_type FK-->
		<createTable tableName="assay">
			<column name="id" type="INT" autoIncrement="true">
				<constraints primaryKey="true" nullable="false" />
			</column>
			<column name="sample_id" type="INT">
				<constraints nullable="false" foreignKeyName="FK_SAMPLE_ASSAY"
					references="sample(id)" />
			</column>
			<column name="type" type="VARCHAR(255)">
				<constraints nullable="false" foreignKeyName="FK_ASSAY_TYPE"
					references="assay_type(id)" />
			</column>
			<column name="meta" type="json" />
			<column name="author" type="VARCHAR(255)">
				<constraints nullable="false" />
			</column>
		</createTable>

		<createTable tableName="assay_external_id">
			<column name="project" type="INT">
				<constraints nullable="false" foreignKeyName="FK_ASSAY_EXTERNAL_ID_PROJECT"
					references="project(id)" />
			</column>
			<column name="assay_id" type="INT">
				<constraints nullable="false" foreignKeyName="FK_ASSAY_EXTERNAL_ID_ASSAY"
					references="assay(id)" />
			</column>
			<column name="external_id" type="VARCHAR(255)">
				<constraints unique="true" nullable="false" />
			</column>
			<column name="name" type="VARCHAR(255)">
				<constraints nullable="false" />
			</column>
			<column name="author" type="VARCHAR(255)">
				<constraints nullable="false" />
			</column>

		</createTable>
		<addPrimaryKey
			columnNames="assay_id,name"
			constraintName="PK_ASSAY_EXTERNAL_ID"
			tableName="assay_external_id"
			validate="true"
		/>
		<addUniqueConstraint
			columnNames="project,external_id"
			tableName="assay_external_id"
			constraintName="UK_PROJECT_ASSAY_EXTERNAL_ID"
			validate="true"
		/>

		<!--		Create sequencing_group tables -->
		<createTable tableName="sequencing_group">
			<column name="id" type="INT" autoIncrement="true">
				<constraints primaryKey="true" nullable="false" />
			</column>
			<!--			<column name="project" type="INT">-->
			<!--				<constraints nullable="false" foreignKeyName="fk_sequencing_group_project"
			references="project(id)" />-->
			<!--			</column>-->
			<column name="sample_id" type="INT">
				<constraints nullable="false" foreignKeyName="fk_sequencing_group_sample"
					references="sample(id)" />
			</column>
			<column name="type" type="VARCHAR(255)">
				<constraints nullable="false" foreignKeyName="fk_sqg_sequencing_type"
					references="sequencing_type(id)" />
			</column>
			<column name="technology" type="VARCHAR(255)">
				<constraints nullable="false" foreignKeyName="fk_sqg_sequencing_technology"
					references="sequencing_technology(id)" />
			</column>
			<column name="platform" type="VARCHAR(255)">
				<!--				<constraints nullable="true" foreignKeyName="fk_sqg_sequencing_platform"
				references="sequencing_platform(id)"/>-->
			</column>
			<column name="meta" type="JSON" />
			<column name="archived" type="BOOLEAN" />
			<column name="author" type="VARCHAR(255)">
				<constraints nullable="false" />
			</column>
		</createTable>

		<createTable tableName="sequencing_group_assay">
			<column name="sequencing_group_id" type="INT">
				<constraints nullable="false" foreignKeyName="fk_sqg_sequencing_group_id"
					references="sequencing_group(id)" />
			</column>
			<column name="assay_id" type="INT">
				<constraints nullable="false" foreignKeyName="fk_sqg_sequencing_group_sequence_id"
					references="assay(id)" />
			</column>
			<column name="author" type="VARCHAR(255)">
				<constraints nullable="false" />
			</column>
		</createTable>

		<!--		In MariaDB, you can do _conditional_ unique values in a sort of hacky way.
			You make a combined key, with one of the fields only NOT NULL when the row should participant in
		the check.
			IE: if you archive a sequencing group, marking the "nullIfInactitve field to NULL will allow
		multiple
			copies - allowing for us to reuse the same external_ids for multiple sequencing groups. 	-->
		<createTable tableName="sequencing_group_external_id">
			<column name="project" type="INT">
				<constraints nullable="false" foreignKeyName="fk_sequencing_group_eid_project"
					references="project(id)" />
			</column>
			<column name="sequencing_group_id" type="INT">
				<constraints nullable="false"
					foreignKeyName="fk_sequencing_group_eid_sequencing_group_id"
					references="sequencing_group(id)" />
			</column>
			<column name="external_id" type="VARCHAR(255)">
				<constraints nullable="false" />
			</column>
			<column name="name" type="VARCHAR(255)">
				<constraints nullable="false" />
			</column>
			<column name="author" type="VARCHAR(255)">
				<constraints nullable="false" />
			</column>
			<column name="nullIfInactive" type="BIT" defaultValue="true">
				<constraints nullable="true" />
			</column>
		</createTable>
		<addUniqueConstraint
			columnNames="project,external_id,nullIfInactive"
			tableName="sequencing_group_external_id"
			constraintName="UK_SEQUENCING_GROUP_EXTERNALID"
			validate="true"
		/>

		<!-- 		Replaces the analysis_sample table.
			We cannot delete the old table, so it's around for legacy purposes. -->
		<createTable tableName="analysis_sequencing_group">
			<column name="analysis_id" type="INT">
				<constraints
					nullable="false"
					foreignKeyName="FK_ANALYSIS_SQG_ANALYSIS"
					references="analysis(id)" />
			</column>
			<column name="sequencing_group_id" type="INT">
				<constraints
					nullable="false"
					foreignKeyName="FK_ANALYSIS_SQG_SEQUENCING_GROUP"
					references="sequencing_group(id)"
				/>
			</column>
		</createTable>


		<!--		Default data -->

		<sql> ALTER TABLE assay ADD SYSTEM VERSIONING; ALTER TABLE assay_external_id ADD SYSTEM
			VERSIONING; ALTER TABLE sequencing_group ADD SYSTEM VERSIONING; ALTER TABLE
			sequencing_group_assay ADD SYSTEM VERSIONING; ALTER TABLE sequencing_group_external_id
			ADD SYSTEM VERSIONING; ALTER TABLE analysis_sequencing_group ADD SYSTEM VERSIONING;
			INSERT INTO assay_type (id, name) VALUES ('sequencing', 'sequencing'); INSERT INTO
			sample_type (id, name) VALUES ('blood', 'blood'); INSERT INTO sample_type (id, name)
			VALUES ('saliva', 'saliva'); INSERT INTO sequencing_type (id, name) VALUES ('genome',
			'genome'); INSERT INTO sequencing_type (id, name) VALUES ('exome', 'exome'); INSERT INTO
			sequencing_type (id, name) VALUES ('transcriptome', 'transcriptome'); INSERT INTO
			sequencing_type (id, name) VALUES ('mtseq', 'mtseq'); INSERT INTO sequencing_type (id,
			name) VALUES ('chip', 'chip'); INSERT INTO sequencing_technology (id, name) VALUES
			('short-read', 'short-read'); INSERT INTO sequencing_technology (id, name) VALUES
			('long-read', 'long-read'); INSERT INTO sequencing_technology (id, name) VALUES
			('single-cell-rna-seq', 'single-cell-rna-seq'); INSERT INTO sequencing_technology (id,
			name) VALUES ('bulk-rna-seq', 'bulk-rna-seq'); INSERT INTO sequencing_platform (id,
			name) VALUES ('illumina', 'illumina'); INSERT INTO sequencing_platform (id, name) VALUES
			('pacbio', 'pacbio'); INSERT INTO sequencing_platform (id, name) VALUES
			('oxford-nanopore', 'oxford-nanopore'); INSERT INTO analysis_type (id, name) VALUES
			('qc', 'qc'); INSERT INTO analysis_type (id, name) VALUES ('joint-calling',
			'joint-calling'); INSERT INTO analysis_type (id, name) VALUES ('gvcf', 'gvcf'); INSERT
			INTO analysis_type (id, name) VALUES ('cram', 'cram'); INSERT INTO analysis_type (id,
			name) VALUES ('custom', 'custom'); INSERT INTO analysis_type (id, name) VALUES
			('es-index', 'es-index'); INSERT INTO analysis_type (id, name) VALUES ('sv', 'sv');
			INSERT INTO analysis_type (id, name) VALUES ('web', 'web'); INSERT INTO analysis_type
			(id, name) VALUES ('analysis-runner', 'analysis-runner'); </sql>
	</changeSet>
	<changeSet id="2023-06-20_cohort-builder" author="michael.franklin">
		<createTable tableName="cohort">
			<column name="id" type="INT" autoIncrement="true">
				<constraints primaryKey="true" nullable="false" />
			</column>
			<column name="derived_from" type="INT">
				<constraints
					nullable="false"
					foreignKeyName="FK_COHORT_DERIVED_FROM_ID_COHORT"
					references="cohort(id)"
				/>
			</column>
			<column name="description" type="VARCHAR(255)">
				<constraints nullable="false" />
			</column>
			<column name="author" type="VARCHAR(255)">
				<constraints nullable="false" />
			</column>
			<column name="timestamp" type="TIMESTAMP">
				<constraints nullable="false" />
			</column>
		</createTable>
		<!--		How SGs belong to a cohort -->
		<createTable tableName="cohort_sequencing_group">
			<column name="cohort_id" type="INT">
				<constraints nullable="false" foreignKeyName="FK_COHORT_SQG_COHORT_ID"
					references="cohort(id)" />
			</column>
			<column name="sequencing_group_id" type="INT">
				<constraints nullable="false" foreignKeyName="FK_COHORT_SQG_SQG_ID"
					references="sequencing_group(id)" />
			</column>
		</createTable>
		<!--		Linking cohort to an analysis -->
		<createTable tableName="analysis_cohort">
			<column name="cohort_id" type="INT">
				<constraints nullable="false" foreignKeyName="FK_COHORT_ANALYSIS_COHORT_ID"
					references="cohort(id)" />
			</column>
			<column name="analysis_id" type="INT">
				<constraints nullable="false" foreignKeyName="FK_COHORT_ANALYSIS_SQG_ID"
					references="analysis(id)" />
			</column>
		</createTable>
	</changeSet>
	<changeSet id="2023-10-04_sample-type" author="michael.franklin">
		<sql>SET @@system_versioning_alter_history = 1;</sql>
		<!-- change the sample.type field from an enum, to reference sample_type.id -->
		<sql>ALTER TABLE sample MODIFY COLUMN type VARCHAR(255);</sql>
		<addForeignKeyConstraint
			constraintName="FK_SAMPLE_SAMPLE_TYPE"
			baseTableName="sample"
			baseColumnNames="type"
			referencedTableName="sample_type"
			referencedColumnNames="id"
<<<<<<< HEAD
		/>
	</changeSet>

	<changeSet id="2023-10-06_inbuilt-permissions" author="michael.franklin">
		<sql>SET @@system_versioning_alter_history = 1;</sql>
		<createTable tableName="group">
			<column name="id" type="INT" autoIncrement="true">
				<constraints primaryKey="true" nullable="false" />
			</column>
			<column name="name" type="VARCHAR(255)">
				<constraints unique="true" nullable="false" />
			</column>
		</createTable>
		<createTable tableName="group_member">
			<column name="group_id" type="INT">
				<constraints
					nullable="false"
					foreignKeyName="FK_GROUP_MEMBER_GROUP_ID"
					references="group(id)" />
			</column>
			<column name="member" type="VARCHAR(255)">
				<constraints nullable="false" />
			</column>
			<column name="author" type="VARCHAR(255)">
				<constraints nullable="false" />
			</column>
		</createTable>
		<addColumn
			tableName="project">
			<column
				name="read_group_id"
				type="INT"
			>
				<constraints
					nullable="true"
					foreignKeyName="FK_PROJECT_READ_GROUP_GROUP_ID"
					references="group(id)" />
			</column>
			<column
				name="write_group_id"
				type="INT"
			>
				<constraints
					nullable="false"
					foreignKeyName="FK_PROJECT_WRITE_GROUP_GROUP_ID"
					references="group(id)" />
			</column>
		</addColumn>
		<sql>ALTER TABLE `group` ADD SYSTEM VERSIONING;</sql>
		<sql>ALTER TABLE group_member ADD SYSTEM VERSIONING;</sql>
		<sql>INSERT INTO `group` (name) VALUES ('project-creators');</sql>
		<sql>INSERT INTO `group` (name) VALUES ('members-admin');</sql>
=======
			/>
	</changeSet>
	<changeSet id="2023-10-20-analysis-type" author="michael.franklin">
		<sql>SET @@system_versioning_alter_history = 1;</sql>
		<!-- change the sample.type field from an enum, to reference sample_type.id -->
		<sql>ALTER TABLE analysis MODIFY COLUMN type VARCHAR(255);</sql>
		<addForeignKeyConstraint
			constraintName="FK_ANALYSIS_ANALYSIS_TYPE"
			baseTableName="analysis"
			baseColumnNames="type"
			referencedTableName="analysis_type"
			referencedColumnNames="id"
		/>
>>>>>>> 040759e2
	</changeSet>
</databaseChangeLog><|MERGE_RESOLUTION|>--- conflicted
+++ resolved
@@ -778,61 +778,7 @@
 			baseColumnNames="type"
 			referencedTableName="sample_type"
 			referencedColumnNames="id"
-<<<<<<< HEAD
-		/>
-	</changeSet>
-
-	<changeSet id="2023-10-06_inbuilt-permissions" author="michael.franklin">
-		<sql>SET @@system_versioning_alter_history = 1;</sql>
-		<createTable tableName="group">
-			<column name="id" type="INT" autoIncrement="true">
-				<constraints primaryKey="true" nullable="false" />
-			</column>
-			<column name="name" type="VARCHAR(255)">
-				<constraints unique="true" nullable="false" />
-			</column>
-		</createTable>
-		<createTable tableName="group_member">
-			<column name="group_id" type="INT">
-				<constraints
-					nullable="false"
-					foreignKeyName="FK_GROUP_MEMBER_GROUP_ID"
-					references="group(id)" />
-			</column>
-			<column name="member" type="VARCHAR(255)">
-				<constraints nullable="false" />
-			</column>
-			<column name="author" type="VARCHAR(255)">
-				<constraints nullable="false" />
-			</column>
-		</createTable>
-		<addColumn
-			tableName="project">
-			<column
-				name="read_group_id"
-				type="INT"
-			>
-				<constraints
-					nullable="true"
-					foreignKeyName="FK_PROJECT_READ_GROUP_GROUP_ID"
-					references="group(id)" />
-			</column>
-			<column
-				name="write_group_id"
-				type="INT"
-			>
-				<constraints
-					nullable="false"
-					foreignKeyName="FK_PROJECT_WRITE_GROUP_GROUP_ID"
-					references="group(id)" />
-			</column>
-		</addColumn>
-		<sql>ALTER TABLE `group` ADD SYSTEM VERSIONING;</sql>
-		<sql>ALTER TABLE group_member ADD SYSTEM VERSIONING;</sql>
-		<sql>INSERT INTO `group` (name) VALUES ('project-creators');</sql>
-		<sql>INSERT INTO `group` (name) VALUES ('members-admin');</sql>
-=======
-			/>
+		/>
 	</changeSet>
 	<changeSet id="2023-10-20-analysis-type" author="michael.franklin">
 		<sql>SET @@system_versioning_alter_history = 1;</sql>
@@ -845,6 +791,56 @@
 			referencedTableName="analysis_type"
 			referencedColumnNames="id"
 		/>
->>>>>>> 040759e2
+	</changeSet>
+
+	<changeSet id="2023-10-06_inbuilt-permissions" author="michael.franklin">
+		<sql>SET @@system_versioning_alter_history = 1;</sql>
+		<createTable tableName="group">
+			<column name="id" type="INT" autoIncrement="true">
+				<constraints primaryKey="true" nullable="false" />
+			</column>
+			<column name="name" type="VARCHAR(255)">
+				<constraints unique="true" nullable="false" />
+			</column>
+		</createTable>
+		<createTable tableName="group_member">
+			<column name="group_id" type="INT">
+				<constraints
+					nullable="false"
+					foreignKeyName="FK_GROUP_MEMBER_GROUP_ID"
+					references="group(id)" />
+			</column>
+			<column name="member" type="VARCHAR(255)">
+				<constraints nullable="false" />
+			</column>
+			<column name="author" type="VARCHAR(255)">
+				<constraints nullable="false" />
+			</column>
+		</createTable>
+		<addColumn
+			tableName="project">
+			<column
+				name="read_group_id"
+				type="INT"
+			>
+				<constraints
+					nullable="true"
+					foreignKeyName="FK_PROJECT_READ_GROUP_GROUP_ID"
+					references="group(id)" />
+			</column>
+			<column
+				name="write_group_id"
+				type="INT"
+			>
+				<constraints
+					nullable="false"
+					foreignKeyName="FK_PROJECT_WRITE_GROUP_GROUP_ID"
+					references="group(id)" />
+			</column>
+		</addColumn>
+		<sql>ALTER TABLE `group` ADD SYSTEM VERSIONING;</sql>
+		<sql>ALTER TABLE group_member ADD SYSTEM VERSIONING;</sql>
+		<sql>INSERT INTO `group` (name) VALUES ('project-creators');</sql>
+		<sql>INSERT INTO `group` (name) VALUES ('members-admin');</sql>
 	</changeSet>
 </databaseChangeLog>