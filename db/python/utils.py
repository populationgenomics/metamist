import dataclasses
import json
import logging
import os
import re
from enum import Enum
from typing import Any, Generic, Sequence, TypeVar

T = TypeVar('T')

levels_map = {'DEBUG': logging.DEBUG, 'INFO': logging.INFO, 'WARNING': logging.WARNING}

LOGGING_LEVEL = levels_map[os.getenv('SM_LOGGING_LEVEL', 'INFO').upper()]
USE_GCP_LOGGING = os.getenv('SM_ENABLE_GCP_LOGGING', '0').lower() in ('y', 'true', '1')

RE_FILENAME_SPLITTER = re.compile('[,;]')
NONFIELD_CHARS_REGEX = re.compile(r'[^a-zA-Z0-9_]')

# pylint: disable=invalid-name
_logger = None


class NoOpAenter:
    """
    Sometimes it's useful to use `async with VARIABLE()`, and have
    either VARIABLE be a transaction, or noop (eg: when a transaction
    is already taking place). Use this in place.
    """

    async def __aenter__(self):
        pass

    async def __aexit__(self, exc_type, exc_val, exc_tb):
        pass


class Forbidden(Exception):
    """Forbidden action"""


class NotFoundError(Exception):
    """Custom error when you can't find something"""


class InternalError(Exception):
    """An internal programming error"""


class ProjectDoesNotExist(Forbidden):
    """Custom error for ProjectDoesNotExist"""

    def __init__(self, project_name, *args: object) -> None:
        super().__init__(
            f'Project with id {project_name!r} does not exist, '
            'or you do not have the appropriate permissions',
            *args,
        )


class NoProjectAccess(Forbidden):
    """Not allowed access to a project (or not allowed project-less access)"""

    def __init__(
        self,
        project_names: Sequence[str] | None,
        author: str,
        *args,
        readonly: bool = None,
    ):
        project_names_str = ', '.join(repr(p) for p in project_names)
        access_type = ''
        if readonly is False:
            access_type = 'write '

        super().__init__(
            f'{author} does not have {access_type}access to resources from the '
            f'following project(s), or they may not exist: {project_names_str}',
            *args,
        )


# pylint: disable=too-many-instance-attributes
class GenericFilter(Generic[T]):
    """
    Generic filter for eq, in_ (in) and nin (not in)
    """

    eq: T | None = None
    in_: Sequence[T] | None = None
    nin: Sequence[T] | None = None
    gt: T | None = None
    gte: T | None = None
    lt: T | None = None
    lte: T | None = None
    contains: T | None = None
    icontains: T | None = None

    def __init__(
        self,
        *,
        eq: T | None = None,
        in_: Sequence[T] | None = None,
        nin: Sequence[T] | None = None,
        gt: T | None = None,
        gte: T | None = None,
        lt: T | None = None,
        lte: T | None = None,
        contains: T | None = None,
        icontains: T | None = None,
    ):
        self.eq = eq
        self.in_ = in_
        self.nin = nin
        self.gt = gt
        self.gte = gte
        self.lt = lt
        self.lte = lte
        self.contains = contains
        self.icontains = icontains

    def __repr__(self):
        keys = ['eq', 'in_', 'nin', 'gt', 'gte', 'lt', 'lte', 'contains', 'icontains']
        inner_values = ', '.join(
            f'{k}={getattr(self, k)!r}' for k in keys if getattr(self, k) is not None
        )
        return f'{self.__class__.__name__}({inner_values})'

    def get_hashable_value(self):
        """Get value that we could run hash on"""
        return get_hashable_value(
            (
                self.__class__.__name__,
                self.eq,
                tuple(self.in_) if self.in_ is not None else None,
                tuple(self.nin) if self.nin is not None else None,
                self.gt,
                self.gte,
                self.lt,
                self.lte,
                self.contains,
                self.icontains,
            )
        )

    def __hash__(self):
        """Override to ensure we can hash this object"""
        return hash(self.get_hashable_value())

    @staticmethod
    def generate_field_name(name):
        """
        Replace any non \\w characters with an underscore

        >>> GenericFilter.generate_field_name('foo')
        'foo'
        >>> GenericFilter.generate_field_name('foo.bar')
        'foo_bar'
        >>> GenericFilter.generate_field_name('$foo bar:>baz')
        '_foo_bar__baz'
        """
        return NONFIELD_CHARS_REGEX.sub('_', name)

    def is_false(self) -> bool:
        """
        The filter will resolve to False (usually because the in_ is an empty list)
        """
        return self.in_ is not None and len(self.in_) == 0

    def to_sql(
        self, column: str, column_name: str | None = None
    ) -> tuple[str, dict[str, T | list[T]]]:
        """Convert to SQL, and avoid SQL injection

        Args:
            column (str): The expression, or column name that derives the values
            column_name (str, optional): A column name to use in the field_override.
                We'll replace any non-alphanumeric characters with an _.
                (Defaults to None)

        Returns:
            tuple[str, dict[str, T | list[T]]]: (condition, prepared_values)
        """
        conditionals = []
        values: dict[str, T | list[T]] = {}
        _column_name = column_name or column

        if not isinstance(column, str):
            raise ValueError(f'Column {_column_name!r} must be a string')
        if self.eq is not None:
            k = self.generate_field_name(_column_name + '_eq')
            conditionals.append(f'{column} = :{k}')
            values[k] = self._sql_value_prep(self.eq)
        if self.in_ is not None:
            if len(self.in_) == 0:
                # in an empty list is always false
                return 'FALSE', {}
            if not isinstance(self.in_, list):
                raise ValueError('IN filter must be a list')
            if len(self.in_) == 1:
                k = self.generate_field_name(_column_name + '_in_eq')
                conditionals.append(f'{column} = :{k}')
                values[k] = self._sql_value_prep(self.in_[0])
            else:
                k = self.generate_field_name(_column_name + '_in')
                conditionals.append(f'{column} IN :{k}')
                values[k] = self._sql_value_prep(self.in_)
        if self.nin is not None and len(self.nin) > 0:
            # not in an empty list is always true
            if not isinstance(self.nin, list):
                raise ValueError('NIN filter must be a list')
            k = self.generate_field_name(column + '_nin')
            conditionals.append(f'{column} NOT IN :{k}')
            values[k] = self._sql_value_prep(self.nin)
        if self.gt is not None:
            k = self.generate_field_name(column + '_gt')
            conditionals.append(f'{column} > :{k}')
            values[k] = self._sql_value_prep(self.gt)
        if self.gte is not None:
            k = self.generate_field_name(column + '_gte')
            conditionals.append(f'{column} >= :{k}')
            values[k] = self._sql_value_prep(self.gte)
        if self.lt is not None:
            k = self.generate_field_name(column + '_lt')
            conditionals.append(f'{column} < :{k}')
            values[k] = self._sql_value_prep(self.lt)
        if self.lte is not None:
            k = self.generate_field_name(column + '_lte')
            conditionals.append(f'{column} <= :{k}')
            values[k] = self._sql_value_prep(self.lte)
        if self.contains is not None:
            search_term = escape_like_term(str(self.contains))
            k = self.generate_field_name(column + '_contains')
            conditionals.append(f'{column} LIKE :{k}')
            values[k] = self._sql_value_prep(f'%{search_term}%')
        if self.icontains is not None:
            search_term = escape_like_term(str(self.icontains))
            k = self.generate_field_name(column + '_icontains')
            conditionals.append(f'LOWER({column}) LIKE LOWER(:{k})')
            values[k] = self._sql_value_prep(f'%{search_term}%')

        return ' AND '.join(conditionals), values

    @staticmethod
    def _sql_value_prep(value):
        if isinstance(value, list):
            return [GenericFilter._sql_value_prep(v) for v in value]
        if isinstance(value, Enum):
            return value.value
        if isinstance(value, dict):
            return {k: GenericFilter._sql_value_prep(v) for k, v in value.items()}

        # nothing else to do at this itme
        return value


def get_hashable_value(value):
    """Prepare a value that can be hashed, for use in a dict or set"""
    if value is None:
        return None
    if isinstance(value, (int, str, float, bool)):
        return value
    if isinstance(value, Enum):
        return value.value
    if isinstance(value, (tuple, list)):
        # let's see if later we need to prepare the values in the list
        return tuple(get_hashable_value(v) for v in value)
    if isinstance(value, dict):
        return tuple(
            sorted(
                ((k, get_hashable_value(v)) for k, v in value.items()),
                key=lambda x: x[0],
            )
        )
    if hasattr(value, 'get_hashable_value'):
        return value.get_hashable_value()

    return hash(value)


# pylint: disable=missing-class-docstring
GenericMetaFilter = dict[str, GenericFilter[Any]]


@dataclasses.dataclass(kw_only=True)
class GenericFilterModel:
    """
    Class that contains fields of GenericFilters that can be used to filter
    """

    def __hash__(self):
        """Hash the GenericFilterModel, this doesn't override well"""
        return hash(self.get_hashable_value())

    def get_hashable_value(self):
        """Get value that we could run hash on"""
        return get_hashable_value((self.__class__.__name__, *dataclasses.astuple(self)))

    def is_false(self) -> bool:
        """
        Returns False if any of the internal filters is FALSE
        """
        for field in dataclasses.fields(self):
            value = getattr(self, field.name)
            if isinstance(value, GenericFilter) and value.is_false():
                return True

            if isinstance(value, dict):
                if any(f.is_false() for f in value.values()):
                    return True

        return False

    def __post_init__(self):
        for field in dataclasses.fields(self):
            value = getattr(self, field.name)
            if value is None:
                continue

            if isinstance(value, tuple) and len(value) == 1 and value[0] is None:
                raise ValueError(
                    f'There is very likely a trailing comma on the end of '
                    f'{self.__class__.__name__}.{field.name}. If you actually want a '
                    f'tuple of length one with the value = (None,), then use '
                    f'dataclasses.field(default_factory=lambda: (None,))'
                )
            if isinstance(value, GenericFilter):
                continue

            if isinstance(value, dict):
                # make sure each field is a GenericFilter, or set it to be one,
                # in this case it's always 'eq', never automatically in_
                new_value = {
                    k: v if isinstance(v, GenericFilter) else GenericFilter(eq=v)
                    for k, v in value.items()
                }
                setattr(self, field.name, new_value)
                continue

            # lazily provided a value, which we'll correct
            if isinstance(value, list):
                setattr(self, field.name, GenericFilter(in_=value))
            else:
                setattr(self, field.name, GenericFilter(eq=value))

    def to_sql(
<<<<<<< HEAD
        self, field_overrides: dict[str, str] | None = None
=======
        self,
        field_overrides: dict[str, str] = None,
        only: list[str] | None = None,
        exclude: list[str] | None = None,
>>>>>>> 6f46082f
    ) -> tuple[str, dict[str, Any]]:
        """Convert the model to SQL, and avoid SQL injection"""
        if self.is_false():
            return 'FALSE', {}

        _foverrides = field_overrides or {}

        # check for bad field_overrides
        bad_field_overrides = set(_foverrides.keys()) - set(
            f.name for f in dataclasses.fields(self)
        )
        if bad_field_overrides:
            raise ValueError(
                f'Specified field overrides that were not used: {bad_field_overrides}'
            )

        fields = dataclasses.fields(self)
        conditionals, values = [], {}
        for field in fields:
            if only and field.name not in only:
                continue
            if exclude and field.name in exclude:
                continue

            fcolumn = _foverrides.get(field.name, field.name)
            if filter_ := getattr(self, field.name):
                if isinstance(filter_, dict):
                    meta_conditionals, meta_values = prepare_query_from_dict_field(
                        filter_=filter_, field_name=field.name, column_name=fcolumn
                    )
                    conditionals.extend(meta_conditionals)
                    values.update(meta_values)
                elif isinstance(filter_, GenericFilter):
                    fconditionals, fvalues = filter_.to_sql(fcolumn)
                    conditionals.append(fconditionals)
                    values.update(fvalues)
                elif not isinstance(field.type, (GenericFilter, dict)):
                    values.update({fcolumn: filter_})
                    conditionals.append(f'{fcolumn} = :{fcolumn}')
                else:
                    raise ValueError(
                        f'Filter {field.name} must be a GenericFilter or dict[str, GenericFilter]'
                    )

        if not conditionals:
            return 'True', {}

        return ' AND '.join(filter(None, conditionals)), values


def prepare_query_from_dict_field(
    filter_, field_name, column_name
) -> tuple[list[str], dict[str, Any]]:
    """
    Prepare a SQL query from a dict field, which is a dict of GenericFilters.
    Usually this is a JSON field in the database that we want to query on.
    """
    conditionals: list[str] = []
    values: dict[str, Any] = {}
    for key, value in filter_.items():
        if not isinstance(value, GenericFilter):
            raise ValueError(f'Filter {field_name} must be a GenericFilter')
        if '"' in key:
            raise ValueError('Meta key contains " character, which is not allowed')
        fconditionals, fvalues = value.to_sql(
            f"JSON_EXTRACT({column_name}, '$.{key}')",
            column_name=f'{column_name}_{key}',
        )
        conditionals.append(fconditionals)
        values.update(fvalues)

    return conditionals, values


def get_logger():
    """
    Retrieves a Cloud Logging handler based on the environment
    you're running in and integrates the handler with the
    Python logging module. By default this captures all logs
    at INFO level and higher
    """
    # pylint: disable=invalid-name,global-statement
    global _logger
    if _logger:
        return _logger

    for lname in ('asyncio', 'urllib3', 'databases'):
        logging.getLogger(lname).setLevel(logging.WARNING)

    _logger = logging.getLogger('sample-metadata-api')
    _logger.setLevel(level=LOGGING_LEVEL)

    if USE_GCP_LOGGING:
        # pylint: disable=import-outside-toplevel,c-extension-no-member
        import google.cloud.logging

        client = google.cloud.logging.Client()  # pylint: disable=no-member
        client.get_default_handler()
        client.setup_logging()

    return _logger


def to_db_json(val):
    """Convert val to json for DB"""
    # return psycopg2.extras.Json(val)
    return json.dumps(val)


def split_generic_terms(string: str) -> list[str]:
    """
    Take a string and split on both [,;]
    """
    if not string:
        return []
    if isinstance(string, list):
        return sorted(set(r.strip() for f in string for r in split_generic_terms(f)))

    # strip, because sometimes collaborators use ', ' instead of ','
    filenames = [f.strip() for f in RE_FILENAME_SPLITTER.split(string)]
    filenames = [f for f in filenames if f]

    return filenames


def escape_like_term(query: str):
    """
    Escape meaningful keys when using LIKE with a user supplied input
    """

    return query.replace('%', '\\%').replace('_', '\\_')<|MERGE_RESOLUTION|>--- conflicted
+++ resolved
@@ -343,14 +343,10 @@
                 setattr(self, field.name, GenericFilter(eq=value))
 
     def to_sql(
-<<<<<<< HEAD
-        self, field_overrides: dict[str, str] | None = None
-=======
         self,
-        field_overrides: dict[str, str] = None,
+        field_overrides: dict[str, str] | None = None,
         only: list[str] | None = None,
         exclude: list[str] | None = None,
->>>>>>> 6f46082f
     ) -> tuple[str, dict[str, Any]]:
         """Convert the model to SQL, and avoid SQL injection"""
         if self.is_false():
