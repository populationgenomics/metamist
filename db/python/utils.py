--- conflicted
+++ resolved
@@ -99,32 +99,6 @@
     contains: T | None = None
     icontains: T | None = None
 
-<<<<<<< HEAD
-    def __init__(
-        self,
-        *,
-        eq: T | None = None,
-        in_: Sequence[T] | None = None,
-        nin: Sequence[T] | None = None,
-        gt: T | None = None,
-        gte: T | None = None,
-        lt: T | None = None,
-        lte: T | None = None,
-        contains: T | None = None,
-        icontains: T | None = None,
-    ):
-        self.eq = eq
-        self.in_ = in_
-        self.nin = nin
-        self.gt = gt
-        self.gte = gte
-        self.lt = lt
-        self.lte = lte
-        self.contains = contains
-        self.icontains = icontains
-
-=======
->>>>>>> 4c6a1f7a
     def __repr__(self):
         keys = ['eq', 'in_', 'nin', 'gt', 'gte', 'lt', 'lte', 'contains', 'icontains']
         inner_values = ', '.join(
