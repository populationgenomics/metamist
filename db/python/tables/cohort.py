--- conflicted
+++ resolved
@@ -4,12 +4,7 @@
 
 from db.python.filters import GenericFilter, GenericFilterModel
 from db.python.tables.base import DbBase
-<<<<<<< HEAD
-from db.python.utils import GenericFilter, GenericFilterModel, NotFoundError, to_db_json
-=======
-from db.python.tables.project import ProjectId
 from db.python.utils import NotFoundError, to_db_json
->>>>>>> 7ef8905a
 from models.models.cohort import (
     CohortCriteriaInternal,
     CohortInternal,
