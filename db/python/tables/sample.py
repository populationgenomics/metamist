--- conflicted
+++ resolved
@@ -268,6 +268,8 @@
                 'external_id': eid,
                 'audit_log_id': audit_log_id,
             }
+            for name, eid in external_ids.items()
+            if eid is not None
             for name, eid in external_ids.items()
             if eid is not None
         ]
@@ -567,11 +569,7 @@
         rows = await self.connection.fetch_all(
             _query,
             {
-<<<<<<< HEAD
                 'project': project or self.project_id,
-=======
-                'project': project or self.project,
->>>>>>> 7ef8905a
                 'PRIMARY_EXTERNAL_ORG': PRIMARY_EXTERNAL_ORG,
             },
         )
