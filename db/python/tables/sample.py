--- conflicted
+++ resolved
@@ -393,85 +393,9 @@
         )
         return {el[0]: el[1] for el in rows}
 
-<<<<<<< HEAD
-    async def get_samples_by(
-        self,
-        sample_ids: list[int] = None,
-        meta: dict[str, Any] = None,
-        participant_ids: list[int] = None,
-        project_ids=None,
-        active=True,
-    ) -> tuple[Iterable[ProjectId], list[Sample]]:
-        """Get samples by some criteria"""
-        keys = [
-            'id',
-            'external_id',
-            'participant_id',
-            'meta',
-            'active',
-            'type',
-            'project',
-        ]
-        keys_str = ', '.join(keys)
-
-        where = []
-        replacements = {}
-
-        if project_ids:
-            where.append('project in :project_ids')
-            replacements['project_ids'] = project_ids
-
-        if sample_ids:
-            where.append('id in :sample_ids')
-            replacements['sample_ids'] = sample_ids
-
-        if meta:
-            for k, v in meta.items():
-                k_replacer = f'meta_{k}'
-                where.append(f"json_extract(meta, '$.{k}') = :{k_replacer}")
-                replacements[k_replacer] = v
-
-        if participant_ids:
-            where.append('participant_id in :participant_ids')
-            replacements['participant_ids'] = participant_ids
-
-        if active is True:
-            where.append('active')
-        elif active is False:
-            where.append('NOT active')
-
-        _query = f'SELECT {keys_str} FROM sample'
-        if where:
-            _query += f' WHERE {" AND ".join(where)}'
-
-        sample_rows = await self.connection.fetch_all(_query, replacements)
-
-        sample_dicts = [dict(s) for s in sample_rows]
-
-        projects: Iterable[int] = set(
-            s['project'] for s in sample_dicts if s.get('project')
-        )
-        samples = list(map(Sample.from_db, sample_dicts))
-        return projects, samples
-
-    async def get_sample_with_missing_participants_by_internal_id(
-        self, project: ProjectId
-    ) -> dict[int, str]:
-        """Get samples with missing participants"""
-        _query = """
-            SELECT id, external_id
-            FROM sample
-            WHERE participant_id IS NULL AND project = :project
-        """
-        rows = await self.connection.fetch_all(
-            _query, {'project': project or self.project}
-        )
-        return {row['id']: row['external_id'] for row in rows}
-=======
     # endregion ID MAPS
 
     # region HISTORY
->>>>>>> 3c902cd4
 
     async def get_samples_create_date(self, sample_ids: list[int]) -> dict[int, date]:
         """Get a map of {internal_sample_id: date_created} for list of sample_ids"""
