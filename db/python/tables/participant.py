--- conflicted
+++ resolved
@@ -111,13 +111,8 @@
                 'reported_gender': reported_gender,
                 'karyotype': karyotype,
                 'meta': to_db_json(meta or {}),
-<<<<<<< HEAD
-                'audit_log_id': await self.audit_log_id(),
+                'audit_log_id': audit_log_id,
                 'project': project or self.project_id,
-=======
-                'audit_log_id': audit_log_id,
-                'project': project or self.project,
->>>>>>> aa083092
             },
         )
 
@@ -133,7 +128,8 @@
                 'external_id': eid,
                 'audit_log_id': audit_log_id,
             }
-            for name, eid in external_ids.items() if eid is not None
+            for name, eid in external_ids.items()
+            if eid is not None
         ]
         await self.connection.execute_many(_eid_query, _eid_values)
 
@@ -213,14 +209,20 @@
                 """
                 await self.connection.execute(
                     _audit_update_query,
-                    {'pid': participant_id, 'names': to_delete, 'audit_log_id': audit_log_id},
+                    {
+                        'pid': participant_id,
+                        'names': to_delete,
+                        'audit_log_id': audit_log_id,
+                    },
                 )
 
                 _delete_query = """
                 DELETE FROM participant_external_id
                 WHERE participant_id = :pid AND name IN :names
                 """
-                await self.connection.execute(_delete_query, {'pid': participant_id, 'names': to_delete})
+                await self.connection.execute(
+                    _delete_query, {'pid': participant_id, 'names': to_delete}
+                )
 
             if to_update:
                 _query = 'SELECT project FROM participant WHERE id = :pid'
@@ -309,7 +311,11 @@
         WHERE participant_id IN :ids AND name = :PRIMARY_EXTERNAL_ORG
         """
         results = await self.connection.fetch_all(
-            _query, {'ids': internal_participant_ids, 'PRIMARY_EXTERNAL_ORG': PRIMARY_EXTERNAL_ORG}
+            _query,
+            {
+                'ids': internal_participant_ids,
+                'PRIMARY_EXTERNAL_ORG': PRIMARY_EXTERNAL_ORG,
+            },
         )
         id_map: dict[int, str] = {r['id']: r['external_id'] for r in results}
 
