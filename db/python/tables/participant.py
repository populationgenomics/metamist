--- conflicted
+++ resolved
@@ -4,21 +4,16 @@
 from typing import Any
 
 from db.python.tables.base import DbBase
-<<<<<<< HEAD
 from db.python.utils import (
     GenericFilter,
     GenericFilterModel,
     GenericMetaFilter,
     NotFoundError,
     escape_like_term,
+    from_db_json,
     to_db_json,
 )
-from models.models.participant import ParticipantInternal
-from models.models.project import ProjectId
-=======
-from db.python.utils import NotFoundError, escape_like_term, from_db_json, to_db_json
 from models.models import PRIMARY_EXTERNAL_ORG, ParticipantInternal, ProjectId
->>>>>>> c7485138
 
 
 @dataclasses.dataclass(kw_only=True)
@@ -274,21 +269,7 @@
         self, ids: list[int]
     ) -> tuple[set[ProjectId], list[ParticipantInternal]]:
         """Get participants by IDs"""
-<<<<<<< HEAD
         return await self.query(ParticipantFilter(id=GenericFilter(in_=ids)))
-=======
-        _query = f"""
-        SELECT {self.keys_str}
-        FROM participant p
-        INNER JOIN participant_external_id peid ON p.id = peid.participant_id
-        WHERE p.id IN :ids
-        GROUP BY p.id
-        """
-        rows = await self.connection.fetch_all(_query, {'ids': ids})
-        ds = [dict(r) for r in rows]
-        projects = set(d.get('project') for d in ds)
-        return projects, [ParticipantInternal.from_db(dict(d)) for d in ds]
->>>>>>> c7485138
 
     async def get_participants(
         self, project: int, internal_participant_ids: list[int] | None = None
@@ -296,7 +277,6 @@
         """
         Get participants for a project
         """
-<<<<<<< HEAD
         _, particicpants = await self.query(
             ParticipantFilter(
                 project=GenericFilter(in_=[project]),
@@ -308,23 +288,6 @@
             )
         )
         return particicpants
-=======
-        values: dict[str, Any] = {'project': project}
-        if internal_participant_ids:
-            wheres = 'p.project = :project AND p.id IN :ids'
-            values['ids'] = internal_participant_ids
-        else:
-            wheres = 'p.project = :project'
-        _query = f"""
-        SELECT {self.keys_str}
-        FROM participant p
-        INNER JOIN participant_external_id peid ON p.id = peid.participant_id
-        WHERE {wheres}
-        GROUP BY p.id
-        """
-        rows = await self.connection.fetch_all(_query, values)
-        return [ParticipantInternal.from_db(dict(r)) for r in rows]
->>>>>>> c7485138
 
     async def create_participant(
         self,
@@ -378,7 +341,8 @@
                 'external_id': eid,
                 'audit_log_id': audit_log_id,
             }
-            for name, eid in external_ids.items() if eid is not None
+            for name, eid in external_ids.items()
+            if eid is not None
         ]
         await self.connection.execute_many(_eid_query, _eid_values)
 
@@ -458,14 +422,20 @@
                 """
                 await self.connection.execute(
                     _audit_update_query,
-                    {'pid': participant_id, 'names': to_delete, 'audit_log_id': audit_log_id},
+                    {
+                        'pid': participant_id,
+                        'names': to_delete,
+                        'audit_log_id': audit_log_id,
+                    },
                 )
 
                 _delete_query = """
                 DELETE FROM participant_external_id
                 WHERE participant_id = :pid AND name IN :names
                 """
-                await self.connection.execute(_delete_query, {'pid': participant_id, 'names': to_delete})
+                await self.connection.execute(
+                    _delete_query, {'pid': participant_id, 'names': to_delete}
+                )
 
             if to_update:
                 _query = 'SELECT project FROM participant WHERE id = :pid'
@@ -554,7 +524,11 @@
         WHERE participant_id IN :ids AND name = :PRIMARY_EXTERNAL_ORG
         """
         results = await self.connection.fetch_all(
-            _query, {'ids': internal_participant_ids, 'PRIMARY_EXTERNAL_ORG': PRIMARY_EXTERNAL_ORG}
+            _query,
+            {
+                'ids': internal_participant_ids,
+                'PRIMARY_EXTERNAL_ORG': PRIMARY_EXTERNAL_ORG,
+            },
         )
         id_map: dict[int, str] = {r['id']: r['external_id'] for r in results}
 
