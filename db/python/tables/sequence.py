--- conflicted
+++ resolved
@@ -2,16 +2,9 @@
 
 import re
 import asyncio
-<<<<<<< HEAD
-
-from itertools import groupby
-from collections import defaultdict
-from typing import Optional, Callable, Dict, List, Tuple, Iterable, Set, Any
-=======
 from collections import defaultdict
 from typing import Optional, Dict, List, Tuple, Iterable, Set, Any
-from api.utils import group_by
->>>>>>> a7dc5dc8
+from api.utils import group_by, Callable
 
 from db.python.connect import DbBase, NotFoundError
 from db.python.utils import to_db_json
@@ -133,7 +126,7 @@
             self.connection.transaction if open_transaction else NoOpAenter
         )
 
-        async with with_function():
+        async with with_function():  # type: ignore[operator]
 
             id_of_new_sequence = await self.connection.fetch_val(
                 _query,
