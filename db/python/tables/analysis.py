--- conflicted
+++ resolved
@@ -1,10 +1,7 @@
 import json
 from datetime import datetime
-<<<<<<< HEAD
 from itertools import groupby
 from collections import defaultdict
-=======
->>>>>>> d8d43e5d
 from typing import List, Optional, Set, Tuple, Dict, Any
 
 from db.python.connect import DbBase, NotFoundError
