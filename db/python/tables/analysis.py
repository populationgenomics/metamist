from collections import defaultdict
from datetime import datetime
from typing import List, Optional, Set, Tuple, Dict, Any

from db.python.connect import DbBase, NotFoundError
from db.python.tables.project import ProjectId
from db.python.utils import to_db_json
from models.enums import AnalysisStatus
from models.models.analysis import AnalysisInternal


class AnalysisTable(DbBase):
    """
    Capture Analysis table operations and queries
    """

    table_name = 'analysis'

    async def get_project_ids_for_analysis_ids(
        self, analysis_ids: List[int]
    ) -> Set[ProjectId]:
        """Get project IDs for sampleIds (mostly for checking auth)"""
        _query = (
            'SELECT project FROM analysis WHERE id in :analysis_ids GROUP BY project'
        )
        rows = await self.connection.fetch_all(_query, {'analysis_ids': analysis_ids})
        return set(r['project'] for r in rows)

    async def create_analysis(
        self,
        analysis_type: str,
        status: AnalysisStatus,
        sequencing_group_ids: List[int],
        meta: Optional[Dict[str, Any]] = None,
        output: str = None,
        active: bool = True,
        author: str = None,
        project: ProjectId = None,
    ) -> int:
        """
        Create a new sample, and add it to database
        """

        async with self.connection.transaction():
            kv_pairs = [
                ('type', analysis_type),
                ('status', status.value),
                ('meta', to_db_json(meta or {})),
                ('output', output),
                ('author', author or self.author),
                ('project', project or self.project),
                ('active', active if active is not None else True),
            ]

            if author is not None:
                kv_pairs.append(('on_behalf_of', self.author))

            if status == AnalysisStatus.COMPLETED:
                kv_pairs.append(('timestamp_completed', datetime.utcnow()))

            kv_pairs = [(k, v) for k, v in kv_pairs if v is not None]
            keys = [k for k, _ in kv_pairs]
            cs_keys = ', '.join(keys)
            cs_id_keys = ', '.join(f':{k}' for k in keys)
            _query = f"""\
INSERT INTO analysis
    ({cs_keys})
VALUES ({cs_id_keys}) RETURNING id;"""

            id_of_new_analysis = await self.connection.fetch_val(
                _query,
                dict(kv_pairs),
            )

            await self.add_sequencing_groups_to_analysis(
                id_of_new_analysis, sequencing_group_ids
            )

        return id_of_new_analysis

    async def add_sequencing_groups_to_analysis(
        self, analysis_id: int, sequencing_group_ids: List[int]
    ):
        """Add samples to an analysis (through the linked table)"""
        _query = """
            INSERT INTO analysis_sequencing_group
                (analysis_id, sequencing_group_id)
            VALUES (:aid, :sid)
        """

        values = map(lambda sid: {'aid': analysis_id, 'sid': sid}, sequencing_group_ids)
        await self.connection.execute_many(_query, list(values))

    async def update_analysis(
        self,
        analysis_id: int,
        status: AnalysisStatus,
        meta: Dict[str, Any] = None,
        active: bool = None,
        output: Optional[str] = None,
        author: Optional[str] = None,
    ):
        """
        Update the status of an analysis, set timestamp_completed if relevant
        """

        fields: Dict[str, Any] = {
            'author': self.author or author,
            'on_behalf_of': self.author,
            'analysis_id': analysis_id,
        }
        setters = ['author = :author', 'on_behalf_of = :on_behalf_of']
        if status:
            setters.append('status = :status')
            fields['status'] = status.value

        if active is not None:
            setters.append('active = :active')
            fields['active'] = active

        if status == AnalysisStatus.COMPLETED:
            fields['timestamp_completed'] = datetime.utcnow()
            setters.append('timestamp_completed = :timestamp_completed')

        if output:
            fields['output'] = output
            setters.append('output = :output')

        if meta is not None and len(meta) > 0:
            fields['meta'] = to_db_json(meta)
            setters.append('meta = JSON_MERGE_PATCH(COALESCE(meta, "{}"), :meta)')

        fields_str = ', '.join(setters)
        _query = f'UPDATE analysis SET {fields_str} WHERE id = :analysis_id'

        await self.connection.execute(_query, fields)

    async def query_analysis(
        self,
        sample_ids: List[int] = None,
        sequencing_group_ids: List[int] = None,
        project_ids: List[int] = None,
        analysis_type: str = None,
        status: AnalysisStatus = None,
        meta: Dict[str, Any] = None,
        output: str = None,
        active: bool = None,
    ) -> List[AnalysisInternal]:
        """
        Get analysis by various (AND'd) criteria
        """

        if not sequencing_group_ids and not project_ids and not sample_ids:
            raise ValueError(
                'Must provide at least one of sample_ids, sequencing_group_ids, '
                'or project_ids'
            )

        wheres = []
        values: Dict[str, Any] = {}

        if project_ids:
            wheres.append('project in :project_ids')
            values['project_ids'] = project_ids

        if sample_ids:
            wheres.append('sg.sample_id in :sample_ids')
            values['sample_ids'] = sample_ids

        if sequencing_group_ids:
            wheres.append('a_sg.sequencing_group_id in :sequencing_group_ids')
            values['sequencing_group_ids'] = sequencing_group_ids

        if analysis_type is not None:
            wheres.append('a.type = :type')
            values['type'] = analysis_type
        if status is not None:
            wheres.append('a.status = :status')
            values['status'] = status.value
        if output is not None:
            wheres.append('a.output = :output')
            values['output'] = output
        if active is not None:
            if active:
                wheres.append('a.active = 1')
            else:
                wheres.append('a.active = 0')
        if meta:
            for k, v in meta.items():
                k_replacer = f'meta_{k}'
                wheres.append(f"json_extract(a.meta, '$.{k}') = :{k_replacer}")
                if v is None:
                    # mariadb does a bad cast for NULL
                    v = 'null'
                values[k_replacer] = v

        where_str = ' AND '.join(wheres)
        _query = f"""
<<<<<<< HEAD
SELECT a.id as id, a.type as type, a.status as status,
        a.output as output, a_sg.sequencing_group_id as sequencing_group_id,
        a.project as project, a.timestamp_completed as timestamp_completed, a.active as active,
        a.meta as meta, a.author as author
FROM analysis_sequencing_group a_sg
INNER JOIN analysis a ON a_sg.analysis_id = a.id
WHERE a.id in (
    SELECT a.id FROM analysis a
    LEFT JOIN analysis_sequencing_group a_sg ON a_sg.analysis_id = a.id
    INNER JOIN sequencing_group sg ON sg.id = a_sg.sequencing_group_id
    WHERE {where_str}
)
"""
=======
        SELECT a.id as id, a.type as type, a.status as status,
                a.output as output, a_s.sample_id as sample_id,
                a.project as project, a.timestamp_completed as timestamp_completed, a.active as active,
                a.meta as meta, a.author as author
        FROM analysis a
        LEFT JOIN analysis_sample a_s ON a.id = a_s.analysis_id
        WHERE {where_str}
        """
>>>>>>> f732b73b

        rows = await self.connection.fetch_all(_query, values)
        retvals: Dict[int, AnalysisInternal] = {}
        for row in rows:
            key = row['id']
            if key in retvals:
                retvals[key].sequencing_group_ids.append(row['sequencing_group_id'])
            else:
                retvals[key] = AnalysisInternal.from_db(**dict(row))

        return list(retvals.values())

    async def get_latest_complete_analysis_for_type(
        self,
        project: ProjectId,
        analysis_type: str,
        meta: Dict[str, Any] = None,
    ):
        """Find the most recent completed analysis for some analysis type"""

        values = {'project': project, 'type': analysis_type}

        meta_str = ''
        if meta:
            for k, v in meta.items():
                k_replacer = f'meta_{k}'
                meta_str += f" AND json_extract(meta, '$.{k}') = :{k_replacer}"
                if v is None:
                    # mariadb does a bad cast for NULL
                    v = 'null'
                values[k_replacer] = v

        _query = f"""
SELECT a.id as id, a.type as type, a.status as status,
        a.output as output, a_sg.sample_id as sample_id,
        a.project as project, a.timestamp_completed as timestamp_completed,
        a.meta as meta
FROM analysis_sequencing_group a_sg
INNER JOIN analysis a ON a_sg.analysis_id = a.id
WHERE a.id = (
    SELECT id FROM analysis
    WHERE active AND type = :type AND project = :project AND status = 'completed' AND timestamp_completed IS NOT NULL{meta_str}
    ORDER BY timestamp_completed DESC
    LIMIT 1
)
"""
        rows = await self.connection.fetch_all(_query, values)
        if len(rows) == 0:
            raise NotFoundError(f"Couldn't find any analysis with type {analysis_type}")
        a = AnalysisInternal.from_db(**dict(rows[0]))
        # .from_db maps 'sample_id' -> sample_ids
        for row in rows[1:]:
            a.sample_ids.append(row['sample_id'])

        return a

    async def get_all_sequencing_group_ids_without_analysis_type(
        self, analysis_type: str, project: ProjectId
    ) -> list[int]:
        """
        Find all the samples in the sample_id list that a
        """
        _query = """
SELECT sg.id FROM sequencing_group sg
WHERE s.project = :project AND
      id NOT IN (
          SELECT a_sg.sequencing_group_id FROM analysis_sequencing_group a_sg
          LEFT JOIN analysis a ON a_sg.analysis_id = a.id
          WHERE a.type = :analysis_type AND a.active
      )
;"""

        rows = await self.connection.fetch_all(
            _query,
            {'analysis_type': analysis_type, 'project': project or self.project},
        )
        return [row[0] for row in rows]

    async def get_incomplete_analyses(
        self, project: ProjectId
    ) -> List[AnalysisInternal]:
        """
        Gets details of analysis with status queued or in-progress
        """
        _query = f"""
SELECT a.id as id, a.type as type, a.status as status,
        a.output as output, a_sg.sequencing_group_id as sequencing_group_id,
        a.project as project, a.meta as meta
FROM analysis_sequencing_group a_sg
INNER JOIN analysis a ON a_sg.analysis_id = a.id
WHERE a.project = :project AND a.active AND (a.status='queued' OR a.status='in-progress')
"""
        rows = await self.connection.fetch_all(
            _query, {'project': project or self.project}
        )
        analysis_by_id = {}
        for row in rows:
            aid = row['id']
            if aid not in analysis_by_id:
                analysis_by_id[aid] = AnalysisInternal.from_db(**dict(row))
            else:
                analysis_by_id[aid].sample_ids.append(row['sequencing_group_id'])

        return list(analysis_by_id.values())

    async def get_latest_complete_analysis_for_sequencing_group_ids_by_type(
        self, analysis_type: str, sequencing_group_ids: List[int]
    ) -> List[AnalysisInternal]:
        """Get the latest complete analysis for samples (one per sample)"""
        _query = """
SELECT
    a.id AS id, a.type as type, a.status as status, a.output as output,
    a.project as project, a_sg.sequencing_group_id as sample_id,
    a.timestamp_completed as timestamp_completed, a.meta as meta
FROM analysis a
LEFT JOIN analysis_sequencing_group a_sg ON a_sg.analysis_id = a.id
WHERE
    a.active AND
    a.type = :type AND
    a.timestamp_completed IS NOT NULL AND
    a_sg.sequencing_group_id in :sequencing_group_ids
ORDER BY a.timestamp_completed DESC
        """
        expected_type = ('gvcf', 'cram', 'qc')
        if analysis_type not in expected_type:
            expected_types_str = ', '.join(a for a in expected_type)
            raise ValueError(
                f'Received analysis type {analysis_type!r}", expected {expected_types_str!r}'
            )

        values = {'sequencing_group_ids': sequencing_group_ids, 'type': analysis_type}
        rows = await self.connection.fetch_all(_query, values)
        seen_sequencing_group_ids = set()
        analyses: List[AnalysisInternal] = []
        for row in rows:
            if row['sequencing_group_id'] in seen_sequencing_group_ids:
                continue
            seen_sequencing_group_ids.add(row['sequencing_group_id'])
            analyses.append(AnalysisInternal.from_db(**row))

        # reverse after timestamp_completed
        return analyses[::-1]

    async def get_analysis_by_id(
        self, analysis_id: int
    ) -> Tuple[ProjectId, AnalysisInternal]:
        """Get analysis object by analysis_id"""
        _query = """
SELECT
    a.id as id, a.type as type, a.status as status,
    a.output as output, a.project as project,
    a_sg.sequencing_group_id as sequencing_group_id,
    a.timestamp_completed as timestamp_completed, a.meta as meta
FROM analysis a
LEFT JOIN analysis_sequencing_group a_s ON a_sg.analysis_id = a.id
WHERE a.id = :analysis_id
"""
        rows = await self.connection.fetch_all(_query, {'analysis_id': analysis_id})
        if len(rows) == 0:
            raise NotFoundError(f"Couldn't find analysis with id = {analysis_id}")

        project = rows[0]['project']

        a = AnalysisInternal.from_db(**dict(rows[0]))
        for row in rows[1:]:
            a.sample_ids.append(row['sequencing_group_id'])

        return project, a

    async def get_analyses_for_samples(
        self,
        sample_ids: list[int],
        analysis_type: str | None,
        status: AnalysisStatus,
    ) -> tuple[set[ProjectId], list[AnalysisInternal]]:
        """
        Get relevant analyses for a sample, optional type / status filters
        map_sample_ids will map the Analysis.sample_ids component,
        not required for GraphQL sources.
        """
        values: dict[str, Any] = {'sample_ids': sample_ids}
        wheres = ['a_sg.sequencing_group_id IN :sequencing_group_ids']

        if analysis_type:
            wheres.append('a.type = :atype')
            values['atype'] = analysis_type

        if status:
            wheres.append('a.status = :status')
            values['status'] = status.value

        _query = f"""
    SELECT
        a.id as id, a.type as type, a.status as status,
        a.output as output, a.project as project,
        a_sg.sequencing_group_id as sequencing_group_id,
        a.timestamp_completed as timestamp_completed, a.meta as meta
    FROM analysis a
    INNER JOIN analysis_sequencing_group a_sg ON a_sg.analysis_id = a.id
    WHERE {' AND '.join(wheres)}
        """

        rows = await self.connection.fetch_all(_query, values)
        analyses = {}
        projects: set[ProjectId] = set()
        for a in rows:
            a_id = a['id']
            if a_id not in analyses:
                analyses[a_id] = AnalysisInternal.from_db(**dict(a))
                projects.add(a['project'])

            analyses[a_id].sample_ids.append(a['sample_id'])

        return projects, list(analyses.values())

    async def get_sample_cram_path_map_for_seqr(
        self,
        project: ProjectId,
        sequence_types: list[str],
        participant_ids: list[int] = None,
    ) -> List[dict[str, str]]:
        """Get (ext_sample_id, cram_path, internal_id) map"""

        values: dict[str, Any] = {'project': project}
        filters = [
            'a.active',
            'a.type = "cram"',
            'a.status = "completed"',
            'p.project = :project',
        ]
        if sequence_types:
            if len(sequence_types) == 1:
                seq_check = '= :seq_type'
                values['seq_type'] = sequence_types[0]
            else:
                seq_check = 'IN :seq_types'
                values['seq_types'] = sequence_types

            filters.append(f'JSON_VALUE(a.meta, "$.sequencing_type") ' + seq_check)

        if participant_ids:
            filters.append('p.id IN :pids')
            values['pids'] = list(participant_ids)

        _query = f"""
SELECT p.external_id as participant_id, a.output as output, sg.id as sequencing_group_id
FROM analysis a
INNER JOIN analysis_sequencing_group a_sg ON a_sg.analysis_id = a.id
INNER JOIN sequencing_group sg ON a_sg.sequencing_group_id = sg.id
INNER JOIN sample s ON sg.sample_id = s.id
INNER JOIN participant p ON s.participant_id = p.id
WHERE
    {' AND '.join(filters)}
ORDER BY a.timestamp_completed DESC;
"""

        rows = await self.connection.fetch_all(_query, values)
        # many per analysis
        return [dict(d) for d in rows]

    async def get_analysis_runner_log(
        self,
        project_ids: List[int] = None,
        author: str = None,
        output_dir: str = None,
    ) -> List[AnalysisInternal]:
        """
        Get log for the analysis-runner, useful for checking this history of analysis
        """
        values: dict[str, Any] = {}
        wheres = [
            "type = 'analysis-runner'",
            'active',
        ]
        if project_ids:
            wheres.append('project in :project_ids')
            values['project_ids'] = project_ids

        if author:
            wheres.append('author = :author')
            values['author'] = author

        if output_dir:
            wheres.append('(output = :output OR output LIKE :output_like)')
            values['output'] = output_dir
            values['output_like'] = f'%{output_dir}'

        wheres_str = ' AND '.join(wheres)
        _query = f'SELECT * FROM analysis WHERE {wheres_str}'
        rows = await self.connection.fetch_all(_query, values)
        return [AnalysisInternal.from_db(**dict(r)) for r in rows]

    # region STATS

    async def get_number_of_crams_by_sequencing_type(
        self, project: ProjectId
    ) -> dict[str, int]:
        """
        Get number of crams, grouped by sequence type (one per sample per sequence type)
        """

        # Only count crams for ACTIVE sequencing groups
        _query = """
SELECT sg.type as seq_type, COUNT(*) as number_of_crams
FROM analysis a
INNER JOIN analysis_sequencing_group asga ON a.id = asga.analysis_id
INNER JOIN sequencing_group sg ON asga.sequencing_group_id = sg.id
WHERE
    a.project = :project
    AND a.status = 'completed'
    AND a.type = 'cram'
    AND NOT sg.archived
GROUP BY seq_type
        """

        rows = await self.connection.fetch_all(_query, {'project': project})

        # do it like this until I select lowercase value w/ JSON_EXTRACT
        n_counts: dict[str, int] = defaultdict(int)
        for r in rows:
            if seq_type := r['seq_type']:
                n_counts[str(seq_type).lower()] += r['number_of_crams']

        return n_counts

    async def get_seqr_stats_by_sequence_type(
        self, project: ProjectId
    ) -> dict[str, int]:
        """
        Get number of samples in seqr (in latest es-index), grouped by sequence type
        """
        _query = """
SELECT sg.type as seq_type, COUNT(*) as n
FROM analysis a
INNER JOIN analysis_sequencing_group asga ON a.id = asga.analysis_id
INNER JOIN sequencing_group sg ON asga.sequencing_group_id = sg.id
INNER JOIN sample s on sg.sample_id = s.id
WHERE
    s.project = :project
    AND a.status = 'completed'
    AND a.type = 'es-index'
    AND NOT sg.archived
GROUP BY seq_type
        """

        rows = await self.connection.fetch_all(_query, {'project': project})
        return {r['seq_type']: r['n'] for r in rows}

    # endregion STATS<|MERGE_RESOLUTION|>--- conflicted
+++ resolved
@@ -196,30 +196,14 @@
 
         where_str = ' AND '.join(wheres)
         _query = f"""
-<<<<<<< HEAD
-SELECT a.id as id, a.type as type, a.status as status,
-        a.output as output, a_sg.sequencing_group_id as sequencing_group_id,
-        a.project as project, a.timestamp_completed as timestamp_completed, a.active as active,
-        a.meta as meta, a.author as author
-FROM analysis_sequencing_group a_sg
-INNER JOIN analysis a ON a_sg.analysis_id = a.id
-WHERE a.id in (
-    SELECT a.id FROM analysis a
-    LEFT JOIN analysis_sequencing_group a_sg ON a_sg.analysis_id = a.id
-    INNER JOIN sequencing_group sg ON sg.id = a_sg.sequencing_group_id
-    WHERE {where_str}
-)
-"""
-=======
         SELECT a.id as id, a.type as type, a.status as status,
-                a.output as output, a_s.sample_id as sample_id,
+                a.output as output, a_s.sequencing_group_id as sequencing_group_id,
                 a.project as project, a.timestamp_completed as timestamp_completed, a.active as active,
                 a.meta as meta, a.author as author
         FROM analysis a
-        LEFT JOIN analysis_sample a_s ON a.id = a_s.analysis_id
+        LEFT JOIN analysis_sequencing_group a_sg ON a.id = a_sg.analysis_id
         WHERE {where_str}
         """
->>>>>>> f732b73b
 
         rows = await self.connection.fetch_all(_query, values)
         retvals: Dict[int, AnalysisInternal] = {}
