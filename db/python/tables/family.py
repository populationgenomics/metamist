--- conflicted
+++ resolved
@@ -63,10 +63,6 @@
             if r['id'] not in seen:
                 families.append(Family.from_db(dict(r)))
                 seen.add(r['id'])
-<<<<<<< HEAD
-=======
-
->>>>>>> a7dc5dc8
         return families
 
     async def get_families_by_participants(
