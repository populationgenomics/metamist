import dataclasses
from collections import defaultdict
from typing import Any, Dict, List, Optional, Set

from db.python.tables.base import DbBase
<<<<<<< HEAD
from db.python.utils import GenericFilter, GenericFilterModel, NotFoundError
=======
from db.python.utils import NotFoundError, escape_like_term
>>>>>>> 6f46082f
from models.models.family import FamilyInternal
from models.models.project import ProjectId


@dataclasses.dataclass
class FamilyFilter(GenericFilterModel):
    """Filter mode for querying Families

    Args:
        GenericFilterModel (_type_): _description_
    """

    id: GenericFilter[int] | None = None
    external_id: GenericFilter[str] | None = None

    project: GenericFilter[ProjectId] | None = None
    participant_id: GenericFilter[int] | None = None
    sample_id: GenericFilter[int] | None = None


class FamilyTable(DbBase):
    """
    Capture Analysis table operations and queries
    """

    table_name = 'family'

    async def get_projects_by_family_ids(self, family_ids: List[int]) -> Set[ProjectId]:
        """Get project IDs for sampleIds (mostly for checking auth)"""
        _query = """
            SELECT project FROM family
            WHERE id in :family_ids
            GROUP BY project
        """
        if len(family_ids) == 0:
            raise ValueError('Received no family IDs to get project ids for')
        rows = await self.connection.fetch_all(_query, {'family_ids': family_ids})
        projects = set(r['project'] for r in rows)
        if not projects:
            raise ValueError(
                'No projects were found for given families, this is likely an error'
            )
        return projects

    async def query(
        self, filter_: FamilyFilter
    ) -> tuple[set[ProjectId], list[FamilyInternal]]:
        """Get all families for some project"""
        _query = """
            SELECT f.id, f.external_id, f.description, f.coded_phenotype, f.project
            FROM family f
        """

        if not filter_.project and not filter_.id:
            raise ValueError('Project or ID filter is required for family queries')

        field_overrides = {'id': 'f.id', 'external_id': 'f.external_id'}

        if filter_.participant_id:
            field_overrides['participant_id'] = 'fp.participant_id'
            has_participant_join = True
            _query += """
                JOIN family_participant fp ON family.id = fp.family_id
            """

        if filter_.sample_id:
            field_overrides['sample_id'] = 's.id'
            if not has_participant_join:
                _query += """
                    JOIN family_participant fp ON family.id = fp.family_id
                """

            _query += """
                INNER JOIN sample s ON fp.participant_id = s.participant_id
            """

        wheres, values = filter_.to_sql(field_overrides)
        if wheres:
            _query += f'WHERE {wheres}'

        rows = await self.connection.fetch_all(_query, values)
        seen = set()
        families = []
        projects: set[ProjectId] = set()
        for r in rows:
            if r['id'] not in seen:
                projects.add(r['project'])
                families.append(FamilyInternal.from_db(dict(r)))
                seen.add(r['id'])

        return projects, families

    async def get_families_by_participants(
        self, participant_ids: list[int]
    ) -> tuple[set[ProjectId], dict[int, list[FamilyInternal]]]:
        """Get families, keyed by participants"""
        if not participant_ids:
            return set(), {}

        _query = """
            SELECT id, external_id, description, coded_phenotype, project, fp.participant_id
            FROM family
            INNER JOIN family_participant fp ON family.id = fp.family_id
            WHERE fp.participant_id in :pids
        """
        ret_map = defaultdict(list)
        projects: set[ProjectId] = set()
        for row in await self.connection.fetch_all(_query, {'pids': participant_ids}):
            drow = dict(row)
            pid = drow.pop('participant_id')
            projects.add(drow.get('project'))
            ret_map[pid].append(FamilyInternal.from_db(drow))

        return projects, ret_map

    async def search(
        self, query, project_ids: list[ProjectId], limit: int = 5
    ) -> list[tuple[ProjectId, int, str]]:
        """
        Search by some term, return [ProjectId, FamilyId, ExternalId]
        """
        _query = """
        SELECT project, id, external_id
        FROM family
        WHERE project in :project_ids AND external_id LIKE :search_pattern
        LIMIT :limit
        """
        rows = await self.connection.fetch_all(
            _query,
            {
                'project_ids': project_ids,
                'search_pattern': escape_like_term(query) + '%',
                'limit': limit,
            },
        )
        return [(r['project'], r['id'], r['external_id']) for r in rows]

    async def get_family_external_ids_by_participant_ids(
        self, participant_ids
    ) -> dict[int, list[str]]:
        """Get family external IDs by participant IDs, useful for search"""
        if not participant_ids:
            return {}

        _query = """
        SELECT f.external_id, fp.participant_id
        FROM family_participant fp
        INNER JOIN family f ON fp.family_id = f.id
        WHERE fp.participant_id in :pids
        """
        rows = await self.connection.fetch_all(_query, {'pids': participant_ids})
        result = defaultdict(list)
        for r in rows:
            result[r['participant_id']].append(r['external_id'])

        return result

    async def update_family(
        self,
        id_: int,
        external_id: str | None = None,
        description: str | None = None,
        coded_phenotype: str | None = None,
    ) -> bool:
        """Update values for a family"""
        values: Dict[str, Any] = {'audit_log_id': await self.audit_log_id()}
        if external_id:
            values['external_id'] = external_id
        if description:
            values['description'] = description
        if coded_phenotype:
            values['coded_phenotype'] = coded_phenotype

        setters = ', '.join(f'{field} = :{field}' for field in values)
        _query = f"""
UPDATE family
SET {setters}
WHERE id = :id
        """
        await self.connection.execute(_query, {**values, 'id': id_})
        return True

    async def create_family(
        self,
        external_id: str,
        description: Optional[str],
        coded_phenotype: Optional[str],
        project: ProjectId | None = None,
    ) -> int:
        """
        Create a new sample, and add it to database
        """
        updater = {
            'external_id': external_id,
            'description': description,
            'coded_phenotype': coded_phenotype,
            'audit_log_id': await self.audit_log_id(),
            'project': project or self.project,
        }
        keys = list(updater.keys())
        str_keys = ', '.join(keys)
        placeholder_keys = ', '.join(f':{k}' for k in keys)
        _query = f"""
INSERT INTO family
    ({str_keys})
VALUES
    ({placeholder_keys})
RETURNING id
        """

        return await self.connection.fetch_val(_query, updater)

    async def insert_or_update_multiple_families(
        self,
        external_ids: List[str],
        descriptions: List[str],
        coded_phenotypes: List[Optional[str]],
        project: ProjectId | None = None,
    ):
        """Upsert"""
        updater = [
            {
                'external_id': eid,
                'description': descr,
                'coded_phenotype': cph,
                'audit_log_id': await self.audit_log_id(),
                'project': project or self.project,
            }
            for eid, descr, cph in zip(external_ids, descriptions, coded_phenotypes)
        ]

        keys = list(updater[0].keys())
        str_keys = ', '.join(keys)
        placeholder_keys = ', '.join(f':{k}' for k in keys)

        update_only_keys = [k for k in keys if k not in ('external_id', 'project')]
        str_uo_placeholder_keys = ', '.join(f'{k} = :{k}' for k in update_only_keys)

        _query = f"""\
INSERT INTO family
    ({str_keys})
VALUES
    ({placeholder_keys})
ON DUPLICATE KEY UPDATE
    {str_uo_placeholder_keys}
        """

        await self.connection.execute_many(_query, updater)
        return True

    async def get_id_map_by_external_ids(
        self, family_ids: List[str], allow_missing=False, project: Optional[int] = None
    ) -> Dict:
        """Get map of {external_id: internal_id} for a family"""

        if not family_ids:
            return {}

        _query = 'SELECT external_id, id FROM family WHERE external_id in :external_ids AND project = :project'
        results = await self.connection.fetch_all(
            _query, {'external_ids': family_ids, 'project': project or self.project}
        )
        id_map = {r['external_id']: r['id'] for r in results}

        if not allow_missing and len(id_map) != len(family_ids):
            provided_external_ids = set(family_ids)
            # do the check again, but use the set this time
            # (in case we're provided a list with duplicates)
            if len(id_map) != len(provided_external_ids):
                # we have families missing from the map, so we'll 404 the whole thing
                missing_family_ids = provided_external_ids - set(id_map.keys())

                raise NotFoundError(
                    f"Couldn't find families with external IDS: {', '.join(missing_family_ids)}"
                )

        return id_map

    async def get_id_map_by_internal_ids(
        self, family_ids: List[int], allow_missing=False
    ):
        """Get map of {external_id: internal_id} for a family"""
        if len(family_ids) == 0:
            return {}
        _query = 'SELECT id, external_id FROM family WHERE id in :ids'
        results = await self.connection.fetch_all(_query, {'ids': family_ids})
        id_map = {r['id']: r['external_id'] for r in results}
        if not allow_missing and len(id_map) != len(family_ids):
            provided_external_ids = set(family_ids)
            # do the check again, but use the set this time
            # (in case we're provided a list with duplicates)
            if len(id_map) != len(provided_external_ids):
                # we have families missing from the map, so we'll 404 the whole thing
                missing_family_ids = provided_external_ids - set(id_map.keys())

                raise NotFoundError(
                    f"Couldn't find families with internal IDS: {', '.join(str(m) for m in missing_family_ids)}"
                )

        return id_map<|MERGE_RESOLUTION|>--- conflicted
+++ resolved
@@ -3,11 +3,12 @@
 from typing import Any, Dict, List, Optional, Set
 
 from db.python.tables.base import DbBase
-<<<<<<< HEAD
-from db.python.utils import GenericFilter, GenericFilterModel, NotFoundError
-=======
-from db.python.utils import NotFoundError, escape_like_term
->>>>>>> 6f46082f
+from db.python.utils import (
+    GenericFilter,
+    GenericFilterModel,
+    NotFoundError,
+    escape_like_term,
+)
 from models.models.family import FamilyInternal
 from models.models.project import ProjectId
 
