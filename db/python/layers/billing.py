--- conflicted
+++ resolved
@@ -4,20 +4,11 @@
 from db.python.tables.bq.billing_daily_extended import BillingDailyExtendedTable
 from db.python.tables.bq.billing_gcp_daily import BillingGcpDailyTable
 from db.python.tables.bq.billing_raw import BillingRawTable
-<<<<<<< HEAD
-=======
 from models.enums import BillingSource, BillingTimeColumn, BillingTimePeriods
->>>>>>> 6134af94
 from models.models import (
     BillingColumn,
     BillingCostBudgetRecord,
     BillingHailBatchCostRecord,
-<<<<<<< HEAD
-    BillingSource,
-    BillingTimeColumn,
-    BillingTimePeriods,
-=======
->>>>>>> 6134af94
     BillingTotalCostQueryModel,
 )
 
