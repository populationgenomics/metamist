# pylint: disable=too-many-locals
from collections import defaultdict
from datetime import datetime
from math import ceil
from typing import Any

from db.python.connect import Connection
from db.python.layers.base import BaseLayer
from db.python.tables.participant import ParticipantTable
from db.python.tables.sample import SampleFilter, SampleTable
from models.models.participant import ParticipantInternal
from models.models.sample import Sample, SampleInternal


class OurDnaDashboardLayer(BaseLayer):
    """Layer for analysis logic"""

    def __init__(self, connection: Connection):
        super().__init__(connection)

        # TODO initialize other layers here as needed for aggregation
        # self.at = AnalysisRunnerTable(connection)

        self.sample_table = SampleTable(connection)
        self.participant_table = ParticipantTable(connection)

    @staticmethod
    def get_meta_property(sample: Sample, property_name: str) -> Any:
        """
        Get a property from the meta field of a sample, accounting for hyphenated property names
        or underscores in the property name
        """
        return sample.meta.get(property_name) or sample.meta.get(property_name.replace('-', '_'))

    def get_collection_to_process_end_time(self, sample: Sample) -> int | None:
        """
        I want to know how long it took between blood collection and sample processing - SAMPLE TABLE
        @fields: collection-time, process-end-time
        """
        _collection_time = self.get_meta_property(sample=sample, property_name='collection-time')
        _process_end_time = self.get_meta_property(sample=sample, property_name='process-end-time')
        if (
            _collection_time is None
            or _process_end_time is None
        ):
            return None

        time_taken = datetime.strptime(
            _process_end_time, '%Y-%m-%d %H:%M:%S'
        ) - datetime.strptime(_collection_time, '%Y-%m-%d %H:%M:%S')

        return int(time_taken.total_seconds())

    def get_processing_times_by_site(
        self, sample: Sample
    ) -> tuple[str | None, int | None]:
        """
        I want to know what the sample processing times were for samples at each designated site (BBV, Garvan, Westmead, etc)
        @fields: process-start-time, process-end-time, processing-site where the time fields are of the format '2022-07-03 13:28:00'
        """
        _process_start_time = self.get_meta_property(sample=sample, property_name='process-start-time')
        _process_end_time = self.get_meta_property(sample=sample, property_name='process-end-time')
        _processing_site = self.get_meta_property(sample=sample, property_name='processing-site')
        if (
            _process_start_time is None
            or _process_end_time is None
            or _processing_site is None
        ):
            return None, None

        processing_time = datetime.strptime(
            _process_end_time, '%Y-%m-%d %H:%M:%S'
        ) - datetime.strptime(
            _process_start_time, '%Y-%m-%d %H:%M:%S'
        )

        return _processing_site, int(processing_time.total_seconds())

    def get_collection_to_process_start_time(self, sample: Sample) -> int | None:
        """
        I want to know how long it has been since the sample was collected - SAMPLE TABLE
        @fields: collection-time, process-start-time
        """
        _collection_time = self.get_meta_property(sample=sample, property_name='collection-time')
        _process_start_time = self.get_meta_property(sample=sample, property_name='process-start-time')
        if (
            _collection_time is None
            or _process_start_time is None
        ):
            return None

        time_taken = datetime.strptime(
            _process_start_time, '%Y-%m-%d %H:%M:%S'
        ) - datetime.strptime(_collection_time, '%Y-%m-%d %H:%M:%S')

        return int(time_taken.total_seconds())

    async def query(
        self,
        filter_: SampleFilter,
        check_project_ids: bool = True,
        project_id: int = None,
    ) -> dict:
        """Get dashboard data"""
        projects: set[int]
        samples_internal: list[SampleInternal] = []
        samples: list[Sample] = []
        participants: list[ParticipantInternal] = []
        sample_participants: list[ParticipantInternal] = []

        # Data to be returned
        collection_to_process_end_time: dict[str, int] = {}
        collection_to_process_end_time_statistics: dict[str, float | None] = {}
        collection_to_process_end_time_24h: dict[str, int] = {}
        processing_times_by_site: dict[str, dict[int, int]] = defaultdict(
            lambda: defaultdict(int)
        )  # {site: {hour_bucket: count}}
        total_samples_by_collection_event_name: dict[str, int] = defaultdict(int)
        samples_lost_after_collection: dict[str, dict[str, Any]] = {}
        samples_concentration_gt_1ug: dict[str, float] = {}
        participants_consented_not_collected: list[int] = []
        participants_signed_not_consented: list[int] = []

        # TODO We should figure out if we need to handle more than a single project_id
        # for project_id in project_ids:
        participants.extend(
            await self.participant_table.get_participants(project=project_id)
        )

        projects, samples_internal = await self.sample_table.query(filter_=filter_)
        samples = [s.to_external() for s in samples_internal]

        if check_project_ids:
            await self.ptable.check_access_to_project_ids(
                self.author, projects, readonly=True
            )

        for participant in participants:
            samples_for_participant = [
                sample for sample in samples if sample.participant_id == participant.id
            ]

            # Create a new participant object with the samples for this participant
            sample_participants.append(
                participant.copy(update={'samples': samples_for_participant})
            )

            # Get the samples that have been collected and consented
            samples_consented_not_collected = [
                sample
                for sample in samples_for_participant
<<<<<<< HEAD
                if sample.meta.get('collection-time') is not None
            ]

            if len(collected_samples) == 0:
                if participant.meta.get('consent') is not None:
                    participants_consented_not_collected.append(participant.id)
=======
                if participant.meta.get('consent')
                and self.get_meta_property(sample=sample, property_name='collection-time') is None
            ]

            if len(samples_consented_not_collected) > 0:
                participants_consented_not_collected.append(participant.id)
>>>>>>> f3a5ea0e

            # Get the participants that have signed but not consented
            if participant.meta.get('consent') is None:
                participants_signed_not_consented.append(participant.id)

        # TODO Add logic here to query and aggregate the data

        # go through all samples and get the meta and do something with it
        # if we want stats for samples by participant, move this logic up before participant and make use of
        # the filtered samples to map to each participant
        for sample in samples:
            # Get the time between blood collection and sample processing
            time_to_process_end = self.get_collection_to_process_end_time(sample)
            if time_to_process_end is not None:
                collection_to_process_end_time[sample.id] = time_to_process_end

            # Get the time between blood collection and sample processing, where time taken is more than 24 hours
            if time_to_process_end is not None and time_to_process_end > 24 * 60 * 60:
                collection_to_process_end_time_24h[sample.id] = time_to_process_end

            # Get the sample processing times for each sample at each designated site"""
            processing_site, processing_time = self.get_processing_times_by_site(sample)
            if processing_site is not None:
                # Take the ceiling of the processing time, then update the count for the dict accordingly for the site
                current_bucket = ceil(processing_time / 3600)
                processing_times_by_site[processing_site][current_bucket] += 1

            # Get total number of samples collected from each type of collection-event-name"""
            _collection_event_name = self.get_meta_property(sample=sample, property_name='collection-event-name')
            if _collection_event_name is not None:
                total_samples_by_collection_event_name[
                    _collection_event_name
                ] += 1
            else:
                total_samples_by_collection_event_name['Unknown'] += 1

            # Get total number of many samples have been lost, EG: participants have been consented, blood collected, not processed (etc), Alert here (highlight after 72 hours)
            time_to_process_start = self.get_collection_to_process_start_time(sample)

            # If we decide to handle None, we can separate into separate checks and handle explicitly
            # can show time to now if process_start_time is None and have an alert field for this to
            # to show a warning that the sample has not been processed yet
            if (
                time_to_process_start is not None
                and time_to_process_start > 72 * 60 * 60
            ):
                samples_lost_after_collection[sample.id] = {
                    'time_to_process_start': time_to_process_start,
                    'collection_time': self.get_meta_property(sample=sample, property_name='collection-time'),
                    'process_start_time': self.get_meta_property(sample=sample, property_name='process-start-time'),
                    'process_end_time': self.get_meta_property(sample=sample, property_name='process-end-time'),
                    'received_time': self.get_meta_property(sample=sample, property_name='received-time'),
                    'received_by': self.get_meta_property(sample=sample, property_name='received-by'),
                    'collection_lab': self.get_meta_property(sample=sample, property_name='collection-lab'),
                    'courier': self.get_meta_property(sample=sample, property_name='courier'),
                    'courier_tracking_number': self.get_meta_property(sample=sample, property_name='courier-tracking-number'),
                    'courier_scheduled_pickup_time': self.get_meta_property(sample=sample, property_name='courier-scheduled-pickup-time'),
                    'courier_actual_pickup_time': self.get_meta_property(sample=sample, property_name='courier-actual-pickup-time'),
                    'courier_scheduled_dropoff_time': self.get_meta_property(sample=sample, property_name='courier-scheduled-dropoff-time'),
                    'courier_actual_dropoff_time': self.get_meta_property(sample=sample, property_name='courier-actual-dropoff-time'),
                }

            # Get the concentration of the sample where the concentration is more than 1 ug of DNA
            if (
                sample.meta.get('concentration') is not None
                and float(sample.meta.get('concentration')) > 1
            ):
                samples_concentration_gt_1ug[sample.id] = float(
                    sample.meta.get('concentration')
                )

        # Populate missing buckets with 0 count for new_processing_times_by_site
        # Get the lowest value and highest value for each site. Then iterate through the range and populate the missing buckets with 0
        for site in processing_times_by_site:
            min_bucket = min(processing_times_by_site[site].keys())
            max_bucket = max(processing_times_by_site[site].keys())

            for i in range(min_bucket, max_bucket + 1):
                if i not in processing_times_by_site[site]:
                    processing_times_by_site[site][i] = 0

        # Pull collection_to_process_end_time statistics, including average, median, min, max
        collection_to_process_end_time_statistics['average'] = (
            sum(collection_to_process_end_time.values())
            / len(collection_to_process_end_time)
            if collection_to_process_end_time
            else None
        )

        collection_to_process_end_time_statistics['min'] = (
            min(collection_to_process_end_time.values())
            if collection_to_process_end_time
            else None
        )

        collection_to_process_end_time_statistics['max'] = (
            max(collection_to_process_end_time.values())
            if collection_to_process_end_time
            else None
        )

        return {
            'collection_to_process_end_time': collection_to_process_end_time,
            'collection_to_process_end_time_statistics': collection_to_process_end_time_statistics,
            'collection_to_process_end_time_24h': collection_to_process_end_time_24h,
            'processing_times_by_site': processing_times_by_site,
            'total_samples_by_collection_event_name': total_samples_by_collection_event_name,
            'samples_lost_after_collection': samples_lost_after_collection,
            'samples_concentration_gt_1ug': samples_concentration_gt_1ug,
            'participants_consented_not_collected': participants_consented_not_collected,
            'participants_signed_not_consented': participants_signed_not_consented,
        }<|MERGE_RESOLUTION|>--- conflicted
+++ resolved
@@ -149,21 +149,12 @@
             samples_consented_not_collected = [
                 sample
                 for sample in samples_for_participant
-<<<<<<< HEAD
-                if sample.meta.get('collection-time') is not None
-            ]
-
-            if len(collected_samples) == 0:
-                if participant.meta.get('consent') is not None:
-                    participants_consented_not_collected.append(participant.id)
-=======
                 if participant.meta.get('consent')
                 and self.get_meta_property(sample=sample, property_name='collection-time') is None
             ]
 
             if len(samples_consented_not_collected) > 0:
                 participants_consented_not_collected.append(participant.id)
->>>>>>> f3a5ea0e
 
             # Get the participants that have signed but not consented
             if participant.meta.get('consent') is None:
