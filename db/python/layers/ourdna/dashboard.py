--- conflicted
+++ resolved
@@ -149,12 +149,7 @@
             collected_samples = [
                 sample
                 for sample in samples_for_participant
-<<<<<<< HEAD
                 if sample.meta.get('collection-time') is not None
-=======
-                if participant.meta.get('consent') is not None
-                and self.get_meta_property(sample=sample, property_name='collection-time') is not None
->>>>>>> 4245b6bd
             ]
 
             if len(collected_samples) == 0:
