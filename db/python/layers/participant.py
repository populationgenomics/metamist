# pylint: disable=invalid-name,too-many-lines
import re
from collections import defaultdict
from enum import Enum
from typing import Any

from db.python.db_filters import GenericFilter
from db.python.layers.base import BaseLayer
from db.python.layers.sample import SampleLayer
from db.python.tables.family import FamilyTable
from db.python.tables.family_participant import (
    FamilyParticipantFilter,
    FamilyParticipantTable,
)
from db.python.tables.participant import ParticipantFilter, ParticipantTable
from db.python.tables.participant_phenotype import ParticipantPhenotypeTable
from db.python.tables.sample import SampleTable
<<<<<<< HEAD
from db.python.utils import NoOpAenter, NotFoundError, split_generic_terms
=======
from db.python.utils import (
    GenericFilter,
    NoOpAenter,
    NotFoundError,
    split_generic_terms,
)
from models.models import PRIMARY_EXTERNAL_ORG, ProjectId
>>>>>>> 34280ee0
from models.models.family import PedRowInternal
from models.models.participant import ParticipantInternal, ParticipantUpsertInternal

HPO_REGEX_MATCHER = re.compile(r'HP\:\d+$')


class ExtraParticipantImporterHandler(Enum):
    """How to handle extra participants during metadata import"""

    FAIL = 'fail'
    IGNORE = 'ignore'
    ADD = 'add'


class SeqrMetadataKeys(Enum):
    """Describes keys for Seqr individual metadata template"""

    FAMILY_ID = 'Family ID'
    INDIVIDUAL_ID = 'Individual ID'
    HPO_TERMS_PRESENT = 'HPO Terms (present)'
    HPO_TERMS_ABSENT = 'HPO Terms (absent)'
    BIRTH_YEAR = 'Birth Year'
    DEATH_YEAR = 'Death Year'
    AGE_OF_ONSET = 'Age of Onset'
    INDIVIDUAL_NOTES = 'Individual Notes'
    CONSANGUINITY = 'Consanguinity'
    OTHER_AFFECTED_RELATIVES = 'Other Affected Relatives'
    EXPECTED_MODE_OF_INHERITANCE = 'Expected Mode of Inheritance'
    FERTILITY_MEDICATIONS = 'Fertility medications'
    INTRAUTERINE_INSEMINATION = 'Intrauterine insemination'
    IN_VITRO_FERTILIZATION = 'In vitro fertilization'
    INTRA_CYTOPLASMIC_SPERM_INJECTION = 'Intra-cytoplasmic sperm injection'
    GESTATIONAL_SURROGACY = 'Gestational surrogacy'
    DONOR_EGG = 'Donor egg'
    DONOR_SPERM = 'Donor sperm'
    MATERNAL_ANCESTRY = 'Maternal Ancestry'
    PATERNAL_ANCESTRY = 'Paternal Ancestry'
    PRE_DISCOVERY_OMIM_DISORDERS = 'Pre-discovery OMIM disorders'
    PREVIOUSLY_TESTED_GENES = 'Previously Tested Genes'
    CANDIDATE_GENES = 'Candidate Genes'

    @staticmethod
    def get_key_parsers():
        """Get specific parsers for individual fields"""
        return {
            SeqrMetadataKeys.AGE_OF_ONSET: SeqrMetadataKeys.parse_age_of_onset,
            SeqrMetadataKeys.HPO_TERMS_ABSENT: lambda q: ','.join(
                SeqrMetadataKeys.parse_hpo_terms(q)
            ),
            # this is handled manually
            # SeqrMetadataKeys.HPO_TERMS_PRESENT: SeqrMetadataKeys.parse_hpo_terms,
        }

    @staticmethod
    def get_hpo_keys():
        """Get list of columns where HPO present terms might be listed"""
        return [
            SeqrMetadataKeys.HPO_TERMS_PRESENT.value,
            *[f'HPO Term {i}' for i in range(1, 21)],
        ]

    @staticmethod
    def get_ordered_headers():
        """Get ordered headers for OUTPUT"""
        return [
            SeqrMetadataKeys.FAMILY_ID,
            SeqrMetadataKeys.INDIVIDUAL_ID,
            SeqrMetadataKeys.HPO_TERMS_PRESENT,
            SeqrMetadataKeys.HPO_TERMS_ABSENT,
            SeqrMetadataKeys.BIRTH_YEAR,
            SeqrMetadataKeys.DEATH_YEAR,
            SeqrMetadataKeys.AGE_OF_ONSET,
            SeqrMetadataKeys.INDIVIDUAL_NOTES,
            SeqrMetadataKeys.CONSANGUINITY,
            SeqrMetadataKeys.OTHER_AFFECTED_RELATIVES,
            SeqrMetadataKeys.EXPECTED_MODE_OF_INHERITANCE,
            SeqrMetadataKeys.FERTILITY_MEDICATIONS,
            SeqrMetadataKeys.INTRAUTERINE_INSEMINATION,
            SeqrMetadataKeys.IN_VITRO_FERTILIZATION,
            SeqrMetadataKeys.INTRA_CYTOPLASMIC_SPERM_INJECTION,
            SeqrMetadataKeys.GESTATIONAL_SURROGACY,
            SeqrMetadataKeys.DONOR_EGG,
            SeqrMetadataKeys.DONOR_SPERM,
            SeqrMetadataKeys.MATERNAL_ANCESTRY,
            SeqrMetadataKeys.PATERNAL_ANCESTRY,
            SeqrMetadataKeys.PRE_DISCOVERY_OMIM_DISORDERS,
            SeqrMetadataKeys.PREVIOUSLY_TESTED_GENES,
            SeqrMetadataKeys.CANDIDATE_GENES,
        ]

    @staticmethod
    def get_storeable_keys():
        """
        Get list of keys that we'll store in participant phenotype db
        """
        return [
            SeqrMetadataKeys.HPO_TERMS_PRESENT,
            SeqrMetadataKeys.HPO_TERMS_ABSENT,
            SeqrMetadataKeys.BIRTH_YEAR,
            SeqrMetadataKeys.DEATH_YEAR,
            SeqrMetadataKeys.AGE_OF_ONSET,
            SeqrMetadataKeys.INDIVIDUAL_NOTES,
            SeqrMetadataKeys.CONSANGUINITY,
            SeqrMetadataKeys.OTHER_AFFECTED_RELATIVES,
            SeqrMetadataKeys.EXPECTED_MODE_OF_INHERITANCE,
            SeqrMetadataKeys.FERTILITY_MEDICATIONS,
            SeqrMetadataKeys.INTRAUTERINE_INSEMINATION,
            SeqrMetadataKeys.IN_VITRO_FERTILIZATION,
            SeqrMetadataKeys.INTRA_CYTOPLASMIC_SPERM_INJECTION,
            SeqrMetadataKeys.GESTATIONAL_SURROGACY,
            SeqrMetadataKeys.DONOR_EGG,
            SeqrMetadataKeys.DONOR_SPERM,
            SeqrMetadataKeys.MATERNAL_ANCESTRY,
            SeqrMetadataKeys.PATERNAL_ANCESTRY,
            SeqrMetadataKeys.PRE_DISCOVERY_OMIM_DISORDERS,
            SeqrMetadataKeys.PREVIOUSLY_TESTED_GENES,
            SeqrMetadataKeys.CANDIDATE_GENES,
        ]

    @staticmethod
    def get_age_of_onset_allowed_keys():
        """
        SEQR age of onset must be one of these values
        """
        return {
            'Congenital onset',
            'Embryonal onset',
            'Fetal onset',
            'Neonatal onset',
            'Infantile onset',
            'Childhood onset',
            'Juvenile onset',
            'Adult onset',
            'Young adult onset',
            'Middle age onset',
            'Late onset',
        }

    @staticmethod
    def parse_age_of_onset(age_of_onset: str):
        """
        Age of onset in seqr must be a value defined
        in `get_age_of_onset_allowed_keys`, validate that it's either
        true or we can can simply guess which one they meant.

        >>> SeqrMetadataKeys.parse_age_of_onset('congenital')
        'Congenital onset'

        >>> SeqrMetadataKeys.parse_age_of_onset(' iNFaNtIlE OnsET ')
        'Infantile onset'
        """
        if not age_of_onset:
            return None
        keys = SeqrMetadataKeys.get_age_of_onset_allowed_keys()
        if age_of_onset in keys:
            return age_of_onset
        lkeys_without_onset = {k.lower().replace('onset', '').strip(): k for k in keys}
        stripped_aoo = age_of_onset.lower().replace('onset', '').strip()
        if stripped_aoo in lkeys_without_onset:
            return lkeys_without_onset[stripped_aoo]

        raise ValueError(
            f"Didn't recognise age of set key {age_of_onset}, "
            f"expected one of: {', '.join(keys)}"
        )

    @staticmethod
    def parse_hpo_terms(hpo_terms: str) -> list[str]:
        """
        Validate that comma-separated HPO terms must start with 'HP:'

        >>> SeqrMetadataKeys.parse_hpo_terms('')
        []
        >>> SeqrMetadataKeys.parse_hpo_terms(',')
        []
        >>> SeqrMetadataKeys.parse_hpo_terms(' ,')
        []
        >>> SeqrMetadataKeys.parse_hpo_terms(' ')
        []
        >>> SeqrMetadataKeys.parse_hpo_terms('HP:0000504')
        ['HP:0000504']
        >>> SeqrMetadataKeys.parse_hpo_terms('HP:0003015 |Flared metaphysis|http://purl.obolibrary.org/obo/hp.fhir')
        ['HP:0003015']
        >>> SeqrMetadataKeys.parse_hpo_terms(' HP:12,  HP:34 ')
        ['HP:12', 'HP:34']
        >>> SeqrMetadataKeys.parse_hpo_terms('Clinical,Failure')
        Traceback (most recent call last):
        ValueError: HPO terms must follow the format "HP\\:\\d+$": Clinical, Failure
        """
        if not hpo_terms or not hpo_terms.strip():
            return []
        terms = split_generic_terms(hpo_terms)
        if not terms:
            return []

        def process_hpo_term(term):
            if '|' in term:
                return term.split('|', maxsplit=1)[0].strip()
            return term.strip()

        # mfranklin (2021-09-06): There were no IDs that didn't start with HP
        # https://raw.githubusercontent.com/obophenotype/human-phenotype-ontology/master/hp.obo
        terms = list(map(process_hpo_term, terms))
        terms = [t for t in terms if t]
        failing_terms = [term for term in terms if not HPO_REGEX_MATCHER.match(term)]
        if failing_terms:
            raise ValueError(
                f'HPO terms must follow the format {HPO_REGEX_MATCHER.pattern!r}: '
                + ', '.join(failing_terms)
            )

        return terms


class ParticipantLayer(BaseLayer):
    """Layer for more complex sample logic"""

    def __init__(self, connection):
        super().__init__(connection)
        self.pttable = ParticipantTable(connection=connection)

    async def query(
        self,
        filter_: ParticipantFilter,
        limit: int | None = None,
        skip: int | None = None,
        check_project_ids: bool = True,
    ) -> list[ParticipantInternal]:
        """
        Query participants from the database, heavy lifting done by the filter
        """
        projects, participants = await self.pttable.query(
            filter_, skip=skip, limit=limit
        )

        if not participants:
            return []

        if check_project_ids:
            await self.ptable.check_access_to_project_ids(
                self.author, projects, readonly=True
            )

        return participants

    async def query_count(
        self,
        filter_: ParticipantFilter,
    ) -> int:
        """
        Count the number of rows returned by the filter, the speed
            (compared to SQL_CALC_FOUND_ROWS + FOUND_ROWS())
        depends on whether the filter is able to use indexes (and hence just perform
        an index scan), but we don't want it on every query participants, so keep
        it separate.

        - https://mariadb.com/kb/en/found_rows/
        - source: https://www.percona.com/blog/to-sql_calc_found_rows-or-not-to-sql_calc_found_rows/
        """
        count = await self.pttable.query_count(filter_)

        return count

    async def get_participants_by_ids(
        self,
        pids: list[int],
        check_project_ids: bool = True,
        allow_missing: bool = False,
    ) -> list[ParticipantInternal]:
        """
        Get participants by IDs
        (note that the list returned need not be ordered as per the pids argument)
        """
        projects, participants = await self.pttable.get_participants_by_ids(pids)

        if not participants:
            return []

        if check_project_ids:
            await self.ptable.check_access_to_project_ids(
                self.author, projects, readonly=True
            )

        if not allow_missing and len(participants) != len(pids):
            # participants are missing
            pids_missing = set(pids) - set(p.id for p in participants)
            pids_missing_str = ', '.join(map(str, pids_missing))
            raise ValueError('Some participants were not found: ' + pids_missing_str)

        return participants

    async def get_participants(
        self,
        project: int,
        external_participant_ids: list[str] | None = None,
        internal_participant_ids: list[int] | None = None,
    ) -> list[ParticipantInternal]:
        """
        Get participants for a project
        """
        internal_ids = set(internal_participant_ids or [])
        if external_participant_ids:
            id_map = await self.get_id_map_by_external_ids(
                external_participant_ids, project, allow_missing=False
            )
            internal_ids.update(set(id_map.values()))

        ps = await self.pttable.get_participants(
            project=project, internal_participant_ids=list(internal_ids)
        )
        return ps

    async def fill_in_missing_participants(self):
        """Update the sequencing status from the internal sample id"""
        sample_table = SampleTable(connection=self.connection)

        # { external_id: internal_id }
        samples_with_no_pid = (
            await sample_table.get_samples_with_missing_participants_by_internal_id(
                project=self.connection.project
            )
        )
        external_sample_map_with_no_pid = {
            sample.external_ids[PRIMARY_EXTERNAL_ORG]: sample.id for sample in samples_with_no_pid
        }
        external_ids_by_primary = {
            sample.external_ids[PRIMARY_EXTERNAL_ORG]: sample.external_ids for sample in samples_with_no_pid
        }
        ext_sample_id_to_pid = {}

        unlinked_participants = await self.get_id_map_by_external_ids(
            list(external_sample_map_with_no_pid.keys()),
            project=self.connection.project,
            allow_missing=True,
        )

        external_participant_ids_to_add = set(
            external_sample_map_with_no_pid.keys()
        ) - set(unlinked_participants.keys())

        if not external_participant_ids_to_add:
            # if there are no participants to add, skip the next step
            return '0 participants updated'

        async with self.connection.connection.transaction():
            sample_ids_to_update = {
                external_sample_map_with_no_pid[external_id]: pid
                for external_id, pid in unlinked_participants.items()
            }

            for external_id in external_participant_ids_to_add:
                sample_id = external_sample_map_with_no_pid[external_id]
                participant_id = await self.pttable.create_participant(
                    external_ids=external_ids_by_primary[external_id],
                    reported_sex=None,
                    reported_gender=None,
                    karyotype=None,
                    meta=None,
                )
                ext_sample_id_to_pid[external_id] = participant_id
                sample_ids_to_update[sample_id] = participant_id

            await sample_table.update_many_participant_ids(
                list(sample_ids_to_update.keys()), list(sample_ids_to_update.values())
            )

        return f'Updated {len(sample_ids_to_update)} records'

    async def insert_participant_phenotypes(
        self, participant_phenotypes: dict[int, dict]
    ):
        """
        Insert participant phenotypes, with format: {pid: {key: value}}
        """
        ppttable = ParticipantPhenotypeTable(self.connection)
        return await ppttable.add_key_value_rows(
            [
                (pid, pk, pv)
                for pid, phenotypes in participant_phenotypes.items()
                for pk, pv in phenotypes.items()
            ]
        )

    async def generic_individual_metadata_importer(
        self,
        headers: list[str],
        rows: list[list[str]],
        extra_participants_method: ExtraParticipantImporterHandler = ExtraParticipantImporterHandler.FAIL,
    ):
        """
        Import individual level metadata,
        currently only imports seqr metadata fields.
        """
        # pylint: disable=too-many-locals
        # currently only does the seqr metadata template

        # filter to non-comment rows
        async with self.connection.connection.transaction():
            ppttable = ParticipantPhenotypeTable(self.connection)

            self._validate_individual_metadata_headers(headers)

            lheaders_to_idx_map = {h.lower(): idx for idx, h in enumerate(headers)}

            participant_id_field_idx = lheaders_to_idx_map[
                SeqrMetadataKeys.INDIVIDUAL_ID.value.lower()
            ]
            family_id_field_indx = lheaders_to_idx_map.get(
                SeqrMetadataKeys.FAMILY_ID.value.lower()
            )
            self._validate_individual_metadata_participant_ids(
                rows=rows, participant_id_field_indx=participant_id_field_idx
            )

            external_participant_ids = {row[participant_id_field_idx] for row in rows}
            # TODO: determine better way to add persons if they're not here, if we add them here
            #       we risk when the samples are added, we might not link them correctly.
            # will throw if missing external ids

            # we'll allow missing (from the db) participants if we're going to add them
            allow_missing_participants = (
                extra_participants_method != ExtraParticipantImporterHandler.FAIL
            )
            assert self.connection.project
            external_pid_map = await self.get_id_map_by_external_ids(
                list(external_participant_ids),
                project=self.connection.project,
                allow_missing=allow_missing_participants,
            )
            if extra_participants_method == ExtraParticipantImporterHandler.ADD:
                missing_participant_eids = external_participant_ids - set(
                    external_pid_map.keys()
                )
                for ex_pid in missing_participant_eids:
                    external_pid_map[ex_pid] = await self.pttable.create_participant(
                        external_ids={PRIMARY_EXTERNAL_ORG: ex_pid},
                        reported_sex=None,
                        reported_gender=None,
                        karyotype=None,
                        meta=None,
                        project=self.connection.project,
                    )
            elif extra_participants_method == ExtraParticipantImporterHandler.IGNORE:
                rows = [
                    row
                    for row in rows
                    if row[participant_id_field_idx] in external_pid_map
                ]

            internal_to_external_pid_map = {v: k for k, v in external_pid_map.items()}
            pids = list(external_pid_map.values())

            # we're going to verify the family identifier if specified (and known) is correct
            # then we'll insert a row in the FamilyParticipant if unknown (by SM) and specified

            ftable = FamilyTable(self.connection)
            fpttable = FamilyParticipantTable(self.connection)

            provided_pid_to_external_family = {
                external_pid_map[row[participant_id_field_idx]]: row[
                    family_id_field_indx
                ]
                for row in rows
                if family_id_field_indx and row[family_id_field_indx]
            }

            external_family_ids = set(provided_pid_to_external_family.values())
            # check that all the family ids actually line up
            _, pid_to_internal_family = await fpttable.get_participant_family_map(pids)
            fids = set(pid_to_internal_family.values())
            fmap_by_internal = await ftable.get_id_map_by_internal_ids(list(fids))
            fmap_from_external = await ftable.get_id_map_by_external_ids(
                list(external_family_ids),
                project=self.connection.project,
                allow_missing=True,
            )
            fmap_by_external = {
                **fmap_from_external,
                **{v: k for k, v in fmap_by_internal.items()},
            }
            missing_family_ids = external_family_ids - set(fmap_by_external.keys())

            family_persons_to_insert: list[tuple[str, int]] = []
            incompatible_familes: list[str] = []
            for pid, external_family_id in provided_pid_to_external_family.items():
                if pid in pid_to_internal_family:
                    # we know the family
                    family_id = pid_to_internal_family[pid]
                    known_external_fid = fmap_by_internal[family_id]
                    if known_external_fid != external_family_id:
                        external_pid = internal_to_external_pid_map.get(pid, pid)
                        incompatible_familes.append(
                            f'{external_pid} (expected: {known_external_fid}, received: {external_family_id})'
                        )
                    # else: we're all gravy
                else:
                    # we can insert the family
                    # we'd have to INSERT the families, we'll use the
                    family_persons_to_insert.append((external_family_id, pid))

            if len(incompatible_familes) > 0:
                raise ValueError(
                    'Specified family IDs for participants did not match what SM '
                    'already knows,please update these in the SM database before '
                    f'proceeding: {", ".join(incompatible_familes)}'
                )

            if len(missing_family_ids) > 0:
                # they might not be missing
                for external_family_id in missing_family_ids:
                    new_pid = await ftable.create_family(
                        external_id=external_family_id,
                        description=None,
                        coded_phenotype=None,
                    )
                    fmap_by_internal[new_pid] = external_family_id
                    fmap_by_external[external_family_id] = new_pid

            if len(family_persons_to_insert) > 0:
                formed_rows = [
                    PedRowInternal(
                        family_id=fmap_by_external[external_family_id],
                        individual_id=pid,
                        affected=0,
                        maternal_id=None,
                        paternal_id=None,
                        notes=None,
                        sex=None,
                    )
                    for external_family_id, pid in family_persons_to_insert
                ]
                await fpttable.create_rows(formed_rows)

            storeable_keys = [k.value for k in SeqrMetadataKeys.get_storeable_keys()]
            insertable_rows = self._prepare_individual_metadata_insertable_rows(
                storeable_keys=storeable_keys,
                lheaders_to_idx_map=lheaders_to_idx_map,
                participant_id_field_idx=participant_id_field_idx,
                pid_map=external_pid_map,
                rows=rows,
            )

            await ppttable.add_key_value_rows(insertable_rows)
            return True

    async def get_participants_by_families(
        self, family_ids: list[int], check_project_ids: bool = True
    ) -> dict[int, list[ParticipantInternal]]:
        """Get participants, keyed by family ID"""
        projects, family_map = await self.pttable.get_participants_by_families(
            family_ids=family_ids
        )
        if not family_map:
            return {}

        if check_project_ids:
            await self.ptable.check_access_to_project_ids(
                self.connection.author, projects, readonly=True
            )

        return family_map

    async def get_id_map_by_external_ids(
        self,
        external_ids: list[str],
        project: ProjectId | None,
        allow_missing=False,
    ) -> dict[str, int]:
        """Get participant ID map by external_ids"""
        id_map = await self.pttable.get_id_map_by_external_ids(
            external_ids, project=project
        )
        if not allow_missing and len(id_map) != len(external_ids):
            provided_external_ids = set(external_ids)
            # do the check again, but use the set this time
            # (in case we're provided a list with duplicates)
            if len(id_map) != len(provided_external_ids):
                # we have families missing from the map, so we'll 404 the whole thing
                missing_participant_ids = provided_external_ids - set(id_map.keys())

                raise NotFoundError(
                    f"Couldn't find participants with IDS: {', '.join(missing_participant_ids)}"
                )

        return id_map

    async def get_external_participant_id_to_internal_sequencing_group_id_map(
        self, project: int, sequencing_type: str = None
    ) -> list[tuple[str, int]]:
        """
        Get a map of {external_participant_id} -> {internal_sequencing_group_id}
        useful to matching joint-called samples in the matrix table to the participant

        Return a list not dictionary, because dict could lose
        participants with multiple sequencing-groups.
        """
        return await self.pttable.get_external_participant_id_to_internal_sequencing_group_id_map(
            project=project, sequencing_type=sequencing_type
        )

    # region UPSERTS / UPDATES

    async def upsert_participant(
        self,
        participant: ParticipantUpsertInternal,
        project: ProjectId = None,
        check_project_id: bool = True,
        open_transaction=True,
    ) -> ParticipantUpsertInternal:
        """Create a single participant"""
        # pylint: disable=unused-argument

        with_function = (
            self.connection.connection.transaction if open_transaction else NoOpAenter
        )

        async with with_function():
            if participant.id:
                if check_project_id:
                    project_ids = (
                        await self.pttable.get_project_ids_for_participant_ids(
                            [participant.id]
                        )
                    )

                    await self.ptable.check_access_to_project_ids(
                        self.connection.author, project_ids, readonly=False
                    )
                await self.pttable.update_participant(
                    participant_id=participant.id,
                    external_ids=participant.external_ids,
                    reported_sex=participant.reported_sex,
                    reported_gender=participant.reported_gender,
                    meta=participant.meta,
                    karyotype=participant.karyotype,
                )

            else:
                participant.id = await self.pttable.create_participant(
                    external_ids=participant.external_ids,
                    reported_sex=participant.reported_sex,
                    reported_gender=participant.reported_gender,
                    karyotype=participant.karyotype,
                    meta=participant.meta,
                    project=project,
                )

            if participant.samples:
                slayer = SampleLayer(self.connection)
                for s in participant.samples:
                    s.participant_id = participant.id

                await slayer.upsert_samples(
                    participant.samples,
                    project=project,
                    check_project_id=False,
                    open_transaction=False,
                )

            return participant

    async def upsert_participants(
        self,
        participants: list[ParticipantUpsertInternal],
        open_transaction=True,
    ):
        """Batch upsert a list of participants with sequences"""

        with_function = (
            self.connection.connection.transaction if open_transaction else NoOpAenter
        )

        async with with_function():
            # Create or update participants
            for p in participants:
                await self.upsert_participant(p, open_transaction=False)

        # Format and return response
        return participants

    async def update_many_participant_external_ids(
        self, internal_to_external_id: dict[int, str], check_project_ids=True
    ):
        """Update many participant external ids"""
        if check_project_ids:
            projects = await self.pttable.get_project_ids_for_participant_ids(
                list(internal_to_external_id.keys())
            )
            await self.ptable.check_access_to_project_ids(
                user=self.author, project_ids=projects, readonly=False
            )

        return await self.pttable.update_many_participant_external_ids(
            internal_to_external_id
        )

    # region PHENOTYPES / SEQR

    async def get_phenotypes_for_participants(
        self, participant_ids: list[int]
    ) -> dict[int, dict[str, Any]]:
        """
        Get phenotypes for participants keyed by by pid
        """
        ppttable = ParticipantPhenotypeTable(self.connection)
        return await ppttable.get_key_value_rows_for_participant_ids(
            participant_ids=participant_ids
        )

    async def get_seqr_individual_template(
        self,
        project: int,
        *,
        internal_participant_ids: list[int] | None = None,
        external_participant_ids: list[str] | None = None,
        # pylint: disable=invalid-name
        replace_with_participant_external_ids=True,
        replace_with_family_external_ids=True,
    ) -> dict[str, Any]:
        """Get seqr individual level metadata template as list[list[str]]"""

        # avoid circular imports
        # pylint: disable=import-outside-toplevel,cyclic-import,too-many-locals
        from db.python.layers.family import FamilyLayer

        ppttable = ParticipantPhenotypeTable(self.connection)
        internal_to_external_pid_map = {}
        internal_to_external_fid_map = {}

        if external_participant_ids or internal_participant_ids:
            assert self.connection.project
            pids = set(internal_participant_ids or [])
            if external_participant_ids:
                pid_map = await self.get_id_map_by_external_ids(
                    external_participant_ids,
                    project=self.connection.project,
                    allow_missing=False,
                )
                pids |= set(pid_map.values())

            pid_to_features = await ppttable.get_key_value_rows_for_participant_ids(
                participant_ids=list(pids)
            )
        else:
            pid_to_features = await ppttable.get_key_value_rows_for_all_participants(
                project=project
            )
        if replace_with_participant_external_ids:
            internal_to_external_pid_map = (
                await self.pttable.get_id_map_by_internal_ids(
                    list(pid_to_features.keys())
                )
            )

        flayer = FamilyLayer(self.connection)
        pid_to_fid = await flayer.get_participant_family_map(
            list(internal_to_external_pid_map.keys())
        )
        if replace_with_family_external_ids:
            ftable = FamilyTable(self.connection)
            internal_to_external_fid_map = await ftable.get_id_map_by_internal_ids(
                list(set(pid_to_fid.values()))
            )

        headers = [k.value for k in SeqrMetadataKeys.get_ordered_headers()]
        lheaders = [h.lower() for h in headers]
        json_headers = [
            h.replace(' ', '_').replace('(', '').replace(')', '').replace('-', '_')
            for h in lheaders
        ]
        json_header_map = dict(zip(json_headers, headers))
        lheader_to_json = dict(zip(lheaders, json_headers))
        rows: list[dict[str, str]] = []
        for pid, d in pid_to_features.items():
            d[SeqrMetadataKeys.INDIVIDUAL_ID.value] = internal_to_external_pid_map.get(
                pid, str(pid)
            )
            fid = pid_to_fid.get(pid, '<unknown>')
            d[SeqrMetadataKeys.FAMILY_ID.value] = internal_to_external_fid_map.get(
                fid, fid
            )
            ld = {k.lower(): v for k, v in d.items()}
            rows.append({lheader_to_json[h]: ld.get(h) for h in lheaders if ld.get(h)})

        # these two columns must ALWAYS be present
        set_headers = {'individual_id', 'family_id'}
        for row in rows:
            set_headers.update(set(row.keys()))

        rows = [{h: r.get(h) for h in set_headers if h in r} for r in rows]
        headers = []  # get ordered headers if we have data for it
        for h in SeqrMetadataKeys.get_ordered_headers():
            header = lheader_to_json.get(h.value.lower())
            if header in set_headers:
                headers.append(header)

        return {
            'rows': rows,
            'headers': headers,
            'header_map': json_header_map,
        }

    async def get_family_participant_data(
        self, family_id: int, participant_id: int, check_project_ids: bool = True
    ) -> PedRowInternal:
        """Gets the family_participant row for a specific participant"""
        fptable = FamilyParticipantTable(self.connection)

        projects, rows = await fptable.query(
            FamilyParticipantFilter(
                family_id=GenericFilter(eq=family_id),
                participant_id=GenericFilter(eq=participant_id),
            )
        )
        if not rows:
            raise NotFoundError(
                f'Family participant row (family_id: {family_id}, '
                f'participant_id: {participant_id}) not found'
            )
        if check_project_ids:
            await self.ptable.check_access_to_project_ids(
                self.author, projects, readonly=True
            )

        return rows[0]

    async def remove_participant_from_family(self, family_id: int, participant_id: int):
        """Deletes a participant from a family"""
        fptable = FamilyParticipantTable(self.connection)

        return await fptable.delete_family_participant_row(
            family_id=family_id, participant_id=participant_id
        )

    async def add_participant_to_family(
        self,
        family_id: int,
        participant_id: int,
        paternal_id: int,
        maternal_id: int,
        affected: int,
    ):
        """Adds a participant to a family"""
        fptable = FamilyParticipantTable(self.connection)

        return await fptable.create_row(
            family_id=family_id,
            participant_id=participant_id,
            paternal_id=paternal_id,
            maternal_id=maternal_id,
            affected=affected,
            notes=None,
        )

    @staticmethod
    def _validate_individual_metadata_headers(headers):
        lheader_set = set(h.lower() for h in headers)
        mandatory_keys = [SeqrMetadataKeys.INDIVIDUAL_ID.value]
        missing_keys = [h for h in mandatory_keys if h.lower() not in lheader_set]
        if len(missing_keys) > 0:
            missing_keys_str = ', '.join(missing_keys)
            raise ValueError(
                f'Import did not include mandatory keys: {missing_keys_str}'
            )

        recognised_keys = set(k.value.lower() for k in SeqrMetadataKeys)
        recognised_keys |= set(k.lower() for k in SeqrMetadataKeys.get_hpo_keys())
        unrecognised_keys = [h for h in headers if h.lower() not in recognised_keys]
        if len(unrecognised_keys) > 0:
            unrecognised_keys_str = ', '.join(unrecognised_keys)
            raise ValueError(
                f'Import did not recognise the keys {unrecognised_keys_str}'
            )

    @staticmethod
    def _validate_individual_metadata_participant_ids(rows, participant_id_field_indx):
        # validate persons
        external_id_to_row_number = defaultdict(list)
        for idx, row in enumerate(rows):
            external_id_to_row_number[row[participant_id_field_indx]].append(idx + 1)

        pids_with_duplicates = {
            eid: rownumbers
            for eid, rownumbers in external_id_to_row_number.items()
            if len(rownumbers) > 1
        }

        if len(pids_with_duplicates) > 0:
            raise ValueError(
                f'There were duplicate participants for {{external_id: row_numbers}}: {pids_with_duplicates}'
            )

        if '' in pids_with_duplicates or None in pids_with_duplicates:
            rows_with_empty_pids = sorted(
                row_numbers
                for k in ('', None)
                for row_numbers in pids_with_duplicates[k]
                if k in pids_with_duplicates
            )
            raise ValueError(
                f'Empty values found for participants in rows {rows_with_empty_pids}'
            )

    @staticmethod
    def _prepare_individual_metadata_insertable_rows(
        storeable_keys: list[str],
        lheaders_to_idx_map: dict[str, int],
        participant_id_field_idx: int,
        pid_map: dict[str, int],
        rows: list[list[str]],
    ):
        # do all the matching in lowercase space, but store in regular case space
        # pylint: disable=invalid-name
        storeable_header_col_number_tuples: list[tuple[str, int]] = [
            (k, lheaders_to_idx_map[k.lower()])
            for k in storeable_keys
            if k.lower() in lheaders_to_idx_map
        ]

        # list of (PersonId, Key, value) to insert into the participant_phenotype table
        insertable_rows: list[tuple[int, str, Any]] = []
        parsers = {k.value: v for k, v in SeqrMetadataKeys.get_key_parsers().items()}

        hpo_col_indices = [
            lheaders_to_idx_map.get(h.lower())
            for h in SeqrMetadataKeys.get_hpo_keys()
            if h.lower() in lheaders_to_idx_map
        ]

        for row in rows:
            external_participant_id = row[participant_id_field_idx]
            participant_id = pid_map[external_participant_id]

            for header_key, col_number in storeable_header_col_number_tuples:
                if header_key == SeqrMetadataKeys.HPO_TERMS_PRESENT.value:
                    continue
                if col_number >= len(row):
                    continue
                value = row[col_number]
                if header_key in parsers:
                    # use custom parse declared in SeqrMetadataKeys.get_key_parsers
                    value = parsers[header_key](value)

                if value:
                    insertable_rows.append((participant_id, header_key, value))

            hpo_terms = []
            for idx in hpo_col_indices:
                hpo_terms.extend(SeqrMetadataKeys.parse_hpo_terms(row[idx]))

            if hpo_terms:
                insertable_rows.append(
                    (
                        participant_id,
                        SeqrMetadataKeys.HPO_TERMS_PRESENT.value,
                        ','.join(hpo_terms),
                    )
                )

        return insertable_rows

    # endregion PHENOTYPES / SEQR

    async def check_project_access_for_participants_families(
        self, participant_ids: list[int], family_ids: list[int]
    ):
        """Checks user access for the projects associated with participant IDs and family IDs"""
        pprojects = await self.pttable.get_project_ids_for_participant_ids(
            participant_ids=participant_ids
        )
        ftable = FamilyTable(self.connection)
        fprojects = await ftable.get_projects_by_family_ids(family_ids=family_ids)
        return await self.ptable.check_access_to_project_ids(
            self.connection.author,
            list(pprojects | fprojects),
            readonly=True,
        )

    async def update_participant_family(
        self, participant_id: int, old_family_id: int, new_family_id: int
    ):
        """Updates a participants family from old_family_id to new_family_id"""
        await self.check_project_access_for_participants_families(
            participant_ids=[
                participant_id,
            ],
            family_ids=[old_family_id, new_family_id],
        )

        # Save current family_participant values to reinsert them
        fp_row = await self.get_family_participant_data(
            family_id=old_family_id, participant_id=participant_id
        )
        async with self.connection.connection.transaction():
            await self.remove_participant_from_family(
                family_id=old_family_id, participant_id=participant_id
            )

            # Use saved values to maintain the fields in the new row
            return await self.add_participant_to_family(
                family_id=new_family_id,
                participant_id=participant_id,
                paternal_id=fp_row.paternal_id,
                maternal_id=fp_row.maternal_id,
                affected=fp_row.affected,
            )<|MERGE_RESOLUTION|>--- conflicted
+++ resolved
@@ -15,17 +15,8 @@
 from db.python.tables.participant import ParticipantFilter, ParticipantTable
 from db.python.tables.participant_phenotype import ParticipantPhenotypeTable
 from db.python.tables.sample import SampleTable
-<<<<<<< HEAD
 from db.python.utils import NoOpAenter, NotFoundError, split_generic_terms
-=======
-from db.python.utils import (
-    GenericFilter,
-    NoOpAenter,
-    NotFoundError,
-    split_generic_terms,
-)
 from models.models import PRIMARY_EXTERNAL_ORG, ProjectId
->>>>>>> 34280ee0
 from models.models.family import PedRowInternal
 from models.models.participant import ParticipantInternal, ParticipantUpsertInternal
 
@@ -349,10 +340,12 @@
             )
         )
         external_sample_map_with_no_pid = {
-            sample.external_ids[PRIMARY_EXTERNAL_ORG]: sample.id for sample in samples_with_no_pid
+            sample.external_ids[PRIMARY_EXTERNAL_ORG]: sample.id
+            for sample in samples_with_no_pid
         }
         external_ids_by_primary = {
-            sample.external_ids[PRIMARY_EXTERNAL_ORG]: sample.external_ids for sample in samples_with_no_pid
+            sample.external_ids[PRIMARY_EXTERNAL_ORG]: sample.external_ids
+            for sample in samples_with_no_pid
         }
         ext_sample_id_to_pid = {}
 
