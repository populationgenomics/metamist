--- conflicted
+++ resolved
@@ -261,13 +261,7 @@
 
         return rows
 
-<<<<<<< HEAD
-    async def batch_upsert_samples(
-        self, samples: SampleBatchUpsertBody, seqt: SampleSequenceLayer
-    ):
-=======
     async def batch_upsert_samples(self, samples: SampleBatchUpsert):
->>>>>>> 53d40838
         """Batch upsert a list of samples with sequences"""
         seqt: SampleSequenceLayer = SampleSequenceLayer(self.connection)
 
