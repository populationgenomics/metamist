--- conflicted
+++ resolved
@@ -16,11 +16,7 @@
 from db.python.tables.analysis import AnalysisTable
 from db.python.tables.assay import AssayFilter, AssayTable
 from db.python.tables.base import DbBase
-<<<<<<< HEAD
-=======
 from db.python.tables.participant import ParticipantFilter
-from db.python.tables.project import ProjectPermissionsTable
->>>>>>> 7ef8905a
 from db.python.tables.sequencing_group import SequencingGroupTable
 from models.models import (
     AssayInternal,
@@ -46,68 +42,7 @@
         and limit to the number of results.
         """
         webdb = WebDb(self.connection)
-<<<<<<< HEAD
-        return await webdb.get_project_summary(
-            grid_filter=grid_filter, token=token, limit=limit
-        )
-
-
-class WebDb(DbBase):
-    """Db layer for web related routes,"""
-
-    def _project_summary_sample_query(self, grid_filter: list[SearchItem]):
-        """
-        Get query for getting list of samples
-        """
-        wheres = ['s.project = :project', 's.active']
-        values = {'project': self.project_id}
-        where_str = ''
-        for query in grid_filter:
-            value = query.query
-            field = query.field
-            prefix = query.type.value
-            key = (
-                f'{query.type}_{field}_{value}'.replace('-', '_')
-                .replace('.', '_')
-                .replace(':', '_')
-                .replace(' ', '_')
-            )
-            if bool(re.search(r'\W', field)) and not query.is_meta:
-                # protect against SQL injection attacks
-                raise ValueError('Invalid characters in field')
-            if not query.is_meta:
-                if field == 'external_id':
-                    prefix += 'eid'  # this field is in its own table
-                q = f'{prefix}.{field} LIKE :{key}'
-            else:
-                # double double quote field to allow white space
-                q = f'JSON_VALUE({prefix}.meta, "$.""{field}""") LIKE :{key}'  # noqa: B028
-            wheres.append(q)
-            values[key] = escape_like_term(value) + '%'
-        if wheres:
-            where_str = 'WHERE ' + ' AND '.join(wheres)
-
-        # Skip 'limit' and 'after' SQL commands so we can get all samples that match
-        # the query to determine the total count, then take the selection of samples
-        # for the current page. This is more efficient than doing 2 queries separately.
-        sample_query = f"""
-        SELECT s.id, JSON_OBJECTAGG(seid.name, seid.external_id) AS external_ids,
-               s.type, s.meta, s.participant_id, s.active
-        FROM sample s
-        LEFT JOIN sample_external_id seid ON s.id = seid.sample_id
-        LEFT JOIN assay a ON s.id = a.sample_id
-        LEFT JOIN participant p ON p.id = s.participant_id
-        LEFT JOIN family_participant fp on s.participant_id = fp.participant_id
-        LEFT JOIN family f ON f.id = fp.family_id
-        LEFT JOIN sequencing_group sg ON s.id = sg.sample_id
-        {where_str}
-        GROUP BY id
-        ORDER BY id
-        """
-        return sample_query, values
-=======
         return await webdb.get_project_summary()
->>>>>>> 7ef8905a
 
     async def query_participants(
         self,
@@ -156,7 +91,7 @@
         FROM assay sq
         INNER JOIN sample s ON s.id = sq.sample_id
         WHERE s.project = :project"""
-        return await self.connection.fetch_val(_query, {'project': self.project_id})
+        return await self.connection.fetch_val(_query, {'project': self.project})
 
     def get_seqr_links_from_project(self, project: WebProject) -> dict[str, str]:
         """
@@ -183,24 +118,11 @@
         :param token: for PAGING
         :param limit: Number of SAMPLEs to return, not including nested sequences
         """
-<<<<<<< HEAD
-        # do initial query to get sample info
-        sampl = SampleLayer(self._connection)
-        sample_query, values = self._project_summary_sample_query(grid_filter)
 
         project_db = self.project
-        assert project_db
-=======
-        if not self.project:
+
+        if not project_db:
             raise ValueError('Project not provided')
-
-        ptable = ProjectPermissionsTable(self._connection)
-        project_db = await ptable.get_and_check_access_to_project_for_id(
-            self.author, self.project, readonly=True
-        )
-        if not project_db:
-            raise ValueError(f'Project {self.project} not found')
->>>>>>> 7ef8905a
 
         project = WebProject(
             id=project_db.id,
@@ -247,114 +169,6 @@
             seq_number_by_seq_type_and_batch[stat.batch][stat.sequencing_type] = str(
                 len(stat.sequencing_group_ids)
             )
-<<<<<<< HEAD
-        )
-        smodels = self._project_summary_process_sample_rows(
-            sample_rows,
-            assay_models_by_sample_id=assay_models_by_sample_id,
-            sg_models_by_sample_id=seq_group_models_by_sample_id,
-            sample_id_start_times=sample_id_start_times,
-        )
-        # the pydantic model is casting to the id to a str, as that makes sense on
-        # the front end but cast back here to do the lookup
-        sid_to_pid = {s['id']: s['participant_id'] for s in sample_rows}
-        smodels_by_pid = group_by(smodels, lambda s: sid_to_pid[int(s.id)])
-
-        pid_to_families = self._project_summary_process_family_rows_by_pid(family_rows)
-        participant_map = {p['id']: p for p in participant_rows}
-
-        # we need to specifically handle the empty participant case,
-        # we'll accomplish this using an hash set
-
-        pid_seen = set()
-        pmodels = []
-
-        for s, srow in zip(smodels, sample_rows):
-            pid = srow['participant_id']
-            if pid is None:
-                pmodels.append(
-                    NestedParticipantInternal(
-                        id=None,
-                        external_ids=None,
-                        meta=None,
-                        families=[],
-                        samples=[s],
-                        reported_sex=None,
-                        reported_gender=None,
-                        karyotype=None,
-                    )
-                )
-            elif pid not in pid_seen:
-                pid_seen.add(pid)
-                p = participant_map[pid]
-                pmodels.append(
-                    NestedParticipantInternal(
-                        id=p['id'],
-                        external_ids=json.loads(p['external_ids']),
-                        meta=json.loads(p['meta']),
-                        families=pid_to_families.get(p['id'], []),
-                        samples=list(smodels_by_pid.get(p['id'])),
-                        reported_sex=p['reported_sex'],
-                        reported_gender=p['reported_gender'],
-                        karyotype=p['karyotype'],
-                    )
-                )
-
-        ignore_participant_keys: set[str] = set()
-        ignore_sample_meta_keys = {'reads', 'vcfs', 'gvcf'}
-        ignore_assay_meta_keys = {
-            'reads',
-            'vcfs',
-            'gvcf',
-            'sequencing_platform',
-            'sequencing_technology',
-            'sequencing_type',
-        }
-        ignore_sg_meta_keys: set[str] = set()
-
-        participant_meta_keys = set(
-            pk
-            for p in pmodels
-            if p and p.meta
-            for pk in p.meta.keys()
-            if pk not in ignore_participant_keys
-        )
-        sample_meta_keys = set(
-            sk
-            for s in smodels
-            for sk in s.meta.keys()
-            if (sk not in ignore_sample_meta_keys)
-        )
-        sg_meta_keys = set(
-            sk
-            for sgs in seq_group_models_by_sample_id.values()
-            for sg in sgs
-            for sk in sg.meta
-            if (sk not in ignore_sg_meta_keys)
-        )
-
-        assay_meta_keys = set(
-            sk
-            for assays in assay_models_by_sample_id.values()
-            for assay in assays
-            for sk in assay.meta
-            if (sk not in ignore_assay_meta_keys)
-        )
-
-        has_reported_sex = any(p.reported_sex for p in pmodels)
-        has_reported_gender = any(p.reported_gender for p in pmodels)
-        has_karyotype = any(p.karyotype for p in pmodels)
-
-        participant_keys = [('external_ids', 'Participant ID')]
-
-        if has_reported_sex:
-            participant_keys.append(('reported_sex', 'Reported sex'))
-        if has_reported_gender:
-            participant_keys.append(('reported_gender', 'Reported gender'))
-        if has_karyotype:
-            participant_keys.append(('karyotype', 'Karyotype'))
-=======
->>>>>>> 7ef8905a
 
         seen_batches = set(a.batch for a in assay_batch_stats)
 
