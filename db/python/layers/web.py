--- conflicted
+++ resolved
@@ -17,19 +17,16 @@
 from db.python.tables.sequencing_group import SequencingGroupTable
 from models.models import (
     AssayInternal,
+    FamilySimpleInternal,
     NestedParticipantInternal,
     NestedSampleInternal,
     NestedSequencingGroupInternal,
-    SearchItem,
-<<<<<<< HEAD
-    FamilySimpleInternal,
     ProjectSeqrDetailsInternal,
     ProjectSeqrStatsInternal,
     ProjectSummaryInternal,
+    SearchItem,
     WebProject,
-=======
     parse_sql_bool,
->>>>>>> ef79c7fc
 )
 from models.utils.sample_id_format import sample_id_format
 from models.utils.sequencing_group_id_format import sequencing_group_id_format
