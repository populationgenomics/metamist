# pylint: disable=too-many-locals, too-many-instance-attributes
import asyncio
from collections import defaultdict
from datetime import date

from api.utils import group_by
from db.python.filters import GenericFilter
from db.python.filters.sequencing_group import SequencingGroupFilter
from db.python.layers.assay import AssayLayer
from db.python.layers.base import BaseLayer
from db.python.layers.family import FamilyLayer
from db.python.layers.participant import ParticipantLayer
from db.python.layers.sample import SampleLayer
from db.python.layers.seqr import SeqrLayer
from db.python.layers.sequencing_group import SequencingGroupLayer
from db.python.tables.analysis import AnalysisTable
from db.python.tables.assay import AssayFilter, AssayTable
from db.python.tables.base import DbBase
from db.python.tables.participant import ParticipantFilter
from db.python.tables.project import ProjectPermissionsTable
from db.python.tables.sequencing_group import SequencingGroupTable
from models.models import (
    AssayInternal,
    FamilySimpleInternal,
    NestedSampleInternal,
    NestedSequencingGroupInternal,
<<<<<<< HEAD
    ProjectSummaryInternal,
    SearchItem,
    WebProject,
    parse_sql_bool,
)
=======
)
from models.models.family import FamilyInternal
from models.models.participant import NestedParticipantInternal, ParticipantInternal
from models.models.sample import SampleInternal
from models.models.sequencing_group import SequencingGroupInternal
from models.models.web import ProjectSummaryInternal, WebProject
>>>>>>> 7ef8905a


class WebLayer(BaseLayer):
    """Web layer"""

    async def get_project_summary(
        self,
    ) -> ProjectSummaryInternal:
        """
        Get a summary of a project, allowing some "after" token,
        and limit to the number of results.
        """
<<<<<<< HEAD
        webdb = WebProjectSummaryDb(self.connection)
        return await webdb.get_project_summary(
            grid_filter=grid_filter, token=token, limit=limit
        )


class WebProjectSummaryDb(DbBase):
    """Db layer for web related routes,"""

    def _project_summary_sample_query(self, grid_filter: list[SearchItem]):
        """
        Get query for getting list of samples
        """
        wheres = ['s.project = :project', 's.active']
        values = {'project': self.project}
        where_str = ''
        for query in grid_filter:
            value = query.query
            field = query.field
            prefix = query.type.value
            key = (
                f'{query.type}_{field}_{value}'.replace('-', '_')
                .replace('.', '_')
                .replace(':', '_')
                .replace(' ', '_')
            )
            if bool(re.search(r'\W', field)) and not query.is_meta:
                # protect against SQL injection attacks
                raise ValueError('Invalid characters in field')
            if not query.is_meta:
                if field == 'external_id':
                    prefix += 'eid'  # this field is in its own table
                q = f'{prefix}.{field} LIKE :{key}'
            else:
                # double double quote field to allow white space
                q = f'JSON_VALUE({prefix}.meta, "$.""{field}""") LIKE :{key}'  # noqa: B028
            wheres.append(q)
            values[key] = escape_like_term(value) + '%'
        if wheres:
            where_str = 'WHERE ' + ' AND '.join(wheres)

        # Skip 'limit' and 'after' SQL commands so we can get all samples that match
        # the query to determine the total count, then take the selection of samples
        # for the current page. This is more efficient than doing 2 queries separately.
        sample_query = f"""
        SELECT s.id, JSON_OBJECTAGG(seid.name, seid.external_id) AS external_ids,
               s.type, s.meta, s.participant_id, s.active
        FROM sample s
        LEFT JOIN sample_external_id seid ON s.id = seid.sample_id
        LEFT JOIN assay a ON s.id = a.sample_id
        LEFT JOIN participant p ON p.id = s.participant_id
        LEFT JOIN family_participant fp on s.participant_id = fp.participant_id
        LEFT JOIN family f ON f.id = fp.family_id
        LEFT JOIN sequencing_group sg ON s.id = sg.sample_id
        {where_str}
        GROUP BY id
        ORDER BY id
        """
        return sample_query, values
=======
        webdb = WebDb(self.connection)
        return await webdb.get_project_summary()
>>>>>>> 7ef8905a

    async def query_participants(
        self,
        query: ParticipantFilter,
        limit: int | None,
        skip: int | None = None,
    ) -> list[NestedParticipantInternal]:
        """
        Query participants
        """
        webdb = WebDb(self.connection)
        return await webdb.query_participants(query, limit, skip=skip)

    async def count_participants(self, query: ParticipantFilter) -> int:
        """Run query to count participants"""
        webdb = WebDb(self.connection)
        return await webdb.count_participants(query)


class WebDb(DbBase):
    """Db layer for web related routes,"""

    async def get_total_number_of_samples(self):
        """Get total number of active samples within a project"""
        _query = 'SELECT COUNT(*) FROM sample WHERE project = :project AND active'
        return await self.connection.fetch_val(_query, {'project': self.project})

    async def get_total_number_of_participants(self):
        """Get total number of participants within a project"""
        _query = 'SELECT COUNT(*) FROM participant WHERE project = :project'
        return await self.connection.fetch_val(_query, {'project': self.project})

    async def get_total_number_of_sequencing_groups(self):
        """Get total number of sequencing groups within a project"""
        _query = """
        SELECT COUNT(*)
        FROM sequencing_group sg
        INNER JOIN sample s ON s.id = sg.sample_id
        WHERE project = :project AND NOT sg.archived"""
        return await self.connection.fetch_val(_query, {'project': self.project})

    async def get_total_number_of_assays(self):
        """Get total number of sequences within a project"""
        _query = """
        SELECT COUNT(*)
        FROM assay sq
        INNER JOIN sample s ON s.id = sq.sample_id
        WHERE s.project = :project"""
        return await self.connection.fetch_val(_query, {'project': self.project})

    def get_seqr_links_from_project(self, project: WebProject) -> dict[str, str]:
        """
        From project.meta, select our project guids and form seqr links
        """
        if not project.meta.get('is_seqr', False):
            return {}

        seqr_links = {}
        # TODO: get this from the database
        for seqtype in 'genome', 'exome':
            key = f'seqr-project-{seqtype}'
            if guid := project.meta.get(key):
                seqr_links[seqtype] = SeqrLayer.get_seqr_link_from_guid(guid)

        return seqr_links

    async def get_project_summary(
        self,
    ) -> ProjectSummaryInternal:
        """
        Get project summary

        :param token: for PAGING
        :param limit: Number of SAMPLEs to return, not including nested sequences
        """
        if not self.project:
            raise ValueError('Project not provided')

        ptable = ProjectPermissionsTable(self._connection)
        project_db = await ptable.get_and_check_access_to_project_for_id(
            self.author, self.project, readonly=True
        )
        if not project_db:
            raise ValueError(f'Project {self.project} not found')

        project = WebProject(
            id=project_db.id,
            name=project_db.name,
            meta=project_db.meta,
            dataset=project_db.dataset,
        )
        seqr_links = self.get_seqr_links_from_project(project)

        atable = AnalysisTable(self._connection)
        seqtable = AssayTable(self._connection)
        sgtable = SequencingGroupTable(self._connection)

        [
            total_samples,
            total_participants,
            total_sequencing_groups,
            total_assays,
            cram_number_by_seq_type,
            seq_number_by_seq_type,
            assay_batch_stats,
            seqr_stats_by_seq_type,
            seqr_sync_types,
        ] = await asyncio.gather(
            self.get_total_number_of_samples(),
            self.get_total_number_of_participants(),
            self.get_total_number_of_sequencing_groups(),
            self.get_total_number_of_assays(),
            atable.get_number_of_crams_by_sequencing_type(project=self.project),
            sgtable.get_type_numbers_for_project(project=self.project),
            seqtable.get_assay_type_numbers_by_batch_for_project(project=self.project),
            atable.get_seqr_stats_by_sequencing_type(project=self.project),
            SeqrLayer(self._connection).get_synchronisable_types(project_db),
        )

        seen_seq_types: set[str] = set(cram_number_by_seq_type.keys()).union(
            set(seq_number_by_seq_type.keys())
        )
        seq_number_by_seq_type_and_batch: dict[str, dict[str, str]] = defaultdict(dict)
        for stat in assay_batch_stats:
            # batch, sequencing_type,
            seq_number_by_seq_type_and_batch[stat.batch][stat.sequencing_type] = str(
                len(stat.sequencing_group_ids)
            )

        seen_batches = set(a.batch for a in assay_batch_stats)

        sequence_stats: dict[str, dict[str, str]] = {}
        cram_seqr_stats = {}

        for seq in seen_seq_types:
            cram_seqr_stats[seq] = {
                'Sequences': str(seq_number_by_seq_type.get(seq, 0)),
                'Crams': str(cram_number_by_seq_type.get(seq, 0)),
                'Seqr': str(seqr_stats_by_seq_type.get(seq, 0)),
            }

        for batch in seen_batches:
            batch_display = batch or '<no-batch>'
            sequence_stats[batch_display] = {
                seq: seq_number_by_seq_type_and_batch[batch].get(seq, '0')
                for seq in seen_seq_types
            }

        return ProjectSummaryInternal(
            project=project,
            total_samples=total_samples,
            total_participants=total_participants,
            total_assays=total_assays,
            total_sequencing_groups=total_sequencing_groups,
            batch_sequencing_group_stats=sequence_stats,
            cram_seqr_stats=cram_seqr_stats,
            seqr_links=seqr_links,
            seqr_sync_types=seqr_sync_types,
        )

    async def count_participants(self, query: ParticipantFilter) -> int:
        """
        Count participants
        """
        player = ParticipantLayer(self._connection)
        return await player.query_count(query)

    async def query_participants(
        self,
        query: ParticipantFilter,
        limit: int | None,
        skip: int | None = None,
    ) -> list[NestedParticipantInternal]:
        """Use query to build up nested participants"""
        player = ParticipantLayer(self._connection)
        slayer = SampleLayer(self._connection)
        sglayer = SequencingGroupLayer(self._connection)
        alayer = AssayLayer(self._connection)
        flayer = FamilyLayer(self._connection)

        participants = await player.query(query, limit=limit, skip=skip)
        if not participants:
            return []

        sfilter = query.get_sample_filter()
        if not sfilter.participant_id:
            sfilter.participant_id = GenericFilter()
        if sfilter.participant_id.in_:
            # take the intersection of the participants, because we're not showing
            # participants that aren't returned by other criteria
            sfilter.participant_id.in_ = list(
                set(sfilter.participant_id.in_) & {p.id for p in participants}
            )
        else:
            sfilter.participant_id.in_ = [p.id for p in participants]

        samples = await slayer.query(sfilter)

        sgfilter = sfilter.get_sg_filter()
        if not sgfilter.sample:
            sgfilter.sample = SequencingGroupFilter.SequencingGroupSampleFilter()
        if sgfilter.sample:
            if not sgfilter.sample.id:
                sgfilter.sample.id = GenericFilter()
            if sgfilter.sample.id and sgfilter.sample.id.in_:
                sgfilter.sample.id.in_ = list(
                    set(sgfilter.sample.id.in_) & {s.id for s in samples}
                )
            else:
                sgfilter.sample.id.in_ = [s.id for s in samples]

        sequencing_groups = await sglayer.query(sgfilter)

        sg_ids = [sg.id for sg in sequencing_groups if sg.id]
        assayfilter: AssayFilter | None = None
        if query.assay:
            assayfilter = AssayFilter(
                id=query.assay.id,
                type=query.assay.type,
                meta=query.assay.meta,
                external_id=query.assay.external_id,
            )

        samples_created_date = await slayer.get_samples_create_date(
            [s.id for s in samples]
        )

        assays_by_sgids = await alayer.get_assays_for_sequencing_group_ids(
            sg_ids, filter_=assayfilter
        )

        families = await flayer.get_families_by_participants(
            list(set(p.id for p in participants))
        )

        return self.assemble_nested_participants_from(
            participants=participants,
            samples=samples,
            sequencing_groups=sequencing_groups,
            assays_by_sg=assays_by_sgids,
            sample_created_dates=samples_created_date,
            families_by_pid=families,
        )

    @staticmethod
    def assemble_nested_participants_from(
        *,
        participants: list[ParticipantInternal],
        samples: list[SampleInternal],
        sequencing_groups: list[SequencingGroupInternal],
        assays_by_sg: dict[int, list[AssayInternal]],
        sample_created_dates: dict[int, date],
        families_by_pid: dict[int, list[FamilyInternal]],
    ) -> list[NestedParticipantInternal]:
        """
        Assemble nested participants from the various components
        """
        samples_by_participant_id = group_by(samples, lambda s: s.participant_id)
        sequencing_groups_by_sample_id = group_by(
            sequencing_groups, lambda sg: sg.sample_id
        )

        nested_participants = []
        for participant in participants:
            nested_samples = []

            for sample in samples_by_participant_id.get(participant.id, []):
                nested_sgs = []
                for sg in sequencing_groups_by_sample_id.get(sample.id, []):
                    nested_sgs.append(
                        NestedSequencingGroupInternal(
                            id=sg.id,
                            meta=sg.meta,
                            type=sg.type,
                            technology=sg.technology,
                            platform=sg.platform,
                            assays=assays_by_sg.get(sg.id, []),
                            external_ids=sg.external_ids or {},
                        )
                    )

                screate: str | None = None
                if screate_date := sample_created_dates.get(sample.id):
                    screate = screate_date.isoformat()

                nested_samples.append(
                    NestedSampleInternal(
                        id=sample.id,
                        external_ids=sample.external_ids,
                        type=sample.type,
                        meta=sample.meta,
                        created_date=screate,
                        sequencing_groups=nested_sgs,
                        non_sequencing_assays=[],
                        active=sample.active,
                    )
                )
            families = []
            for family in families_by_pid.get(participant.id, []):
                families.append(
                    FamilySimpleInternal(id=family.id, external_id=family.external_id)
                )
            nested_participant = NestedParticipantInternal(
                id=participant.id,
                external_ids=participant.external_ids,
                samples=nested_samples,
                meta=participant.meta,
                families=families,
            )

            nested_participants.append(nested_participant)

        return nested_participants<|MERGE_RESOLUTION|>--- conflicted
+++ resolved
@@ -24,20 +24,12 @@
     FamilySimpleInternal,
     NestedSampleInternal,
     NestedSequencingGroupInternal,
-<<<<<<< HEAD
-    ProjectSummaryInternal,
-    SearchItem,
-    WebProject,
-    parse_sql_bool,
-)
-=======
 )
 from models.models.family import FamilyInternal
 from models.models.participant import NestedParticipantInternal, ParticipantInternal
 from models.models.sample import SampleInternal
 from models.models.sequencing_group import SequencingGroupInternal
 from models.models.web import ProjectSummaryInternal, WebProject
->>>>>>> 7ef8905a
 
 
 class WebLayer(BaseLayer):
@@ -50,70 +42,8 @@
         Get a summary of a project, allowing some "after" token,
         and limit to the number of results.
         """
-<<<<<<< HEAD
-        webdb = WebProjectSummaryDb(self.connection)
-        return await webdb.get_project_summary(
-            grid_filter=grid_filter, token=token, limit=limit
-        )
-
-
-class WebProjectSummaryDb(DbBase):
-    """Db layer for web related routes,"""
-
-    def _project_summary_sample_query(self, grid_filter: list[SearchItem]):
-        """
-        Get query for getting list of samples
-        """
-        wheres = ['s.project = :project', 's.active']
-        values = {'project': self.project}
-        where_str = ''
-        for query in grid_filter:
-            value = query.query
-            field = query.field
-            prefix = query.type.value
-            key = (
-                f'{query.type}_{field}_{value}'.replace('-', '_')
-                .replace('.', '_')
-                .replace(':', '_')
-                .replace(' ', '_')
-            )
-            if bool(re.search(r'\W', field)) and not query.is_meta:
-                # protect against SQL injection attacks
-                raise ValueError('Invalid characters in field')
-            if not query.is_meta:
-                if field == 'external_id':
-                    prefix += 'eid'  # this field is in its own table
-                q = f'{prefix}.{field} LIKE :{key}'
-            else:
-                # double double quote field to allow white space
-                q = f'JSON_VALUE({prefix}.meta, "$.""{field}""") LIKE :{key}'  # noqa: B028
-            wheres.append(q)
-            values[key] = escape_like_term(value) + '%'
-        if wheres:
-            where_str = 'WHERE ' + ' AND '.join(wheres)
-
-        # Skip 'limit' and 'after' SQL commands so we can get all samples that match
-        # the query to determine the total count, then take the selection of samples
-        # for the current page. This is more efficient than doing 2 queries separately.
-        sample_query = f"""
-        SELECT s.id, JSON_OBJECTAGG(seid.name, seid.external_id) AS external_ids,
-               s.type, s.meta, s.participant_id, s.active
-        FROM sample s
-        LEFT JOIN sample_external_id seid ON s.id = seid.sample_id
-        LEFT JOIN assay a ON s.id = a.sample_id
-        LEFT JOIN participant p ON p.id = s.participant_id
-        LEFT JOIN family_participant fp on s.participant_id = fp.participant_id
-        LEFT JOIN family f ON f.id = fp.family_id
-        LEFT JOIN sequencing_group sg ON s.id = sg.sample_id
-        {where_str}
-        GROUP BY id
-        ORDER BY id
-        """
-        return sample_query, values
-=======
         webdb = WebDb(self.connection)
         return await webdb.get_project_summary()
->>>>>>> 7ef8905a
 
     async def query_participants(
         self,
@@ -133,7 +63,7 @@
         return await webdb.count_participants(query)
 
 
-class WebDb(DbBase):
+class WebProjectSummaryDb(DbBase):
     """Db layer for web related routes,"""
 
     async def get_total_number_of_samples(self):
