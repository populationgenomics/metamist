# pylint: disable=too-many-locals, too-many-instance-attributes
import json
import asyncio
import dataclasses
from datetime import date
from collections import defaultdict
from typing import Dict, List, Optional, Set
import re

from enum import Enum
from pydantic import BaseModel

from api.utils import group_by

from db.python.connect import DbBase
from db.python.layers.base import BaseLayer
from db.python.layers.sample import SampleLayer
from db.python.layers.seqr import SeqrLayer
from db.python.tables.analysis import AnalysisTable
from db.python.tables.project import ProjectPermissionsTable
<<<<<<< HEAD
from db.python.tables.assay import AssayTable
from models.enums import SampleType
=======
from db.python.tables.sequence import SampleSequencingTable
from models.base import SMBase

from models.enums import SampleType, SequenceType, SequenceStatus, SequenceTechnology
>>>>>>> 640afd5b


class MetaSearchEntityPrefix(Enum):
    """Links prefixes to tables"""

    PARTICIPANT = 'p'
    SAMPLE = 's'
    SEQUENCE = 'sq'
    FAMILY = 'f'


class SearchItem(SMBase):
    """Summary Grid Filter Model"""

    model_type: MetaSearchEntityPrefix
    query: str
    field: str
    is_meta: bool


class NestedSequence(BaseModel):
    """Sequence model"""

    id: int
    type: str
    status: str
    technology: str
    meta: Dict


class NestedSample(BaseModel):
    """Sample with nested sequences"""

    id: str
    external_id: str
    type: SampleType
    meta: Dict
    sequences: List[NestedSequence]
    created_date: Optional[str]


class NestedFamily(BaseModel):
    """Simplified family model"""

    id: int
    external_id: str


class NestedParticipant(BaseModel):
    """Participant with nested family and sampels"""

    id: Optional[int]
    external_id: Optional[str]
    meta: Optional[Dict]
    families: List[NestedFamily]
    samples: List[NestedSample]
    reported_sex: Optional[int]
    reported_gender: Optional[str]
    karyotype: Optional[str]


@dataclasses.dataclass
class WebProject:
    """Return class for Project, minimal fields"""

    id: int
    name: str
    dataset: str
    meta: dict


@dataclasses.dataclass
class ProjectSummary:
    """Return class for the project summary endpoint"""

    project: WebProject

    # stats
    total_samples: int
    total_samples_in_query: int
    total_participants: int
    total_sequences: int
    cram_seqr_stats: dict[str, dict[str, str]]
    batch_sequence_stats: dict[str, dict[str, str]]

    # grid
    participants: List[NestedParticipant]
    participant_keys: list[tuple[str, str]]
    sample_keys: list[tuple[str, str]]
    sequence_keys: list[tuple[str, str]]

    # seqr
    seqr_links: dict[str, str]
    seqr_sync_types: list[SequenceType]


class WebLayer(BaseLayer):
    """Web layer"""

    async def get_project_summary(
        self,
        grid_filter: list[SearchItem],
        token: Optional[int],
        limit: int = 20,
    ) -> ProjectSummary:
        """
        Get a summary of a project, allowing some "after" token,
        and limit to the number of results.
        """
        webdb = WebDb(self.connection)
        return await webdb.get_project_summary(
            grid_filter=grid_filter, token=token, limit=limit
        )


class WebDb(DbBase):
    """Db layer for web related routes,"""

    def _project_summary_sample_query(self, grid_filter: List[SearchItem]):
        """
        Get query for getting list of samples
        """
        wheres = ['s.project = :project']
        values = {'project': self.project}
        where_str = ''
        for query in grid_filter:
            value = query.query
            field = query.field
            prefix = query.model_type.value
            key = (
                f'{query.model_type}_{field}_{value}'.replace('-', '_')
                .replace('.', '_')
                .replace(':', '_')
                .replace(' ', '_')
            )
            if bool(re.search(r'\W', field)):
                # protect against SQL injection attacks
                raise ValueError('Invalid characters in field')
            if not query.is_meta:
                q = f'{prefix}.{field} LIKE :{key}'
            else:
                q = f'JSON_VALUE({prefix}.meta, "$.{field}") LIKE :{key}'
            wheres.append(q)
            values[key] = self.escape_like_term(value) + '%'
        if wheres:
            where_str = 'WHERE ' + ' AND '.join(wheres)

        # Skip 'limit' and 'after' SQL commands so we can get all samples that match the query to determine
        # the total count, then take the selection of samples for the current page.
        # This is more efficient than doing 2 queries separately
        sample_query = f"""
        SELECT s.id, s.external_id, s.type, s.meta, s.participant_id
        FROM sample s
        LEFT JOIN sample_sequencing sq ON s.id = sq.sample_id
        LEFT JOIN participant p ON p.id = s.participant_id
        LEFT JOIN family_participant fp on s.participant_id = fp.participant_id
        LEFT JOIN family f ON f.id = fp.family_id
        {where_str}
        GROUP BY id
        ORDER BY id
        """
        return sample_query, values

    @staticmethod
    def _project_summary_process_sequence_rows_by_sample_id(
        sequence_rows,
    ) -> Dict[int, List[NestedSequence]]:
        """
        Get sequences for samples for project summary
        """

        seq_id_to_sample_id_map = {seq['id']: seq['sample_id'] for seq in sequence_rows}
        seq_models = [
            NestedSequence(
                id=seq['id'],
                status=seq['status'],
                type=seq['type'],
                meta=json.loads(seq['meta']),
                technology=seq['technology'] if seq['technology'] else None,
            )
            for seq in sequence_rows
        ]
        seq_models_by_sample_id = group_by(
            seq_models, lambda s: seq_id_to_sample_id_map[s.id]
        )

        return seq_models_by_sample_id

    @staticmethod
    def _project_summary_process_sample_rows(
        sample_rows, seq_models_by_sample_id, sample_id_start_times: Dict[int, date]
    ) -> List[NestedSample]:
        """
        Process the returned sample rows into nested samples + sequences
        """

        smodels = [
            NestedSample(
                id=s['id'],
                external_id=s['external_id'],
                type=s['type'],
                meta=json.loads(s['meta']) or {},
                created_date=str(sample_id_start_times.get(s['id'], '')),
                sequences=seq_models_by_sample_id.get(s['id'], []) or [],
            )
            for s in sample_rows
        ]
        return smodels

    async def get_total_number_of_samples(self):
        """Get total number of active samples within a project"""
        _query = 'SELECT COUNT(*) FROM sample WHERE project = :project AND active'
        return await self.connection.fetch_val(_query, {'project': self.project})

    async def get_total_number_of_participants(self):
        """Get total number of participants within a project"""
        _query = 'SELECT COUNT(*) FROM participant WHERE project = :project'
        return await self.connection.fetch_val(_query, {'project': self.project})

    async def get_total_number_of_sequences(self):
        """Get total number of sequences within a project"""
        _query = 'SELECT COUNT(*) FROM assay sq INNER JOIN sample s ON s.id = sq.sample_id WHERE s.project = :project'
        return await self.connection.fetch_val(_query, {'project': self.project})

    @staticmethod
    def _project_summary_process_family_rows_by_pid(
        family_rows,
    ) -> Dict[int, List[NestedFamily]]:
        """
        Process the family rows into NestedFamily objects
        """
        pid_to_fids = defaultdict(list)
        for frow in family_rows:
            pid_to_fids[frow['participant_id']].append(frow['family_id'])

        res_families = {}
        for f in family_rows:
            if f['family_id'] in family_rows:
                continue
            res_families[f['family_id']] = NestedFamily(
                id=f['family_id'], external_id=f['external_family_id']
            )
        pid_to_families = {
            pid: [res_families[fid] for fid in fids]
            for pid, fids in pid_to_fids.items()
        }
        return pid_to_families

    def get_seqr_links_from_project(self, project: WebProject) -> dict[str, str]:
        """
        From project.meta, select our project guids and form seqr links
        """
        if not project.meta.get('is_seqr', False):
            return {}

        seqr_links = {}
        # TODO: get this from the database
        for seqtype in 'genome', 'exome':
            key = f'seqr-project-{seqtype}'
            if guid := project.meta.get(key):
<<<<<<< HEAD
                seqr_links[seqtype] = seqr_format.format(guid=guid)
=======
                seqr_links[seqtype.value] = SeqrLayer.get_seqr_link_from_guid(guid)
>>>>>>> 640afd5b

        return seqr_links

    async def get_project_summary(
        self,
        grid_filter: List[SearchItem],
        limit: int,
        token: Optional[int] = 0,
    ) -> ProjectSummary:
        """
        Get project summary

        :param token: for PAGING
        :param limit: Number of SAMPLEs to return, not including nested sequences
        """
        # do initial query to get sample info
        sampl = SampleLayer(self._connection)
        sample_query, values = self._project_summary_sample_query(grid_filter)
        ptable = ProjectPermissionsTable(self.connection)
        project_db = await ptable.get_project_by_id(self.project)
        project = WebProject(
            id=project_db.id,
            name=project_db.name,
            meta=project_db.meta,
            dataset=project_db.dataset,
        )
        seqr_links = self.get_seqr_links_from_project(project)

        # This retrieves all samples that match the current query
        # This is not currently a problem as no projects are even close to 10000 rows
        # So won't be causing any memory/resource issues
        # Could be optimised in future by limiting to 10k if necessary
        sample_rows_all = list(await self.connection.fetch_all(sample_query, values))
        total_samples_in_query = len(sample_rows_all)
        sample_rows = sample_rows_all[token : token + limit]

        if len(sample_rows) == 0:
            return ProjectSummary(
                project=project,
                participants=[],
                participant_keys=[],
                sample_keys=[],
                sequence_keys=[],
                # stats
                total_samples=0,
                total_samples_in_query=0,
                total_participants=0,
                total_sequences=0,
                batch_sequence_stats={},
                cram_seqr_stats={},
                seqr_links=seqr_links,
                seqr_sync_types=[],
            )

        pids = list(set(s['participant_id'] for s in sample_rows))
        sids = list(s['id'] for s in sample_rows)

        # sequences

        seq_query = 'SELECT id, sample_id, meta, type, status, technology FROM assay WHERE sample_id IN :sids'
        sequence_promise = self.connection.fetch_all(seq_query, {'sids': sids})

        # participant
        p_query = 'SELECT id, external_id, meta, reported_sex, reported_gender, karyotype FROM participant WHERE id in :pids'
        participant_promise = self.connection.fetch_all(p_query, {'pids': pids})

        # family
        f_query = """
SELECT f.id as family_id, f.external_id as external_family_id, fp.participant_id
FROM family_participant fp
INNER JOIN family f ON f.id = fp.family_id
WHERE fp.participant_id in :pids
        """
        family_promise = self.connection.fetch_all(f_query, {'pids': pids})

        atable = AnalysisTable(self._connection)
        seqtable = AssayTable(self._connection)

        [
            sequence_rows,
            participant_rows,
            family_rows,
            sample_id_start_times,
            total_samples,
            total_participants,
            total_sequences,
            cram_number_by_seq_type,
            seq_number_by_seq_type,
            seq_number_by_seq_type_and_batch,
            seqr_stats_by_seq_type,
            seqr_sync_types,
        ] = await asyncio.gather(
            sequence_promise,
            participant_promise,
            family_promise,
            sampl.get_samples_create_date(sids),
            self.get_total_number_of_samples(),
            self.get_total_number_of_participants(),
            self.get_total_number_of_sequences(),
            atable.get_number_of_crams_by_sequence_type(project=self.project),
            seqtable.get_assay_type_numbers_for_project(project=self.project),
            seqtable.get_assay_type_numbers_by_batch_for_project(project=self.project),
            atable.get_seqr_stats_by_sequence_type(project=self.project),
            SeqrLayer(self._connection).get_synchronisable_types(self.project),
        )

        # post-processing
        seq_models_by_sample_id = (
            self._project_summary_process_sequence_rows_by_sample_id(sequence_rows)
        )
        smodels = self._project_summary_process_sample_rows(
            sample_rows, seq_models_by_sample_id, sample_id_start_times
        )
        # the pydantic model is casting to the id to a str, as that makes sense on the front end
        # but cast back here to do the lookup
        sid_to_pid = {s['id']: s['participant_id'] for s in sample_rows}
        smodels_by_pid = group_by(smodels, lambda s: sid_to_pid[int(s.id)])

        pid_to_families = self._project_summary_process_family_rows_by_pid(family_rows)
        participant_map = {p['id']: p for p in participant_rows}

        # we need to specifically handle the empty participant case,
        # we'll accomplish this using an hash set

        pid_seen = set()
        pmodels = []

        for s, srow in zip(smodels, sample_rows):
            pid = srow['participant_id']
            if pid is None:
                pmodels.append(
                    NestedParticipant(
                        id=None,
                        external_id=None,
                        meta=None,
                        families=[],
                        samples=[s],
                        reported_sex=None,
                        reported_gender=None,
                        karyotype=None,
                    )
                )
            elif pid not in pid_seen:
                pid_seen.add(pid)
                p = participant_map[pid]
                pmodels.append(
                    NestedParticipant(
                        id=p['id'],
                        external_id=p['external_id'],
                        meta=json.loads(p['meta']),
                        families=pid_to_families.get(p['id'], []),
                        samples=list(smodels_by_pid.get(p['id'])),
                        reported_sex=p['reported_sex'],
                        reported_gender=p['reported_gender'],
                        karyotype=p['karyotype'],
                    )
                )

        ignore_participant_keys: Set[str] = set()
        ignore_sample_meta_keys = {'reads', 'vcfs', 'gvcf'}
        ignore_sequence_meta_keys = {'reads', 'vcfs', 'gvcf'}

        participant_meta_keys = set(
            pk
            for p in pmodels
            if p and p.meta
            for pk in p.meta.keys()
            if pk not in ignore_participant_keys
        )
        sample_meta_keys = set(
            sk
            for p in pmodels
            for s in p.samples
            for sk in s.meta.keys()
            if (sk not in ignore_sample_meta_keys)
        )
        sequence_meta_keys = set(
            sk
            for p in pmodels
            for s in p.samples
            for seq in s.sequences
            for sk in seq.meta
            if (sk not in ignore_sequence_meta_keys)
        )

        has_reported_sex = any(p.reported_sex for p in pmodels)
        has_reported_gender = any(p.reported_gender for p in pmodels)
        has_karyotype = any(p.karyotype for p in pmodels)

        participant_keys = [('external_id', 'Participant ID')]

        if has_reported_sex:
            participant_keys.append(('reported_sex', 'Reported sex'))
        if has_reported_gender:
            participant_keys.append(('reported_gender', 'Reported gender'))
        if has_karyotype:
            participant_keys.append(('karyotype', 'Karyotype'))

        participant_keys.extend(('meta.' + k, k) for k in participant_meta_keys)
        sample_keys: list[tuple[str, str]] = [
            ('id', 'Sample ID'),
            ('external_id', 'External Sample ID'),
            ('created_date', 'Created date'),
        ] + [('meta.' + k, k) for k in sample_meta_keys]
        sequence_keys = [('type', 'type'), ('technology', 'technology')] + sorted(
            [('meta.' + k, k) for k in sequence_meta_keys]
        )

        seen_seq_types = set(cram_number_by_seq_type.keys()).union(
            set(seq_number_by_seq_type.keys())
        )
        seen_batches = set(seq_number_by_seq_type_and_batch.keys())

        sequence_stats: Dict[str, Dict[str, str]] = {}
        cram_seqr_stats = {}

        for seq in seen_seq_types:
            cram_seqr_stats[seq] = {
                'Sequences': str(seq_number_by_seq_type.get(seq, 0)),
                'Crams': str(cram_number_by_seq_type.get(seq, 0)),
                'Seqr': str(seqr_stats_by_seq_type.get(seq, 0)),
            }

        for batch in seen_batches:
            sequence_stats[batch] = {
                seq: seq_number_by_seq_type_and_batch[batch].get(seq, 0)
                for seq in seen_seq_types
            }

        return ProjectSummary(
            project=project,
            participants=pmodels,
            participant_keys=participant_keys,
            sample_keys=sample_keys,
            sequence_keys=sequence_keys,
            total_samples=total_samples,
            total_samples_in_query=total_samples_in_query,
            total_participants=total_participants,
            total_sequences=total_sequences,
            batch_sequence_stats=sequence_stats,
            cram_seqr_stats=cram_seqr_stats,
            seqr_links=seqr_links,
            seqr_sync_types=seqr_sync_types,
        )<|MERGE_RESOLUTION|>--- conflicted
+++ resolved
@@ -18,15 +18,9 @@
 from db.python.layers.seqr import SeqrLayer
 from db.python.tables.analysis import AnalysisTable
 from db.python.tables.project import ProjectPermissionsTable
-<<<<<<< HEAD
 from db.python.tables.assay import AssayTable
 from models.enums import SampleType
-=======
-from db.python.tables.sequence import SampleSequencingTable
 from models.base import SMBase
-
-from models.enums import SampleType, SequenceType, SequenceStatus, SequenceTechnology
->>>>>>> 640afd5b
 
 
 class MetaSearchEntityPrefix(Enum):
@@ -287,11 +281,7 @@
         for seqtype in 'genome', 'exome':
             key = f'seqr-project-{seqtype}'
             if guid := project.meta.get(key):
-<<<<<<< HEAD
-                seqr_links[seqtype] = seqr_format.format(guid=guid)
-=======
-                seqr_links[seqtype.value] = SeqrLayer.get_seqr_link_from_guid(guid)
->>>>>>> 640afd5b
+                seqr_links[seqtype] = SeqrLayer.get_seqr_link_from_guid(guid)
 
         return seqr_links
 
