from datetime import date

from db.python.connect import Connection
from db.python.filters.generic import GenericFilter
from db.python.layers.assay import AssayLayer
from db.python.layers.base import BaseLayer
from db.python.tables.assay import AssayFilter, AssayTable, NoOpAenter
from db.python.tables.sample import SampleTable
from db.python.tables.sequencing_group import (
    SequencingGroupFilter,
    SequencingGroupTable,
)
from db.python.utils import NotFoundError
from models.models.project import ProjectId, ReadAccessRoles
from models.models.sequencing_group import (
    SequencingGroupInternal,
    SequencingGroupInternalId,
    SequencingGroupUpsertInternal,
)
from models.utils.sequencing_group_id_format import sequencing_group_id_format


class SequencingGroupLayer(BaseLayer):
    """Layer for more complex sample logic"""

    def __init__(self, connection: Connection):
        super().__init__(connection)
        self.seqgt: SequencingGroupTable = SequencingGroupTable(connection)
        self.sampt: SampleTable = SampleTable(connection)

    async def get_sequencing_group_by_id(
        self, sequencing_group_id: int
    ) -> SequencingGroupInternal:
        """
        Get sequencing group by internal ID
        """
        groups = await self.get_sequencing_groups_by_ids([sequencing_group_id])

        return groups[0]

    async def get_sequencing_groups_by_ids(
        self, sequencing_group_ids: list[int]
    ) -> list[SequencingGroupInternal]:
        """
        Get sequence groups by internal IDs
        """
        if not sequencing_group_ids:
            return []

        projects, groups = await self.seqgt.get_sequencing_groups_by_ids(
            sequencing_group_ids
        )

<<<<<<< HEAD
        self.connection.check_access_to_projects_for_ids(
            projects, allowed_roles=ReadAccessRoles
        )
=======
        if not groups:
            return []

        if check_project_ids:
            await self.ptable.check_access_to_project_ids(
                self.author, projects, readonly=True
            )
>>>>>>> 7ef8905a

        if len(groups) != len(sequencing_group_ids):
            missing_ids = set(sequencing_group_ids) - set(sg.id for sg in groups)

            raise NotFoundError(
                f'Missing sequencing groups with IDs: {", ".join(map(sequencing_group_id_format, missing_ids))}'
            )

        return groups

    async def get_sequencing_groups_by_analysis_ids(
        self, analysis_ids: list[int]
    ) -> dict[int, list[SequencingGroupInternal]]:
        """
        Get sequencing groups by analysis IDs
        """
        if not analysis_ids:
            return {}

        projects, groups = await self.seqgt.get_sequencing_groups_by_analysis_ids(
            analysis_ids
        )

        if not groups:
            return groups

        self.connection.check_access_to_projects_for_ids(
            projects, allowed_roles=ReadAccessRoles
        )

        return groups

    async def query(
        self,
        filter_: SequencingGroupFilter,
    ) -> list[SequencingGroupInternal]:
        """
        Query sequencing groups
        """
        projects, sequencing_groups = await self.seqgt.query(filter_)
        if not sequencing_groups:
            return []

        self.connection.check_access_to_projects_for_ids(
            projects, allowed_roles=ReadAccessRoles
        )

        return sequencing_groups

    async def get_sequencing_groups_create_date(
        self, sequencing_group_ids: list[int]
    ) -> dict[int, date]:
        """
        Get a map of {internal_sample_id: date_created} for list of sequencing_groups
        """
        if len(sequencing_group_ids) == 0:
            return {}

        return await self.seqgt.get_sequencing_groups_create_date(sequencing_group_ids)

    async def get_samples_create_date_from_sgs(
        self, sequencing_group_ids: list[int]
    ) -> dict[SequencingGroupInternalId, date]:
        """
        Get a map of {internal_sg_id: sample_date_created}
        for a list of sequencing_groups
        """
        return await self.seqgt.get_samples_create_date_from_sgs(sequencing_group_ids)

    async def get_all_sequencing_group_ids_by_sample_ids_by_type(
        self,
    ) -> dict[int, dict[str, list[int]]]:
        """
        Get all sequencing group IDs by sample IDs by type
        """
        return await self.seqgt.get_all_sequencing_group_ids_by_sample_ids_by_type()

    async def get_participant_ids_sequencing_group_ids_for_sequencing_type(
        self, sequencing_type: str
    ) -> dict[int, list[int]]:
        """
        Get list of partiicpant IDs for a specific sequence type,
        useful for synchronisation seqr projects
        """
        (
            projects,
            pids,
        ) = await self.seqgt.get_participant_ids_and_sequencing_group_ids_for_sequencing_type(
            sequencing_type
        )
        if not pids:
            return {}

        self.connection.check_access_to_projects_for_ids(
            projects, allowed_roles=ReadAccessRoles
        )

        return pids

    async def get_type_numbers_for_project(self, project: ProjectId) -> dict[str, int]:
        """Get sequencing type numbers (of groups) for a project"""
        return await self.seqgt.get_type_numbers_for_project(project)

    # region CREATE / MUTATE

    async def create_sequencing_group_from_assays(
        self, assay_ids: list[int], meta: dict
    ) -> SequencingGroupInternal:
        """
        Create a sequencing group from a list of assays,
        return an exception if they're not of the same type
        """
        if not assay_ids:
            raise ValueError('Requires assays to create SequencingGroup')

        # let's check the sequences first
        slayer = AssayTable(self.connection)
        projects, assays = await slayer.query(
            AssayFilter(id=GenericFilter(in_=assay_ids))
        )

        if len(assay_ids) != len(assays):
            missing_seq_ids = set(assay_ids) - set(s.id for s in assays)
            raise NotFoundError(f'Some assays were not found: {missing_seq_ids}')

        if not projects:
            raise ValueError('Sequences were not attached to any project')

        assay_types = set(a.type for a in assays)
        if not len(assay_types) == 1 and 'sequencing' in assay_types:
            raise ValueError(
                f'Assays must be all of type "sequencing", got: {assay_types}'
            )

        sample_ids = set(s.sample_id for s in assays)
        sequencing_types = set(s.meta.get('sequencing_type') for s in assays)
        sequencing_technologies = set(
            s.meta.get('sequencing_technology') for s in assays
        )
        sequencing_platforms = set(s.meta.get('sequencing_platform') for s in assays)

        attributes_to_check = {
            'type': sequencing_types,
            'meta.technology': sequencing_technologies,
            'meta.platform': sequencing_platforms,
            'meta.sample_id': sample_ids,
        }

        for attribute, values in attributes_to_check.items():
            if len(values) > 1:
                raise ValueError(
                    f'Cannot create sequencing group from sequences with different {attribute!r}: {values!r}'
                )
            first_value = next(iter(values))
            if first_value is None:
                raise ValueError(
                    f'Cannot create sequencing group from sequences with missing {attribute!r}'
                )

        sequencing_group_id = await self.seqgt.create_sequencing_group(
            sample_id=next(iter(sample_ids)),
            type_=next(iter(sequencing_types)),
            technology=next(iter(sequencing_technologies)),
            platform=next(iter(sequencing_platforms)),
            assay_ids=assay_ids,
            meta=meta,
        )
        return SequencingGroupInternal(
            id=sequencing_group_id,
            type=next(iter(sequencing_types)),
            technology=next(iter(sequencing_technologies)),
            platform=next(iter(sequencing_platforms)),
            sample_id=next(iter(sample_ids)),
            meta=meta,
            assays=assays,
        )

    async def recreate_sequencing_group_with_new_assays(
        self,
        sequencing_group_id: int,
        assays: list[int],
        meta: dict,
        open_transaction=True,
    ) -> int:
        """
        Change the list of assays in a sequence group:
            - this first archives the existing group,
            - and returns a new sequence group.
        """
        with_function = (
            self.connection.connection.transaction if open_transaction else NoOpAenter
        )

        seqgroup = await self.get_sequencing_group_by_id(sequencing_group_id)
        async with with_function():
            await self.archive_sequencing_group(seqgroup.id)

            return await self.seqgt.create_sequencing_group(
                sample_id=seqgroup.sample_id,
                type_=seqgroup.type,
                technology=seqgroup.technology,
                platform=seqgroup.platform,
                meta={**seqgroup.meta, **meta},
                assay_ids=assays,
                open_transaction=False,
            )

    async def archive_sequencing_group(self, sequencing_group_id: int):
        """
        Archive sequence group, should you be able to do this?
        What are the consequences:
        - should all relevant single-sample analysis entries be archived
        - why are they being archived?
        """
        return await self.seqgt.archive_sequencing_groups([sequencing_group_id])

    async def upsert_sequencing_groups(
        self, sequencing_groups: list[SequencingGroupUpsertInternal]
    ):
        """Upsert a list of sequence groups"""
        if not isinstance(sequencing_groups, list):
            raise ValueError('Sequencing groups is not a list')
        # first determine if any groups have different sequences
        slayer = AssayLayer(self.connection)
        assays = []
        for sg in sequencing_groups:
            for assay in sg.assays or []:
                assay.sample_id = sg.sample_id
                assays.append(assay)
        if assays:
            if not all(a.sample_id for a in assays):
                raise ValueError(
                    'Upserting sequencing-groups with assays requires a sample_id to be set for every sequencing-group'
                )

            await slayer.upsert_assays(assays, open_transaction=False)

        to_insert = [sg for sg in sequencing_groups if not sg.id]
        to_update = []
        to_replace: list[SequencingGroupUpsertInternal] = []

        sequencing_groups_that_exist = [sg for sg in sequencing_groups if sg.id]
        if sequencing_groups_that_exist:
            seq_group_ids = [sg.id for sg in sequencing_groups_that_exist if sg.id]
            sequence_to_group = await self.seqgt.get_assay_ids_by_sequencing_group_ids(
                seq_group_ids
            )

            for sg in sequencing_groups_that_exist:
                if not sg.assays:
                    # treat it as an update
                    to_update.append(sg)
                    continue

                # if we need to insert any assays, then the group will have to change
                if any(not sq.id for sq in sg.assays):
                    to_replace.append(sg)
                    continue

                existing_sequences = set(sequence_to_group.get(int(sg.id), []))
                new_assay_ids = set(sq.id for sq in sg.assays)
                if new_assay_ids == existing_sequences:
                    to_update.append(sg)
                else:
                    to_replace.append(sg)

        # You can't write to the same connections multiple times in parallel,
        # but we're inside a transaction, so it's not actually committing anything
        # so should be quick to "write" in serial
        for sg in to_insert:
            assay_ids = [a.id for a in sg.assays]
            sg.id = await self.seqgt.create_sequencing_group(
                sample_id=sg.sample_id,
                type_=sg.type,
                technology=sg.technology,
                platform=sg.platform,
                meta=sg.meta,
                assay_ids=assay_ids,
                open_transaction=False,
            )

        for sg in to_update:
            await self.seqgt.update_sequencing_group(
                int(sg.id), meta=sg.meta, platform=sg.platform
            )

        for sg in to_replace:
            await self.recreate_sequencing_group_with_new_assays(
                sequencing_group_id=int(sg.id),
                assays=[s.id for s in sg.assays],
                open_transaction=False,
                meta=sg.meta,
            )

        return sequencing_groups

    # endregion<|MERGE_RESOLUTION|>--- conflicted
+++ resolved
@@ -51,19 +51,12 @@
             sequencing_group_ids
         )
 
-<<<<<<< HEAD
+        if not groups:
+            return []
+
         self.connection.check_access_to_projects_for_ids(
             projects, allowed_roles=ReadAccessRoles
         )
-=======
-        if not groups:
-            return []
-
-        if check_project_ids:
-            await self.ptable.check_access_to_project_ids(
-                self.author, projects, readonly=True
-            )
->>>>>>> 7ef8905a
 
         if len(groups) != len(sequencing_group_ids):
             missing_ids = set(sequencing_group_ids) - set(sg.id for sg in groups)
