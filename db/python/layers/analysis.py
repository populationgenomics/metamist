from datetime import datetime, date
from collections import defaultdict
from typing import List, Optional, Dict, Any

from db.python.connect import Connection
from db.python.layers.base import BaseLayer
from db.python.tables.project import ProjectId
from db.python.tables.sample import SampleTable
from db.python.tables.analysis import AnalysisTable
from db.python.utils import get_logger

<<<<<<< HEAD
from models.enums import AnalysisStatus, AnalysisType, SequenceType
from models.models.analysis import Analysis
=======
from models.enums import AnalysisStatus, AnalysisType
from models.models.sequence import SequenceType
from models.models.analysis import (
    Analysis,
)
>>>>>>> edce9ae0
from models.models.sample import sample_id_format_list


logger = get_logger()


class AnalysisLayer(BaseLayer):
    """Layer for analysis logic"""

    def __init__(self, connection: Connection):
        super().__init__(connection)

        self.sampt = SampleTable(connection)
        self.at = AnalysisTable(connection)

    # GETS
    async def get_samples_from_projects(
        self, project_ids: list[int], active_only: bool = True
    ) -> dict[int, int]:
        """Returns all active sample_ids with project in the set of project_ids"""
        return await self.sampt.get_samples_from_projects(
            project_ids=project_ids, active_only=active_only
        )

    async def get_analysis_by_id(self, analysis_id: int, check_project_id=True):
        """Get analysis by ID"""
        project, analysis = await self.at.get_analysis_by_id(analysis_id)
        if check_project_id:
            await self.ptable.check_access_to_project_id(
                self.author, project, readonly=True
            )

        return analysis

    async def get_latest_complete_analysis_for_type(
        self,
        project: ProjectId,
        analysis_type: AnalysisType,
        meta: Dict[str, Any] = None,
    ) -> Analysis:
        """Get SINGLE latest complete analysis for some analysis type"""
        return await self.at.get_latest_complete_analysis_for_type(
            project=project, analysis_type=analysis_type, meta=meta
        )

    async def get_latest_complete_analysis_for_samples_and_type(
        self,
        analysis_type: AnalysisType,
        sample_ids: List[int],
        allow_missing=True,
        check_project_ids=True,
    ):
        """Get the latest complete analysis for samples (one per sample)"""

        if check_project_ids:
            project_ids = await SampleTable(
                self.connection
            ).get_project_ids_for_sample_ids(sample_ids)
            await self.ptable.check_access_to_project_ids(
                self.author, project_ids, readonly=True
            )

        analyses = await self.at.get_latest_complete_analysis_for_samples_by_type(
            analysis_type=analysis_type, sample_ids=sample_ids
        )

        if not allow_missing and len(sample_ids) != len(analyses):
            seen_sample_ids = set(
                s
                for a in analyses
                for s in (a.sample_ids or [])
                if a.sample_ids is not None
            )
            missing_sample_ids = set(sample_ids).difference(seen_sample_ids)
            sample_ids_str = ', '.join(sample_id_format_list(list(missing_sample_ids)))

            raise Exception(
                f'Missing gvcfs for the following sample IDs: {sample_ids_str}'
            )

        return analyses

    async def get_all_sample_ids_without_analysis_type(
        self, project: ProjectId, analysis_type: AnalysisType
    ):
        """
        Find all the samples in the sample_id list that a
        """
        return await self.at.get_all_sample_ids_without_analysis_type(
            analysis_type=analysis_type, project=project
        )

    async def get_incomplete_analyses(self, project: ProjectId) -> List[Analysis]:
        """
        Gets details of analysis with status queued or in-progress
        """
        return await self.at.get_incomplete_analyses(project=project)

    async def get_sample_cram_path_map_for_seqr(
        self, project: ProjectId, sequence_types: list[SequenceType]
    ) -> List[dict[str, Any]]:
        """Get (ext_participant_id, cram_path, internal_id) map"""
        return await self.at.get_sample_cram_path_map_for_seqr(
            project=project, sequence_types=sequence_types
        )

    async def query_analysis(
        self,
        sample_ids: List[int] = None,
        sample_ids_all: List[int] = None,
        project_ids: List[int] = None,
        analysis_type: AnalysisType = None,
        status: AnalysisStatus = None,
        meta: Dict[str, Any] = None,
        output: str = None,
        active: bool = None,
    ):
        """
        :param sample_ids: sample_ids means it contains the analysis contains at least one of the sample_ids in the list
        :param sample_ids_all: sample_ids_all means the analysis contains ALL of the sample_ids
        """
        if sample_ids and sample_ids_all:
            raise ValueError("Can't search for both sample_ids and sample_ids_all")

        analyses = await self.at.query_analysis(
            sample_ids=sample_ids,
            sample_ids_all=sample_ids_all,
            project_ids=project_ids,
            analysis_type=analysis_type,
            status=status,
            meta=meta,
            output=output,
            active=active,
        )

        return analyses

    async def get_sample_file_sizes(
        self,
        project_ids: List[int] = None,
        start_date: date = None,
        end_date: date = None,
    ) -> list[dict]:
        """
        Get the file sizes from all the given projects group by sample filtered
        on the date range
        """

        # Get samples from pids
        prj_map = await self.get_samples_from_projects(
            project_ids=project_ids, active_only=True
        )
        sample_ids = list(prj_map.keys())

        # Get sample history
        history = await self.sampt.get_samples_create_date(sample_ids)

        def keep_sample(sid):
            d = history[sid]
            if start_date and d <= start_date:
                return True
            if end_date and d <= end_date:
                return True
            if not start_date and not end_date:
                return True
            return False

        # Get size of analysis crams
        use_samples = list(filter(keep_sample, sample_ids))
        crams = await self.at.query_analysis(
            sample_ids=use_samples,
            analysis_type=AnalysisType.CRAM,
            status=AnalysisStatus.COMPLETED,
        )
        crams_by_sid: dict[int, dict[SequenceType, list]] = defaultdict(
            lambda: defaultdict(list)
        )

        # Manual filtering to find the most recent analysis cram of each sequence type
        # for each sample
        affected_analyses = []
        for cram in crams:
            sids = cram.sample_ids
            seqtype = cram.meta.get('sequence_type')
            seqtype = seqtype if seqtype else cram.meta.get('sequencing_type')
            size = cram.meta.get('size')

            if len(sids) > 1:
                affected_analyses.append(cram['id'])
                continue

            if not isinstance(seqtype, list) and seqtype and size:
                sid = int(sids[0])
                seqtype = SequenceType(seqtype)
                crams_by_sid[sid][seqtype].append(cram)

        # Log weird crams
        for cram in affected_analyses:
            logger.error(f'Cram with multiple sids ignored: {cram}')

        # Format output
        result: dict[int, list] = defaultdict(list)
        for sid in use_samples:
            sample_crams: dict = {}
            for seqtype in crams_by_sid[sid]:
                sequence_crams = sorted(
                    crams_by_sid[sid][seqtype],
                    key=lambda x: datetime.fromisoformat(x.timestamp_completed),
                )
                latest_cram = sequence_crams.pop()
                sample_crams[seqtype] = latest_cram.meta['size']

            # Set final result
            sample_entry = {
                'start': history[sid],
                'end': None,  # TODO: add functionality for deleted samples
                'size': sample_crams,
            }

            result[prj_map[sid]].append({'sample': sid, 'dates': [sample_entry]})

        formated = [{'project': p, 'samples': result[p]} for p in result]
        return formated

    # CREATE / UPDATE

    async def insert_analysis(
        self,
        analysis_type: AnalysisType,
        status: AnalysisStatus,
        sample_ids: List[int],
        meta: Optional[Dict[str, Any]],
        output: str = None,
        active: bool = True,
        author: str = None,
        project: ProjectId = None,
    ) -> int:
        """Create a new analysis"""
        return await self.at.insert_analysis(
            analysis_type=analysis_type,
            status=status,
            sample_ids=sample_ids,
            meta=meta,
            output=output,
            active=active,
            author=author,
            project=project,
        )

    async def add_samples_to_analysis(
        self, analysis_id: int, sample_ids: List[int], check_project_id=True
    ):
        """Add samples to an analysis (through the linked table)"""
        if check_project_id:
            project_ids = await self.at.get_project_ids_for_analysis_ids([analysis_id])
            await self.ptable.check_access_to_project_ids(
                self.author, project_ids, readonly=False
            )

        return await self.at.add_samples_to_analysis(
            analysis_id=analysis_id, sample_ids=sample_ids
        )

    async def update_analysis(
        self,
        analysis_id: int,
        status: AnalysisStatus,
        meta: Dict[str, Any] = None,
        output: Optional[str] = None,
        author: Optional[str] = None,
        check_project_id=True,
    ):
        """
        Update the status of an analysis, set timestamp_completed if relevant
        """
        if check_project_id:
            project_ids = await self.at.get_project_ids_for_analysis_ids([analysis_id])
            await self.ptable.check_access_to_project_ids(
                self.author, project_ids, readonly=False
            )

        await self.at.update_analysis(
            analysis_id=analysis_id,
            status=status,
            meta=meta,
            output=output,
            author=author,
        )

    async def get_analysis_runner_log(
        self, project_ids: List[int] = None
    ) -> List[Analysis]:
        """
        Get log for the analysis-runner, useful for checking this history of analysis
        """
        return await self.at.get_analysis_runner_log(project_ids)<|MERGE_RESOLUTION|>--- conflicted
+++ resolved
@@ -9,16 +9,8 @@
 from db.python.tables.analysis import AnalysisTable
 from db.python.utils import get_logger
 
-<<<<<<< HEAD
 from models.enums import AnalysisStatus, AnalysisType, SequenceType
 from models.models.analysis import Analysis
-=======
-from models.enums import AnalysisStatus, AnalysisType
-from models.models.sequence import SequenceType
-from models.models.analysis import (
-    Analysis,
-)
->>>>>>> edce9ae0
 from models.models.sample import sample_id_format_list
 
 
