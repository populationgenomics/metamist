--- conflicted
+++ resolved
@@ -22,12 +22,8 @@
     ProportionalDateTemporalMethod,
     SequencingGroupInternal,
 )
-<<<<<<< HEAD
 from models.models.output_file import RecursiveDict
-from models.models.project import ProjectId
-=======
 from models.models.project import FullWriteAccessRoles, ProjectId, ReadAccessRoles
->>>>>>> e2dd7758
 from models.models.sequencing_group import SequencingGroupInternalId
 
 ES_ANALYSIS_OBJ_INTRO_DATE = datetime.date(2022, 6, 21)
@@ -586,11 +582,7 @@
         status: AnalysisStatus,
         meta: dict[str, Any] = None,
         output: str | None = None,
-<<<<<<< HEAD
         outputs: RecursiveDict | None = None,
-        check_project_id=True,
-=======
->>>>>>> e2dd7758
     ):
         """
         Update the status of an analysis, set timestamp_completed if relevant
