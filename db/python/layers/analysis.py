--- conflicted
+++ resolved
@@ -604,25 +604,5 @@
         await self.oft.process_output_for_analysis(
             analysis_id=analysis_id,
             output=output,
-<<<<<<< HEAD
             outputs=outputs,
-        )
-
-    async def get_analysis_runner_log(
-        self,
-        project_ids: list[int] = None,
-        # author: str = None,
-        output_dir: str = None,
-        ar_guid: str = None,
-    ) -> list[AnalysisInternal]:
-        """
-        Get log for the analysis-runner, useful for checking this history of analysis
-        """
-        return await self.at.get_analysis_runner_log(
-            project_ids,
-            # author=author,
-            output_dir=output_dir,
-            ar_guid=ar_guid,
-=======
->>>>>>> fd2c933e
         )