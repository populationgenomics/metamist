--- conflicted
+++ resolved
@@ -23,7 +23,11 @@
     SequencingGroupInternal,
 )
 from models.models.output_file import RecursiveDict
-from models.models.project import FullWriteAccessRoles, ProjectId, ReadAccessRoles
+from models.models.project import (
+    FullWriteAccessRoles,
+    ProjectId,
+    ReadAccessRoles,
+)
 from models.models.sequencing_group import SequencingGroupInternalId
 
 ES_ANALYSIS_OBJ_INTRO_DATE = datetime.date(2022, 6, 21)
@@ -86,10 +90,8 @@
         """
         Find all the sequencing_groups that don't have an "analysis_type"
         """
-        return (
-            await self.at.get_all_sequencing_group_ids_without_analysis_type(
-                analysis_type=analysis_type, project=project
-            )
+        return await self.at.get_all_sequencing_group_ids_without_analysis_type(
+            analysis_type=analysis_type, project=project
         )
 
     async def get_incomplete_analyses(
@@ -161,25 +163,17 @@
             )
 
         if start_date < datetime.date(2020, 1, 1):
-            raise ValueError(
-                f'start_date ({start_date}) must be after 2020-01-01'
-            )
-
-        project_objs = (
-            self.connection.get_and_check_access_to_projects_for_ids(
-                project_ids=projects, allowed_roles=ReadAccessRoles
-            )
+            raise ValueError(f'start_date ({start_date}) must be after 2020-01-01')
+
+        project_objs = self.connection.get_and_check_access_to_projects_for_ids(
+            project_ids=projects, allowed_roles=ReadAccessRoles
         )
         project_name_map = {p.id: p.name for p in project_objs}
 
         sglayer = SequencingGroupLayer(self.connection)
         sgfilter = SequencingGroupFilter(
             project=GenericFilter(in_=projects),
-            type=(
-                GenericFilter(in_=sequencing_types)
-                if sequencing_types
-                else None
-            ),
+            type=(GenericFilter(in_=sequencing_types) if sequencing_types else None),
         )
 
         sequencing_groups = await sglayer.query(sgfilter)
@@ -188,9 +182,7 @@
 
         cram_list = await self.at.query(
             AnalysisFilter(
-                sequencing_group_id=GenericFilter(
-                    in_=list(sg_to_project.keys())
-                ),
+                sequencing_group_id=GenericFilter(in_=list(sg_to_project.keys())),
                 type=GenericFilter(eq='cram'),
                 status=GenericFilter(eq=AnalysisStatus.COMPLETED),
             )
@@ -198,19 +190,15 @@
 
         crams_by_sg = group_by(cram_list, lambda c: c.sequencing_group_ids[0])
 
-        results: dict[
-            ProportionalDateTemporalMethod, list[ProportionalDateModel]
-        ] = {}
+        results: dict[ProportionalDateTemporalMethod, list[ProportionalDateModel]] = {}
         for method in temporal_methods:
             if method == ProportionalDateTemporalMethod.SAMPLE_CREATE_DATE:
-                results[method] = (
-                    await self.get_prop_map_for_sample_create_date(
-                        sg_by_id=sg_by_id,
-                        crams=crams_by_sg,
-                        project_name_map=project_name_map,
-                        start_date=start_date,
-                        end_date=end_date,
-                    )
+                results[method] = await self.get_prop_map_for_sample_create_date(
+                    sg_by_id=sg_by_id,
+                    crams=crams_by_sg,
+                    project_name_map=project_name_map,
+                    start_date=start_date,
+                    end_date=end_date,
                 )
             elif method == ProportionalDateTemporalMethod.SG_ES_INDEX_DATE:
                 results[method] = await self.get_prop_map_for_es_index_date(
@@ -249,22 +237,18 @@
         """
 
         # 1.
-        by_project_delta = (
-            await self.calculate_delta_of_crams_by_project_for_day(
-                sg_by_id=sg_by_id,
-                crams=crams,
-                project_name_map=project_name_map,
-                start_date=start_date,
-                end_date=end_date,
-            )
+        by_project_delta = await self.calculate_delta_of_crams_by_project_for_day(
+            sg_by_id=sg_by_id,
+            crams=crams,
+            project_name_map=project_name_map,
+            start_date=start_date,
+            end_date=end_date,
         )
 
         # 2: progressively sum up the sizes, prepping for step 3
 
         by_date_totals: list[tuple[datetime.date, dict[str, int]]] = []
-        sorted_days = list(
-            sorted(by_project_delta.items(), key=lambda el: el[0])
-        )
+        sorted_days = list(sorted(by_project_delta.items(), key=lambda el: el[0]))
         for dt, project_map in sorted_days:
             if len(by_date_totals) == 0:
                 by_date_totals.append((dt, project_map))
@@ -424,13 +408,9 @@
                     delta = cram.meta.get('size') or 0
                 else:
                     # replace with the current analyses timestamp_completed
-                    sg_start_date = check_or_parse_date(
-                        cram.timestamp_completed
-                    )
+                    sg_start_date = check_or_parse_date(cram.timestamp_completed)
                     if new_cram_size := cram.meta.get('size'):
-                        delta = new_cram_size - analyses[idx - 1].meta.get(
-                            'size', 0
-                        )
+                        delta = new_cram_size - analyses[idx - 1].meta.get('size', 0)
                 if not delta:
                     continue
                 if end_date and sg_start_date > end_date:
@@ -457,9 +437,9 @@
         sample_create_dates = await sglayer.get_samples_create_date_from_sgs(
             list(crams.keys())
         )
-        by_date: dict[
-            SequencingGroupInternalId, list[tuple[datetime.date, int]]
-        ] = defaultdict(list)
+        by_date: dict[SequencingGroupInternalId, list[tuple[datetime.date, int]]] = (
+            defaultdict(list)
+        )
 
         for sg_id, analyses in crams.items():
             if len(analyses) == 1:
@@ -485,17 +465,13 @@
                         continue
 
                     clamped_date = (
-                        max(sg_start_date, start_date)
-                        if start_date
-                        else sg_start_date
+                        max(sg_start_date, start_date) if start_date else sg_start_date
                     )
 
                     if 'size' not in cram.meta:
                         continue
 
-                    by_date[sg_id].append(
-                        (clamped_date, cram.meta.get('size') or 0)
-                    )
+                    by_date[sg_id].append((clamped_date, cram.meta.get('size') or 0))
 
         return by_date
 
@@ -509,19 +485,15 @@
         Fetch the relevant analysis objects + crams from sample-metadata
         to put together the proportionate_map.
         """
-        by_day: dict[datetime.date, set[SequencingGroupInternalId]] = (
-            defaultdict(set)
-        )
+        by_day: dict[datetime.date, set[SequencingGroupInternalId]] = defaultdict(set)
 
         # unfortunately, the way ES-indices are progressive, it's basically impossible
         # for us to know if a sequencing-group was removed. So we assume that no SG
         # was removed. So we'll sum up all SGs up to the start date and then use that
         # as the starting point for the prop map.
 
-        by_day[start] = (
-            await self.at.find_sgs_in_joint_call_or_es_index_up_to_date(
-                date=start
-            )
+        by_day[start] = await self.at.find_sgs_in_joint_call_or_es_index_up_to_date(
+            date=start
         )
 
         if start < ES_ANALYSIS_OBJ_INTRO_DATE:
@@ -539,9 +511,7 @@
                 )
             )
             for jc in joint_calls:
-                by_day[jc.timestamp_completed.date()].update(
-                    jc.sequencing_group_ids
-                )
+                by_day[jc.timestamp_completed.date()].update(jc.sequencing_group_ids)
 
         es_indices = await self.at.query(
             AnalysisFilter(
@@ -556,9 +526,7 @@
             )
         )
         for es in es_indices:
-            by_day[es.timestamp_completed.date()].update(
-                es.sequencing_group_ids
-            )
+            by_day[es.timestamp_completed.date()].update(es.sequencing_group_ids)
 
         return by_day
 
@@ -581,9 +549,7 @@
         if analysis.cohort_ids and analysis.sequencing_group_ids:
             all_cohort_sgs: list[int] = []
             for cohort_id in analysis.cohort_ids:
-                cohort_sgs = await self.ct.get_cohort_sequencing_group_ids(
-                    cohort_id
-                )
+                cohort_sgs = await self.ct.get_cohort_sequencing_group_ids(cohort_id)
                 all_cohort_sgs.extend(cohort_sgs)
             if set(all_cohort_sgs) != set(analysis.sequencing_group_ids):
                 raise ValueError(
@@ -613,9 +579,7 @@
         self, analysis_id: int, sequencing_group_ids: list[int]
     ):
         """Add samples to an analysis (through the linked table)"""
-        project_ids = await self.at.get_project_ids_for_analysis_ids(
-            [analysis_id]
-        )
+        project_ids = await self.at.get_project_ids_for_analysis_ids([analysis_id])
         self.connection.check_access_to_projects_for_ids(
             project_ids, allowed_roles=FullWriteAccessRoles
         )
@@ -630,18 +594,13 @@
         status: AnalysisStatus,
         meta: dict[str, Any] = None,
         output: str | None = None,
-<<<<<<< HEAD
         outputs: RecursiveDict | None = None,
-=======
         active: bool | None = None,
->>>>>>> 5a0e49f3
     ):
         """
         Update the status of an analysis, set timestamp_completed if relevant
         """
-        project_ids = await self.at.get_project_ids_for_analysis_ids(
-            [analysis_id]
-        )
+        project_ids = await self.at.get_project_ids_for_analysis_ids([analysis_id])
         self.connection.check_access_to_projects_for_ids(
             project_ids, allowed_roles=FullWriteAccessRoles
         )
@@ -650,13 +609,9 @@
             analysis_id=analysis_id,
             status=status,
             meta=meta,
-<<<<<<< HEAD
+            active=active,
         )
 
         await self.oft.process_output_for_analysis(
             analysis_id=analysis_id, output=output, outputs=outputs, blobs=None
-=======
-            output=output,
-            active=active,
->>>>>>> 5a0e49f3
         )